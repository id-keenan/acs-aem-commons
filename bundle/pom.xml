<?xml version="1.0" encoding="UTF-8"?>
<project xmlns="http://maven.apache.org/POM/4.0.0" xmlns:xsi="http://www.w3.org/2001/XMLSchema-instance" xsi:schemaLocation="http://maven.apache.org/POM/4.0.0 http://maven.apache.org/maven-v4_0_0.xsd ">
    <modelVersion>4.0.0</modelVersion>
    <!-- ====================================================================== -->
    <!-- P A R E N T P R O J E C T D E S C R I P T I O N -->
    <!-- ====================================================================== -->
    <parent>
        <groupId>com.adobe.acs</groupId>
        <artifactId>acs-aem-commons</artifactId>
        <version>3.19.1-SNAPSHOT</version>
    </parent>

    <!-- ====================================================================== -->
    <!-- P R O J E C T D E S C R I P T I O N -->
    <!-- ====================================================================== -->

    <artifactId>acs-aem-commons-bundle</artifactId>
    <packaging>bundle</packaging>
    <name>ACS AEM Commons Bundle</name>
    <description>Main ACS AEM Commons OSGi Bundle. Includes commons utilities.</description>

    <!-- ====================================================================== -->
    <!-- B U I L D D E F I N I T I O N -->
    <!-- ====================================================================== -->
    <build>

        <plugins>
            <plugin>
                <groupId>org.apache.felix</groupId>
                <artifactId>maven-bundle-plugin</artifactId>
                <extensions>true</extensions>
                <executions>
                    <execution>
                        <id>generate-scr-metadata-for-unittests</id>
                        <goals>
                            <goal>manifest</goal>
                        </goals>
                        <phase>process-classes</phase>
<<<<<<< HEAD
=======
                        <configuration>
                            <exportScr>true</exportScr>
                        </configuration>
>>>>>>> 1547d686
                    </execution>
                </executions>
                <configuration>
                    <exportScr>true</exportScr>
                    <instructions>
                        <Bundle-Activator>com.adobe.acs.commons.util.impl.Activator</Bundle-Activator>
                        <Bundle-SymbolicName>com.adobe.acs.acs-aem-commons-bundle</Bundle-SymbolicName>
                        <Import-Package>
                            com.adobe.cq.dialogconversion;resolution:=optional,
                            sun.misc.*;resolution:=optional,
                            com.amazonaws.*;resolution:=optional, <!-- only required for MCP S3 Ingestor -->
                            com.github.jknack.handlebars;resolution:=optional, <!-- only required for Report Builder -->
                            com.day.cq.replication;version="[6.4,7)", <!-- using a wider version range for forward compatibility -->
                            org.apache.poi.ss.usermodel;version="[3.0,6)",  <!-- using a wider version range for forward compatibility -->
                            org.apache.poi.ss.util;version="[3.0,6)",
                            org.apache.poi.xssf.usermodel;version="[2.0,6)",
                            twitter4j*;version="[3.0.5,4)";resolution:=optional,
<<<<<<< HEAD
=======
                            org.apache.sling.xss;version="[1.1,3)", <!-- using a wider version range for forward compatibility -->
>>>>>>> 1547d686
                            com.github.benmanes.caffeine*;resolution:=optional,
                            !com.google.errorprone.annotations,
                            !com.google.errorprone.annotations.concurrent,
                            !org.bouncycastle.jce.*,
                            !org.checkerframework.checker.nullness.qual,
                            !android.util.*,
                            *
                        </Import-Package>
                        <Embed-Dependency>*;scope=compile;inline=true</Embed-Dependency>
                        <Sling-Model-Packages>
                            com.adobe.acs.commons.redirectmaps.models,
                            com.adobe.acs.commons.version.model,
                            com.adobe.acs.commons.wcm.comparisons.model,
                            com.adobe.acs.commons.workflow.bulk.execution.model,
                            com.adobe.acs.commons.mcp.model,
                            com.adobe.acs.commons.reports.models
                        </Sling-Model-Packages>
                        <_dsannotations>*</_dsannotations>
                        <_dsannotations-options>inherit</_dsannotations-options>
                        <_metatypeannotations>*</_metatypeannotations>
                    </instructions>
                </configuration>
            </plugin>
            <!--
            This bit of ugliness is because both the OSGi standard annotation process (in the bundle plugin) and the legacy SCR process (in the scr plugin) both blow away the current
            target/classes/OSGI-INF directory. So what happens here is that first the bundle plugin runs (populating target/classes/OSGI-INF), then we backup that directory, then
            run the scr plugin, and then merge the two directories.
            -->
            <plugin>
                <groupId>org.apache.maven.plugins</groupId>
                <artifactId>maven-antrun-plugin</artifactId>
                <version>1.8</version>
                <executions>
                    <execution>
                        <id>backup-scr-files</id>
                        <phase>process-classes</phase>
                        <configuration>
                            <target>
                                <move todir="${project.build.outputDirectory}/OSGI-INF.bak">
                                    <fileset dir="${project.build.outputDirectory}/OSGI-INF"/>
                                </move>
                            </target>
                        </configuration>
                        <goals>
                            <goal>run</goal>
                        </goals>
                    </execution>
                    <execution>
                        <id>merge-scr-files</id>
                        <phase>generate-test-sources</phase>
                        <configuration>
                            <target>
                                <move todir="${project.build.outputDirectory}/OSGI-INF" overwrite="false">
                                    <fileset dir="${project.build.outputDirectory}/OSGI-INF.bak"/>
                                </move>
                                <delete dir="${project.build.outputDirectory}/OSGI-INF.bak"/>
                            </target>
                        </configuration>
                        <goals>
                            <goal>run</goal>
                        </goals>
                    </execution>
                    <execution>
                        <id>force-l10n-into-bundle</id>
                        <phase>package</phase>
                        <configuration>
                            <target>
                                <jar update="true" destfile="${project.build.directory}/${project.build.finalName}.jar">
                                    <fileset dir="${project.build.outputDirectory}"
                                             includes="OSGI-INF/l10n/**"/>
                                </jar>
                            </target>
                        </configuration>
                        <goals>
                            <goal>run</goal>
                        </goals>
                    </execution>
                </executions>
            </plugin>
            <plugin>
                <groupId>org.apache.felix</groupId>
                <artifactId>maven-scr-plugin</artifactId>
                <executions>
                    <execution>
                        <id>generate-scr-descriptor</id>
                        <goals>
                            <goal>scr</goal>
                        </goals>
                        <configuration>
                            <properties>
                                <service.vendor>Adobe Systems Incorporated</service.vendor>
                            </properties>
                        </configuration>
                    </execution>
                </executions>
            </plugin>
            <plugin>
                <groupId>org.apache.sling</groupId>
                <artifactId>maven-sling-plugin</artifactId>
                <configuration>
                    <slingUrl>http://${crx.host}:${crx.port}${crx.contextRoot}/apps/acs-commons/install</slingUrl>
                    <deploymentMethod>WebDAV</deploymentMethod>
                </configuration>
            </plugin>
            <plugin>
                <groupId>org.apache.maven.plugins</groupId>
                <artifactId>maven-failsafe-plugin</artifactId>
                <executions>
                    <execution>
                        <goals>
                            <goal>integration-test</goal>
                            <goal>verify</goal>
                        </goals>
                    </execution>
                </executions>
                <configuration>
                    <systemPropertyVariables>
                        <artifactPath>${project.artifact.file.absolutePath}</artifactPath>
                    </systemPropertyVariables>
                </configuration>
            </plugin>
            <plugin>
                <groupId>org.codehaus.mojo</groupId>
                <artifactId>animal-sniffer-maven-plugin</artifactId>
                <executions>
                    <execution>
                        <phase>test</phase>
                        <goals>
                            <goal>check</goal>
                        </goals>
                    </execution>
                </executions>
            </plugin>
            <plugin>
                <groupId>org.apache.maven.plugins</groupId>
                <artifactId>maven-compiler-plugin</artifactId>
                <configuration>
                    <source>1.8</source>
                    <target>1.8</target>
                    <showDeprecation>true</showDeprecation>
                </configuration>
            </plugin>
            <plugin>
                <groupId>org.apache.maven.plugins</groupId>
                <artifactId>maven-enforcer-plugin</artifactId>
                <executions>
                    <execution>
                        <id>enforce-banned-dependencies</id>
                        <configuration>
                            <rules>
                                <bannedDependencies>
                                    <!-- here we need to explicitly list the set of dependencies which are allowed with scope=compile -->
                                    <includes>
                                        <include>com.google.guava:guava</include>
                                        <include>com.google.guava:failureaccess</include>
                                        <include>io.jsonwebtoken:jjwt</include>
                                        <include>com.jcraft:jsch</include>
                                        <include>com.jcraft:jzlib</include>
                                    </includes>
                                </bannedDependencies>
                            </rules>
                        </configuration>
                    </execution>
                </executions>
            </plugin>
        </plugins>
    </build>

    <dependencies>
        <dependency>
            <groupId>org.apache.httpcomponents</groupId>
            <artifactId>httpclient</artifactId>
        </dependency>
        <dependency>
            <groupId>org.apache.httpcomponents</groupId>
            <artifactId>httpclient-osgi</artifactId>
        </dependency>
        <dependency>
            <groupId>org.osgi</groupId>
            <artifactId>osgi.cmpn</artifactId>
        </dependency>
        <dependency>
            <groupId>org.osgi</groupId>
            <artifactId>osgi.core</artifactId>
        </dependency>
        <dependency>
            <groupId>org.slf4j</groupId>
            <artifactId>slf4j-api</artifactId>
        </dependency>
        <dependency>
            <groupId>junit</groupId>
            <artifactId>junit</artifactId>
        </dependency>
        <dependency>
            <groupId>javax.servlet</groupId>
            <artifactId>javax.servlet-api</artifactId>
        </dependency>
        <dependency>
            <groupId>javax.jcr</groupId>
            <artifactId>jcr</artifactId>
        </dependency>
        <dependency>
            <groupId>commons-codec</groupId>
            <artifactId>commons-codec</artifactId>
            <version>1.10</version>
            <scope>provided</scope>
        </dependency>
        <dependency>
            <groupId>commons-io</groupId>
            <artifactId>commons-io</artifactId>
            <version>2.5</version>
            <scope>provided</scope>
        </dependency>
        <dependency>
            <groupId>commons-lang</groupId>
            <artifactId>commons-lang</artifactId>
        </dependency>
        <dependency>
            <groupId>commons-collections</groupId>
            <artifactId>commons-collections</artifactId>
            <version>3.2.2</version>
            <scope>provided</scope>
        </dependency>
        <dependency>
            <groupId>org.apache.commons</groupId>
            <artifactId>commons-email</artifactId>
            <version>1.2</version>
            <scope>provided</scope>
        </dependency>
        <dependency>
            <groupId>com.google.code.findbugs</groupId>
            <artifactId>jsr305</artifactId>
            <version>3.0.0</version>
            <scope>provided</scope>
        </dependency>
        <dependency>
            <groupId>joda-time</groupId>
            <artifactId>joda-time</artifactId>
            <version>1.5.2</version>
            <scope>provided</scope>
        </dependency>
        <dependency>
            <groupId>javax.servlet.jsp</groupId>
            <artifactId>jsp-api</artifactId>
            <version>2.1</version>
            <scope>provided</scope>
        </dependency>
        <dependency>
            <groupId>javax.servlet</groupId>
            <artifactId>jstl</artifactId>
            <version>1.1.1</version>
            <scope>provided</scope>
        </dependency>
        <dependency>
            <groupId>org.scribe</groupId>
            <artifactId>scribe</artifactId>
            <version>1.3.0</version>
            <scope>provided</scope>
        </dependency>
        <dependency>
            <groupId>ch.qos.logback</groupId>
            <artifactId>logback-classic</artifactId>
            <version>1.0.13</version>
            <scope>provided</scope>
        </dependency>
        <dependency>
            <groupId>com.adobe.cq</groupId>
            <artifactId>cq-dialog-conversion</artifactId>
            <version>1.0.2</version>
            <scope>provided</scope>
        </dependency>
        <dependency>
            <groupId>javax.inject</groupId>
            <artifactId>javax.inject</artifactId>
            <version>1</version>
            <scope>provided</scope>
        </dependency>
        <dependency>
            <groupId>org.apache.commons</groupId>
            <artifactId>commons-lang3</artifactId>
            <version>3.5</version>
            <scope>provided</scope>
        </dependency>
        <dependency>
            <groupId>com.google.code.gson</groupId>
            <artifactId>gson</artifactId>
            <version>2.3</version>
            <scope>provided</scope>
        </dependency>
        <!-- for disabling components in AEM 6.0 -->
        <dependency>
            <groupId>org.apache.felix</groupId>
            <artifactId>org.apache.felix.scr</artifactId>
            <version>1.8.2</version>
            <scope>provided</scope>
            <optional>true</optional>
        </dependency>
        <!-- for disabling components in AEM 6.1 (leveraging DS 1.3 API) -->
        <dependency>
            <groupId>org.osgi</groupId>
            <artifactId>org.osgi.service.component</artifactId>
            <version>1.3.0</version>
            <scope>provided</scope>
            <optional>true</optional>
        </dependency>
        <dependency>
            <groupId>org.osgi</groupId>
            <artifactId>org.osgi.util.promise</artifactId>
            <version>1.0.0</version>
            <scope>provided</scope>
            <optional>true</optional>
        </dependency>
        <dependency>
            <groupId>org.apache.felix</groupId>
            <artifactId>org.apache.felix.framework</artifactId>
            <version>4.6.1</version>
            <scope>provided</scope>
        </dependency>
        <!-- Http Cache Dependencies -->
        <dependency>
            <groupId>com.google.guava</groupId>
            <artifactId>guava</artifactId>
            <scope>compile</scope>
        </dependency>
        <dependency>
            <groupId>com.google.guava</groupId>
            <artifactId>failureaccess</artifactId>
            <scope>compile</scope>
        </dependency>
        <!-- MCP: Apache POI used for exporting Excel spreadsheets -->
        <dependency>
            <groupId>com.adobe.granite</groupId>
            <artifactId>com.adobe.granite.poi</artifactId>
            <version>2.0.6</version>
            <scope>provided</scope>
        </dependency>
        <dependency>
            <groupId>org.apache.tika</groupId>
            <artifactId>tika-core</artifactId>
            <version>1.14</version>
            <scope>provided</scope>
        </dependency>
        <dependency>
            <groupId>org.apache.tika</groupId>
            <artifactId>tika-parsers</artifactId>
            <version>1.5</version>
            <scope>provided</scope>
            <exclusions>
                <exclusion>
                    <groupId>com.drewnoakes</groupId>
                    <artifactId>metadata-extractor</artifactId>
                </exclusion>
            </exclusions>
        </dependency>
        <dependency>
            <groupId>com.amazonaws</groupId>
            <artifactId>aws-java-sdk-osgi</artifactId>
            <version>1.10.76</version>
            <scope>provided</scope>
        </dependency>
        <dependency>
            <groupId>com.jcraft</groupId>
            <artifactId>jsch</artifactId>
            <version>0.1.55</version>
            <scope>compile</scope>
        </dependency>
        <dependency>
            <groupId>com.jcraft</groupId>
            <artifactId>jzlib</artifactId>
            <version>1.1.3</version>
            <optional>true</optional>
            <scope>compile</scope>
        </dependency>
        <dependency>
            <groupId>org.twitter4j</groupId>
            <artifactId>twitter4j-core</artifactId>
        </dependency>
        <dependency>
            <groupId>com.github.ben-manes.caffeine</groupId>
            <artifactId>caffeine</artifactId>
        </dependency>
        <!-- Test Dependencies -->
        <dependency>
            <groupId>org.mockito</groupId>
            <artifactId>mockito-core</artifactId>
        </dependency>
        <dependency>
            <groupId>org.powermock</groupId>
            <artifactId>powermock-api-mockito</artifactId>
        </dependency>
        <dependency>
            <groupId>org.powermock</groupId>
            <artifactId>powermock-module-junit4</artifactId>
        </dependency>
        <dependency>
            <groupId>junit-addons</groupId>
            <artifactId>junit-addons</artifactId>
        </dependency>
        <dependency>
            <groupId>commons-dbcp</groupId>
            <artifactId>commons-dbcp</artifactId>
            <version>1.4</version>
            <scope>test</scope>
        </dependency>
        <dependency>
            <groupId>org.mock-server</groupId>
            <artifactId>mockserver-netty</artifactId>
            <version>3.10.4</version>
            <scope>test</scope>
            <exclusions>
                <exclusion>
                    <groupId>xerces</groupId>
                    <artifactId>xercesImpl</artifactId>
                </exclusion>
            </exclusions>
        </dependency>
        <!--
        needed to override the embedded commons.osgi in org.apache.sling.models.impl
        -->
        <dependency>
            <groupId>org.apache.sling</groupId>
            <artifactId>org.apache.sling.commons.osgi</artifactId>
            <version>2.4.0</version>
            <scope>test</scope>
        </dependency>
        <dependency>
            <groupId>org.apache.sling</groupId>
            <artifactId>org.apache.sling.models.impl</artifactId>
            <version>1.3.0</version>
            <scope>test</scope>
        </dependency>
        <dependency>
            <groupId>org.apache.sling</groupId>
            <artifactId>org.apache.sling.commons.html</artifactId>
            <version>1.0.0</version>
            <scope>test</scope>
        </dependency>
        <!-- the custom annotation for AemObject -->
        <dependency>
            <groupId>org.apache.sling</groupId>
            <artifactId>org.apache.sling.models.api</artifactId>
            <version>1.3.0</version>
            <scope>provided</scope>
        </dependency>
        <dependency>
            <groupId>org.apache.jackrabbit</groupId>
            <artifactId>jackrabbit-jcr-commons</artifactId>
            <version>2.14.0</version>
            <scope>test</scope>
        </dependency>
        <dependency>
            <artifactId>jackrabbit-api</artifactId>
            <version>2.16.3</version>
            <groupId>org.apache.jackrabbit</groupId>
            <scope>test</scope>
        </dependency>
        <dependency>
            <groupId>org.apache.commons</groupId>
            <artifactId>commons-imaging</artifactId>
            <version>1.0-R1534292</version>
            <scope>test</scope>
        </dependency>
        <dependency>
            <groupId>org.slf4j</groupId>
            <artifactId>jcl-over-slf4j</artifactId>
        </dependency>
        <dependency>
            <groupId>org.apache.sling</groupId>
            <artifactId>org.apache.sling.testing.sling-mock.junit4</artifactId>
        </dependency>
        <dependency>
            <groupId>org.apache.sling</groupId>
            <artifactId>org.apache.sling.testing.sling-mock</artifactId>
        </dependency>
        <dependency>
            <groupId>org.apache.sling</groupId>
            <artifactId>org.apache.sling.testing.sling-mock-jackrabbit</artifactId>
            <exclusions>
                <exclusion>
                    <groupId>org.slf4j</groupId>
                    <artifactId>slf4j-simple</artifactId>
                </exclusion>
            </exclusions>
        </dependency>
        <dependency>
            <groupId>org.apache.sling</groupId>
            <artifactId>org.apache.sling.testing.sling-mock-oak</artifactId>
            <scope>test</scope>
        </dependency>
        <dependency>
            <groupId>org.apache.sling</groupId>
            <artifactId>org.apache.sling.testing.jcr-mock</artifactId>
        </dependency>
        <dependency>
            <groupId>io.wcm</groupId>
            <artifactId>io.wcm.testing.aem-mock.junit4</artifactId>
            <exclusions>
                <exclusion>
                    <groupId>org.slf4j</groupId>
                    <artifactId>slf4j-simple</artifactId>
                </exclusion>
                <exclusion>
                    <groupId>org.apache.jackrabbit</groupId>
                    <artifactId>oak-jcr</artifactId>
                </exclusion>
            </exclusions>
        </dependency>
        <dependency>
            <groupId>org.skyscreamer</groupId>
            <artifactId>jsonassert</artifactId>
        </dependency>
        <dependency>
            <groupId>org.hamcrest</groupId>
            <artifactId>hamcrest-library</artifactId>
        </dependency>
        <dependency>
            <groupId>me.alexpanov</groupId>
            <artifactId>free-port-finder</artifactId>
            <version>1.0</version>
            <scope>test</scope>
        </dependency>
        <dependency>
            <groupId>io.findify</groupId>
            <artifactId>s3mock_2.11</artifactId>
            <version>0.2.3</version>
            <scope>test</scope>
            <exclusions>
                <exclusion>
                    <groupId>com.amazonaws</groupId>
                    <artifactId>aws-java-sdk-s3</artifactId>
                </exclusion>
            </exclusions>
        </dependency>
        <dependency>
            <groupId>org.xmlunit</groupId>
            <artifactId>xmlunit-matchers</artifactId>
            <version>2.5.1</version>
            <scope>test</scope>
        </dependency>
        <dependency>
            <groupId>com.github.jknack</groupId>
            <artifactId>handlebars</artifactId>
            <version>4.0.6</version>
            <scope>provided</scope>
        </dependency>
        <!-- put UberJar last so that more specific artifacts take precedence -->
        <dependency>
            <groupId>com.adobe.aem</groupId>
            <artifactId>uber-jar</artifactId>
            <classifier>apis</classifier>
        </dependency>
        <!-- bnd annotations are a transitive dependency of some uber-jar classes although they are not used directly! -->
        <dependency>
            <groupId>biz.aQute.bnd</groupId>
            <artifactId>biz.aQute.bndlib</artifactId>
            <version>4.1.0</version>
            <scope>provided</scope>
        </dependency>

        <dependency>
            <groupId>io.jsonwebtoken</groupId>
            <artifactId>jjwt</artifactId>
            <scope>compile</scope>
        </dependency>
        <dependency>
            <groupId>com.fasterxml.jackson.core</groupId>
            <artifactId>jackson-databind</artifactId>
            <version>2.8.4</version>
            <scope>provided</scope>
        </dependency>
        <dependency>
            <groupId>com.fasterxml.jackson.core</groupId>
            <artifactId>jackson-core</artifactId>
            <version>2.8.4</version>
            <scope>provided</scope>
        </dependency>
        <dependency>
            <groupId>com.fasterxml.jackson.core</groupId>
            <artifactId>jackson-annotations</artifactId>
            <version>2.8.4</version>
            <scope>provided</scope>
        </dependency>
        <dependency>
            <groupId>org.apache.sling</groupId>
            <artifactId>org.apache.sling.servlets.annotations</artifactId>
            <version>1.0.0</version>
            <scope>provided</scope>
        </dependency>


        <!--  Build Dependencies -->
        <dependency>
            <groupId>org.osgi</groupId>
            <artifactId>org.osgi.annotation</artifactId>
            <version>6.0.0</version>
            <scope>provided</scope>
        </dependency>

        <dependency>
            <groupId>com.google.code.tld-generator</groupId>
            <artifactId>tld-generator</artifactId>
            <version>1.1</version>
            <scope>provided</scope>
            <optional>true</optional>
            <exclusions>
                <exclusion>
                    <artifactId>javax.servlet-api</artifactId>
                    <groupId>javax.servlet</groupId>
                </exclusion>
                <exclusion>
                    <artifactId>javax.servlet.jsp-api</artifactId>
                    <groupId>javax.servlet.jsp</groupId>
                </exclusion>
            </exclusions>
        </dependency>

    </dependencies>
</project><|MERGE_RESOLUTION|>--- conflicted
+++ resolved
@@ -36,16 +36,12 @@
                             <goal>manifest</goal>
                         </goals>
                         <phase>process-classes</phase>
-<<<<<<< HEAD
-=======
                         <configuration>
                             <exportScr>true</exportScr>
                         </configuration>
->>>>>>> 1547d686
                     </execution>
                 </executions>
                 <configuration>
-                    <exportScr>true</exportScr>
                     <instructions>
                         <Bundle-Activator>com.adobe.acs.commons.util.impl.Activator</Bundle-Activator>
                         <Bundle-SymbolicName>com.adobe.acs.acs-aem-commons-bundle</Bundle-SymbolicName>
@@ -59,10 +55,7 @@
                             org.apache.poi.ss.util;version="[3.0,6)",
                             org.apache.poi.xssf.usermodel;version="[2.0,6)",
                             twitter4j*;version="[3.0.5,4)";resolution:=optional,
-<<<<<<< HEAD
-=======
                             org.apache.sling.xss;version="[1.1,3)", <!-- using a wider version range for forward compatibility -->
->>>>>>> 1547d686
                             com.github.benmanes.caffeine*;resolution:=optional,
                             !com.google.errorprone.annotations,
                             !com.google.errorprone.annotations.concurrent,
@@ -80,9 +73,6 @@
                             com.adobe.acs.commons.mcp.model,
                             com.adobe.acs.commons.reports.models
                         </Sling-Model-Packages>
-                        <_dsannotations>*</_dsannotations>
-                        <_dsannotations-options>inherit</_dsannotations-options>
-                        <_metatypeannotations>*</_metatypeannotations>
                     </instructions>
                 </configuration>
             </plugin>
@@ -249,6 +239,15 @@
             <artifactId>osgi.core</artifactId>
         </dependency>
         <dependency>
+            <groupId>org.apache.felix</groupId>
+            <artifactId>org.apache.felix.scr.annotations</artifactId>
+            <scope>provided</scope>
+        </dependency>
+        <dependency>
+            <groupId>biz.aQute</groupId>
+            <artifactId>bndlib</artifactId>
+        </dependency>
+        <dependency>
             <groupId>org.slf4j</groupId>
             <artifactId>slf4j-api</artifactId>
         </dependency>
@@ -513,11 +512,11 @@
             <version>2.14.0</version>
             <scope>test</scope>
         </dependency>
-        <dependency>
-            <artifactId>jackrabbit-api</artifactId>
-            <version>2.16.3</version>
-            <groupId>org.apache.jackrabbit</groupId>
-            <scope>test</scope>
+        <dependency> 
+            <artifactId>jackrabbit-api</artifactId> 
+            <version>2.16.3</version> 
+            <groupId>org.apache.jackrabbit</groupId> 
+            <scope>test</scope> 
         </dependency>
         <dependency>
             <groupId>org.apache.commons</groupId>
@@ -614,13 +613,6 @@
             <artifactId>uber-jar</artifactId>
             <classifier>apis</classifier>
         </dependency>
-        <!-- bnd annotations are a transitive dependency of some uber-jar classes although they are not used directly! -->
-        <dependency>
-            <groupId>biz.aQute.bnd</groupId>
-            <artifactId>biz.aQute.bndlib</artifactId>
-            <version>4.1.0</version>
-            <scope>provided</scope>
-        </dependency>
 
         <dependency>
             <groupId>io.jsonwebtoken</groupId>
@@ -653,14 +645,14 @@
         </dependency>
 
 
-        <!--  Build Dependencies -->
+        <!--  Build Dependencies -->        
         <dependency>
             <groupId>org.osgi</groupId>
             <artifactId>org.osgi.annotation</artifactId>
             <version>6.0.0</version>
             <scope>provided</scope>
         </dependency>
-
+            
         <dependency>
             <groupId>com.google.code.tld-generator</groupId>
             <artifactId>tld-generator</artifactId>
@@ -678,6 +670,6 @@
                 </exclusion>
             </exclusions>
         </dependency>
-
+        
     </dependencies>
 </project>