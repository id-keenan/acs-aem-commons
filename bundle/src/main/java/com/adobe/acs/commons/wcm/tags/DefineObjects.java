package com.adobe.acs.commons.wcm.tags;

import aQute.bnd.annotation.ProviderType;
import com.adobe.acs.commons.wcm.PageRootProvider;
import com.day.cq.wcm.api.Page;
import com.day.cq.wcm.api.components.Component;
import org.apache.sling.api.resource.Resource;
import org.apache.sling.api.resource.ResourceResolver;
import org.apache.sling.jcr.resource.JcrPropertyMap;
import org.osgi.framework.BundleContext;
import org.osgi.framework.FrameworkUtil;
import org.osgi.framework.ServiceReference;
import org.slf4j.Logger;
import org.slf4j.LoggerFactory;
import tldgen.BodyContentType;
import tldgen.Tag;

import javax.jcr.Node;
import javax.servlet.jsp.tagext.BodyTagSupport;
import java.util.HashMap;
import java.util.Map;
import java.util.Set;

/**
 * This tag is similar to the OOTB cq:defineObjects tag which adds
 * component instance-level properties to the pageContext of a JSP,
 * but it instead sets sharedComponentProperties and 
 * mergedProperties maps.
 *
 * sharedComponentProperties contains the site-wide properties for 
 * the current component.
 *
 * mergedProperties is a merge of the instance-level and site-wide
 * properties for the current component, giving preference to an
 * instance-level property value when a site-wide property exists
 * with the same name.
 */
@ProviderType
@Tag(bodyContentType = BodyContentType.JSP, value = "defineObjects")
public class DefineObjects extends BodyTagSupport {

    private static final Logger log = LoggerFactory.getLogger(DefineObjects.class);

    private PageRootProvider pageRootProvider;

    @Override
    public int doEndTag() {
        setPageRootProvider();
        if (pageRootProvider != null) {
            setSitewideProperties();
        } else {
            log.debug("Page Root Provider must be configured for shared component properties to be supported");
        }
        setMergedProperties();
        return EVAL_PAGE;
    }

    private void setPageRootProvider() {
        BundleContext bundleContext = FrameworkUtil.getBundle(PageRootProvider.class).getBundleContext();
        ServiceReference factoryRef = bundleContext.getServiceReference(PageRootProvider.class.getName());
        if (factoryRef != null) {
            pageRootProvider = (PageRootProvider) bundleContext.getService(factoryRef);
        }
    }

    private void setSitewideProperties() {
<<<<<<< HEAD
        Resource currentResource = (Resource) pageContext.findAttribute("resource");
        ResourceResolver resourceResolver = (ResourceResolver) pageContext.findAttribute("resourceResolver");

        // Build the path to the global config for this component
        // <page root>/jcr:content/sitewideprops/<component resource type>
        Page pageRoot = pageRootProvider.getRootPage(currentResource);
        if (pageRoot != null) {
            String globalPropsPath = pageRoot.getPath() + "/jcr:content/sitewideprops/";
=======
        Node currentNode = (Node) this.pageContext.findAttribute("currentNode");
        try {
            ResourceResolver resourceResolver = (ResourceResolver) pageContext.findAttribute("resourceResolver");

            // Build the path to the global config for this component
            // <Lang Root>/jcr:content/sharedcomponentproperties/<component resource type>
            String languageRoot = LanguageUtil.getLanguageRoot(currentNode.getPath());
            String globalPropsPath = languageRoot + "/jcr:content/sharedcomponentproperties/";
>>>>>>> 0d17327a
            Component component = (Component) pageContext.findAttribute("component");
            globalPropsPath = globalPropsPath + component.getResourceType();

            Resource r = resourceResolver.getResource(globalPropsPath);

            // Send the Node back if it exists
            if (r != null) {
                JcrPropertyMap jpm = new JcrPropertyMap(r.adaptTo(Node.class));
                pageContext.setAttribute("sharedComponentProperties", jpm);
            }
        } else {
            log.debug("Could not determine shared properties root for resource {}", currentResource.getPath());
        }
    }

    private void setMergedProperties() {
        JcrPropertyMap sharedComponentPropertyMap = (JcrPropertyMap) pageContext.getAttribute("sharedComponentProperties");
        JcrPropertyMap localPropertyMap = (JcrPropertyMap) pageContext.getAttribute("properties");

        pageContext.setAttribute("mergedProperties", mergeProperties(localPropertyMap, sharedComponentPropertyMap));
    }

    private Map<String, Object> mergeProperties(JcrPropertyMap instanceProps, JcrPropertyMap sharedComponentProperties) {
        Map<String, Object> mergedProperties = new HashMap<String, Object>();

        // Add Component Global Configs
        if (sharedComponentProperties != null) {
            Set<String> sharedComponentKeys = sharedComponentProperties.keySet();
            for (String sharedComponentKey : sharedComponentKeys) {
                mergedProperties.put(sharedComponentKey, sharedComponentProperties.get(sharedComponentKey));
            }
        }

        // Merge in the Component Local Configs
        if (instanceProps != null) {
            Set<String> instanceKeys = instanceProps.keySet();
            for (String instanceKey : instanceKeys) {
                mergedProperties.put(instanceKey, instanceProps.get(instanceKey));
            }
        }

        return mergedProperties;
    }
}<|MERGE_RESOLUTION|>--- conflicted
+++ resolved
@@ -24,10 +24,10 @@
 /**
  * This tag is similar to the OOTB cq:defineObjects tag which adds
  * component instance-level properties to the pageContext of a JSP,
- * but it instead sets sharedComponentProperties and 
+ * but it instead sets sharedComponentProperties and
  * mergedProperties maps.
  *
- * sharedComponentProperties contains the site-wide properties for 
+ * sharedComponentProperties contains the site-wide properties for
  * the current component.
  *
  * mergedProperties is a merge of the instance-level and site-wide
@@ -64,25 +64,14 @@
     }
 
     private void setSitewideProperties() {
-<<<<<<< HEAD
         Resource currentResource = (Resource) pageContext.findAttribute("resource");
         ResourceResolver resourceResolver = (ResourceResolver) pageContext.findAttribute("resourceResolver");
 
         // Build the path to the global config for this component
-        // <page root>/jcr:content/sitewideprops/<component resource type>
+        // <page root>/jcr:content/sharedcomponentproperties/<component resource type>
         Page pageRoot = pageRootProvider.getRootPage(currentResource);
         if (pageRoot != null) {
-            String globalPropsPath = pageRoot.getPath() + "/jcr:content/sitewideprops/";
-=======
-        Node currentNode = (Node) this.pageContext.findAttribute("currentNode");
-        try {
-            ResourceResolver resourceResolver = (ResourceResolver) pageContext.findAttribute("resourceResolver");
-
-            // Build the path to the global config for this component
-            // <Lang Root>/jcr:content/sharedcomponentproperties/<component resource type>
-            String languageRoot = LanguageUtil.getLanguageRoot(currentNode.getPath());
-            String globalPropsPath = languageRoot + "/jcr:content/sharedcomponentproperties/";
->>>>>>> 0d17327a
+            String globalPropsPath = pageRoot.getPath() + "/jcr:content/sharedcomponentproperties/";
             Component component = (Component) pageContext.findAttribute("component");
             globalPropsPath = globalPropsPath + component.getResourceType();
 
