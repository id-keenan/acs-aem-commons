/*
 * #%L
 * ACS AEM Commons Bundle
 * %%
 * Copyright (C) 2013 Adobe
 * %%
 * Licensed under the Apache License, Version 2.0 (the "License");
 * you may not use this file except in compliance with the License.
 * You may obtain a copy of the License at
 *
 *      http://www.apache.org/licenses/LICENSE-2.0
 *
 * Unless required by applicable law or agreed to in writing, software
 * distributed under the License is distributed on an "AS IS" BASIS,
 * WITHOUT WARRANTIES OR CONDITIONS OF ANY KIND, either express or implied.
 * See the License for the specific language governing permissions and
 * limitations under the License.
 * #L%
 */
package com.adobe.acs.commons.images.impl;

import com.adobe.acs.commons.dam.RenditionPatternPicker;
import com.adobe.acs.commons.images.ImageTransformer;
import com.adobe.acs.commons.images.NamedImageTransformer;
import com.adobe.acs.commons.util.PathInfoUtil;
import com.day.cq.commons.jcr.JcrConstants;
import com.day.cq.dam.api.Asset;
import com.day.cq.dam.api.Rendition;
import com.day.cq.dam.commons.util.DamUtil;
import com.day.cq.wcm.api.NameConstants;
import com.day.cq.wcm.api.Page;
import com.day.cq.wcm.api.PageManager;
import com.day.cq.wcm.foundation.Image;
import com.day.image.Layer;
import org.apache.commons.lang.ArrayUtils;
import org.apache.commons.lang.StringUtils;
import org.apache.felix.scr.annotations.Activate;
import org.apache.felix.scr.annotations.Component;
import org.apache.felix.scr.annotations.Properties;
import org.apache.felix.scr.annotations.Property;
import org.apache.felix.scr.annotations.Reference;
import org.apache.felix.scr.annotations.ReferenceCardinality;
import org.apache.felix.scr.annotations.ReferencePolicy;
import org.apache.felix.scr.annotations.References;
import org.apache.felix.scr.annotations.Service;
import org.apache.sling.api.SlingHttpServletRequest;
import org.apache.sling.api.SlingHttpServletResponse;
import org.apache.sling.api.resource.Resource;
import org.apache.sling.api.resource.ResourceUtil;
import org.apache.sling.api.resource.ValueMap;
import org.apache.sling.api.servlets.OptingServlet;
import org.apache.sling.api.servlets.SlingSafeMethodsServlet;
import org.apache.sling.api.wrappers.ValueMapDecorator;
import org.apache.sling.commons.mime.MimeTypeService;
import org.apache.sling.commons.osgi.PropertiesUtil;
import org.slf4j.Logger;
import org.slf4j.LoggerFactory;

import javax.imageio.ImageIO;
import javax.jcr.RepositoryException;
import javax.servlet.Servlet;
import javax.servlet.ServletException;
import java.io.IOException;
import java.util.ArrayList;
import java.util.LinkedHashMap;
import java.util.List;
import java.util.Map;
import java.util.concurrent.ConcurrentHashMap;
import java.util.regex.Matcher;
import java.util.regex.Pattern;

@SuppressWarnings("serial")
@Component(
        label = "ACS AEM Commons - Named Transform Image Servlet",
        description = "Transform images programatically by applying a named transform to the requested Image.",
        metatype = true
)
@Properties({
        @Property(
                label = "Resource Types",
                description = "Resource Types and Node Types to bind this servlet to.",
                name = "sling.servlet.resourceTypes",
                value = { "nt/file", "nt/resource", "dam/Asset", "cq/Page", "cq/PageContent", "nt/unstructured",
                        "foundation/components/image", "foundation/components/parbase", "foundation/components/page" },
                propertyPrivate = false
        ),
        @Property(
                label = "Extension",
                description = "",
                name = "sling.servlet.extensions",
                value = { "transform" },
                propertyPrivate = true
        ),
        @Property(
                name = "sling.servlet.methods",
                value = { "GET" },
                propertyPrivate = true
        )
})
@References({
        @Reference(
                name = "namedImageTransformers",
                referenceInterface = NamedImageTransformer.class,
                policy = ReferencePolicy.DYNAMIC,
                cardinality = ReferenceCardinality.OPTIONAL_MULTIPLE
        ),
        @Reference(
                name = "imageTransformers",
                referenceInterface = ImageTransformer.class,
                policy = ReferencePolicy.DYNAMIC,
                cardinality = ReferenceCardinality.OPTIONAL_MULTIPLE
        )
})
@Service(Servlet.class)
public class NamedTransformImageServlet extends SlingSafeMethodsServlet implements OptingServlet {
    private static final Logger log = LoggerFactory.getLogger(NamedTransformImageServlet.class);

    @Reference
    private MimeTypeService mimeTypeService;

    private static final ValueMap EMPTY_PARAMS = new ValueMapDecorator(new LinkedHashMap<String, Object>());

    private static final Pattern LAST_SUFFIX_PATTERN = Pattern.compile("(image|img)\\.(.+)");

    private static final String MIME_TYPE_PNG = "image/png";

    private static final String TYPE_QUALITY = "quality";

    private Map<String, NamedImageTransformer> namedImageTransformers =
            new ConcurrentHashMap<String, NamedImageTransformer>();

    private Map<String, ImageTransformer> imageTransformers = new ConcurrentHashMap<String, ImageTransformer>();

    /* Asset Rendition Pattern Picker */

    private static final String DEFAULT_ASSET_RENDITION_PICKER_REGEX = "cq5dam\\.web\\.(.*)";

    @Property(label = "Asset Rendition Picker Regex",
            description = "Regex to select the Rendition to transform when directly transforming a DAM Asset."
                    + " [ Default: cq5dam.web.(.*) ]",
            value = DEFAULT_ASSET_RENDITION_PICKER_REGEX)
    private static final String PROP_ASSET_RENDITION_PICKER_REGEX = "prop.asset-rendition-picker-regex";

    private static RenditionPatternPicker renditionPatternPicker =
            new RenditionPatternPicker(Pattern.compile(DEFAULT_ASSET_RENDITION_PICKER_REGEX));

    /**
     * Only accept requests that.
     * - Are not null
     * - Have a suffix
     * - Whose first suffix segment is a registered transform name
     * - Whose last suffix matches the image file name pattern
     *
     * @param request SlingRequest object
     * @return true if the Servlet should handle the request
     */
    @Override
    public final boolean accepts(SlingHttpServletRequest request) {
        if (request == null) {
            return false;
        }

        final String suffix = request.getRequestPathInfo().getSuffix();
        if (StringUtils.isBlank(suffix)) {
            return false;
        }

        final String transformName = PathInfoUtil.getFirstSuffixSegment(request);
        if (!this.namedImageTransformers.keySet().contains(transformName)) {
            return false;
        }

        final String lastSuffix = PathInfoUtil.getLastSuffixSegment(request);
        final Matcher matcher = LAST_SUFFIX_PATTERN.matcher(lastSuffix);
        if (!matcher.matches()) {
            return false;
        }

        return true;
    }

    @Override
    protected final void doGet(final SlingHttpServletRequest request, final SlingHttpServletResponse response) throws
            ServletException, IOException {

        // Get the transform names from the suffix
        final List<NamedImageTransformer> selectedNamedImageTransformers = getNamedImageTransformers(request);

        // Collect and combine the image transformers and their params
        final ValueMap imageTransformersWithParams = getImageTransformersWithParams(selectedNamedImageTransformers);

        final Image image = this.resolveImage(request);
        final String mimeType = this.getMimeType(request, image);
        Layer layer = this.getLayer(image);

        // Transform the image
        layer = this.transform(layer, imageTransformersWithParams);

        // Get the quality
        final double quality = this.getQuality(mimeType,
                imageTransformersWithParams.get(TYPE_QUALITY, EMPTY_PARAMS));

        response.setContentType(mimeType);
        layer.write(mimeType, quality, response.getOutputStream());
        response.flushBuffer();
    }

    /**
     * Execute the ImageTransformers as specified by the Request's suffix segments against the Image layer.
     *
     * @param layer the Image layer
     * @param imageTransformersWithParams the transforms and their params
     * @return the transformed Image layer
     */
    protected final Layer transform(Layer layer, final ValueMap imageTransformersWithParams) {

<<<<<<< HEAD
        for (final String type : transforms.keySet()) {
            if (StringUtils.equals(TYPE_QUALITY, type)) {
                // Do not process the "quality" transform in the usual manner
                continue;
            }

=======
        for (final String type : imageTransformersWithParams.keySet()) {
>>>>>>> 70b289da
            final ImageTransformer imageTransformer = this.imageTransformers.get(type);
            if (imageTransformer == null) {
                log.warn("Skipping transform. Missing ImageTransformer for type: {}");
                continue;
            }

            final ValueMap transformParams = imageTransformersWithParams.get(type, EMPTY_PARAMS);

            if (transformParams != null) {
                layer = imageTransformer.transform(layer, transformParams);
            }
        }

        return layer;
    }

    /**
     * Gets the NamedImageTransformers based on the Suffix segments in order.
     *
     * @param request the SlingHttpServletRequest object
     * @return a list of the NamedImageTransformers specified by the HTTP Request suffix segments
     */
    protected final List<NamedImageTransformer> getNamedImageTransformers(final SlingHttpServletRequest request) {
        final List<NamedImageTransformer> transformers = new ArrayList<NamedImageTransformer>();

        String[] suffixes = PathInfoUtil.getSuffixSegments(request);
        if (suffixes.length < 2) {
            log.warn("Named Transform Image Servlet requires at least one named transform");
            return transformers;
        }

        int endIndex = suffixes.length - 1;
        // Its OK to check; the above check ensures there are 2+ segments
        if (StringUtils.isNumeric(PathInfoUtil.getSuffixSegment(request, suffixes.length - 2))) {
            endIndex--;
        }

        suffixes = (String[]) ArrayUtils.subarray(suffixes, 0, endIndex);

        for (final String transformerName : suffixes) {
            final NamedImageTransformer transformer = this.namedImageTransformers.get(transformerName);
            if (transformer != null) {
                transformers.add(transformer);
            }
        }

        return transformers;
    }

    /**
     * Collect and combine the image transformers and their params.
     *
     * @param selectedNamedImageTransformers the named transformers and their params
     * @return the combined named image transformers and their params
     */
    protected final ValueMap getImageTransformersWithParams(
            final List<NamedImageTransformer> selectedNamedImageTransformers) {
        final ValueMap params = new ValueMapDecorator(new LinkedHashMap<String, Object>());

        for (final NamedImageTransformer namedImageTransformer : selectedNamedImageTransformers) {
            params.putAll(namedImageTransformer.getImageTransforms());
        }

        return params;
    }

    /**
     * Intelligently determines how to find the Image based on the associated SlingRequest.
     *
     * @param request the SlingRequest Obj
     * @return the Image object configured w the info of where the image to render is stored in CRX
     */
    protected final Image resolveImage(final SlingHttpServletRequest request) {
        final Resource resource = request.getResource();

        final PageManager pageManager = request.getResourceResolver().adaptTo(PageManager.class);
        final Page page = pageManager.getContainingPage(resource);

        if (DamUtil.isAsset(resource)) {
            // For assets, pick the configured rendition if it exists
            // If rendition does not exist, use original

            final Asset asset = DamUtil.resolveToAsset(resource);
            Rendition rendition = asset.getRendition(renditionPatternPicker);

            if (rendition == null) {
                log.warn("Could not find rendition [ {} ] for [ {} ]", renditionPatternPicker.toString(),
                        resource.getPath());
                rendition = asset.getOriginal();
            }

            final Resource renditionResource = request.getResourceResolver().getResource(rendition.getPath());

            final Image image = new Image(resource);
            image.set(Image.PN_REFERENCE, renditionResource.getPath());
            return image;

        } else if (DamUtil.isRendition(resource)
                || ResourceUtil.isA(resource, JcrConstants.NT_FILE)
                || ResourceUtil.isA(resource, JcrConstants.NT_RESOURCE)) {
            // For renditions; use the requested rendition
            final Image image = new Image(resource);
            image.set(Image.PN_REFERENCE, resource.getPath());
            return image;

        } else if (page != null) {
            if (ResourceUtil.isA(resource, NameConstants.NT_PAGE)
                    || StringUtils.equals(resource.getPath(), page.getContentResource().getPath())) {
                // Is a Page or Page's Content Resource; use the Page's image resource
                return new Image(page.getContentResource(), "image");
            } else {
                return new Image(resource);
            }
        }

        return new Image(resource);
    }

    /**
     * Gets the mimeType of the image.
     * - The last segments suffix is looked at first and used
     * - if the last suffix segment's "extension" is .orig or .original then use the underlying resources mimeType
     * - else look up the mimeType to use based on this "extension"
     * - default to the resource's mimeType if the requested mimeType by extension is not supported.
     *
     * @param image the image to get the mimeType for
     * @return the string representation of the image's mimeType
     */
    private String getMimeType(final SlingHttpServletRequest request, final Image image) {
        final String lastSuffix = PathInfoUtil.getLastSuffixSegment(request);

        final String mimeType = mimeTypeService.getMimeType(lastSuffix);

        if (!StringUtils.endsWithIgnoreCase(lastSuffix, ".orig")
            && !StringUtils.endsWithIgnoreCase(lastSuffix, ".original")
            && (ImageIO.getImageWritersByMIMEType(mimeType).hasNext())) {
            return mimeType;
        } else {
            try {
                return image.getMimeType();
            } catch (final RepositoryException e) {
                return MIME_TYPE_PNG;
            }
        }
    }

    /**
     * Gets the Image layer.
     *
     * @param image The Image to get the layer from
     * @return the image's Layer
     * @throws IOException
     */
    private Layer getLayer(final Image image) throws IOException {
        Layer layer = null;

        try {
            layer = image.getLayer(false, false, false);
        } catch (RepositoryException ex) {
            log.error("Could not create layer");
        }

        if (layer == null) {
            log.error("Could not create layer - layer is null;");
        } else {
            image.crop(layer);
            image.rotate(layer);
        }

        return layer;
    }


    /**
     * Computes the quality based on the "synthetic" Image Quality transform params
     *
     * Image Quality does not "transform" in the usual manner (it is not a simple layer manipulation)
     * thus this ad-hoc method is required to handle quality manipulation transformations.
     *
     * If "quality" key is no available in "transforms" the default of 82 is used (magic AEM Product quality setting)
     *
     * @param mimeType the desired image mimeType
     * @param transforms the map of image transform params
     * @return
     */
    private double getQuality(final String mimeType, final ValueMap transforms) {
        final String key = "quality";
        final int defaultQuality = 82;
        final int maxQuality = 100;
        final int minQuality = 0;
        final int maxQualityGIF = 255;
        final double oneHundred = 100D;

        log.debug("Transforming with [ quality ]");

        double quality = transforms.get(key, defaultQuality);

        log.debug("quality: {}", quality);

        if (quality > maxQuality) {
            quality = defaultQuality;
        } else if (quality < minQuality) {
            quality = minQuality;
        }

        quality = quality / oneHundred;

        if (StringUtils.equals("image/gif", mimeType)) {
            quality = quality * maxQualityGIF;
        }

        return quality;
    }

    @Activate
    protected final void activate(final Map<String, String> properties) throws Exception {
        final String regex = PropertiesUtil.toString(properties.get(PROP_ASSET_RENDITION_PICKER_REGEX),
                DEFAULT_ASSET_RENDITION_PICKER_REGEX);
        try {
            renditionPatternPicker = new RenditionPatternPicker(regex);
            log.info("Asset Rendition Pattern Picker: {}", regex);
        } catch (Exception ex) {
            log.error("Error creating RenditionPatternPicker with regex [ {} ], defaulting to [ {} ]", regex,
                    DEFAULT_ASSET_RENDITION_PICKER_REGEX);
            renditionPatternPicker = new RenditionPatternPicker(DEFAULT_ASSET_RENDITION_PICKER_REGEX);
        }
    }

    protected final void bindNamedImageTransformers(final NamedImageTransformer service,
                                                    final Map<Object, Object> props) {
        final String type = PropertiesUtil.toString(props.get(NamedImageTransformer.PROP_NAME), null);
        if (type != null) {
            this.namedImageTransformers.put(type, service);
        }
    }

    protected final void unbindNamedImageTransformers(final NamedImageTransformer service,
                                                      final Map<Object, Object> props) {
        final String type = PropertiesUtil.toString(props.get(NamedImageTransformer.PROP_NAME), null);
        if (type != null) {
            this.namedImageTransformers.remove(type);
        }
    }

    protected final void bindImageTransformers(final ImageTransformer service, final Map<Object, Object> props) {
        final String type = PropertiesUtil.toString(props.get(ImageTransformer.PROP_TYPE), null);
        if (type != null) {
            imageTransformers.put(type, service);
        }
    }

    protected final void unbindImageTransformers(final ImageTransformer service, final Map<Object, Object> props) {
        final String type = PropertiesUtil.toString(props.get(ImageTransformer.PROP_TYPE), null);
        if (type != null) {
            imageTransformers.remove(type);
        }
    }
}<|MERGE_RESOLUTION|>--- conflicted
+++ resolved
@@ -32,6 +32,7 @@
 import com.day.cq.wcm.api.PageManager;
 import com.day.cq.wcm.foundation.Image;
 import com.day.image.Layer;
+
 import org.apache.commons.lang.ArrayUtils;
 import org.apache.commons.lang.StringUtils;
 import org.apache.felix.scr.annotations.Activate;
@@ -214,16 +215,12 @@
      */
     protected final Layer transform(Layer layer, final ValueMap imageTransformersWithParams) {
 
-<<<<<<< HEAD
-        for (final String type : transforms.keySet()) {
+        for (final String type : imageTransformersWithParams.keySet()) {
             if (StringUtils.equals(TYPE_QUALITY, type)) {
                 // Do not process the "quality" transform in the usual manner
                 continue;
             }
 
-=======
-        for (final String type : imageTransformersWithParams.keySet()) {
->>>>>>> 70b289da
             final ImageTransformer imageTransformer = this.imageTransformers.get(type);
             if (imageTransformer == null) {
                 log.warn("Skipping transform. Missing ImageTransformer for type: {}");
