--- conflicted
+++ resolved
@@ -26,19 +26,24 @@
 import com.adobe.acs.commons.httpcache.exception.HttpCacheRepositoryAccessException;
 import com.adobe.acs.commons.httpcache.keys.CacheKey;
 import com.adobe.acs.commons.httpcache.keys.CacheKeyFactory;
+import com.adobe.acs.commons.httpcache.store.HttpCacheStore;
 import com.adobe.acs.commons.httpcache.util.UserUtils;
 import org.apache.commons.collections.CollectionUtils;
 import org.apache.commons.lang.StringUtils;
+import org.apache.felix.scr.annotations.Activate;
+import org.apache.felix.scr.annotations.Component;
+import org.apache.felix.scr.annotations.ConfigurationPolicy;
+import org.apache.felix.scr.annotations.Deactivate;
+import org.apache.felix.scr.annotations.Properties;
+import org.apache.felix.scr.annotations.Property;
+import org.apache.felix.scr.annotations.PropertyOption;
+import org.apache.felix.scr.annotations.PropertyUnbounded;
+import org.apache.felix.scr.annotations.Reference;
+import org.apache.felix.scr.annotations.ReferenceCardinality;
+import org.apache.felix.scr.annotations.ReferencePolicy;
+import org.apache.felix.scr.annotations.Service;
 import org.apache.sling.api.SlingHttpServletRequest;
 import org.apache.sling.commons.osgi.PropertiesUtil;
-import org.osgi.service.component.annotations.Activate;
-import org.osgi.service.component.annotations.Component;
-import org.osgi.service.component.annotations.ConfigurationPolicy;
-import org.osgi.service.component.annotations.Deactivate;
-import org.osgi.service.component.annotations.Reference;
-import org.osgi.service.component.annotations.ReferenceCardinality;
-import org.osgi.service.component.annotations.ReferencePolicy;
-import org.osgi.service.metatype.annotations.Designate;
 import org.slf4j.Logger;
 import org.slf4j.LoggerFactory;
 
@@ -55,26 +60,25 @@
 /**
  * Concrete implementation of cache config for http cache. Modelled as OSGi config factory.
  */
-@Component(service=HttpCacheConfig.class,
-configurationPolicy=ConfigurationPolicy.REQUIRE,
-property= {
-      "webconsole.configurationFactory.nameHint" + "="
-                 + "Order: {httpcache.config.order}, "
-                 + "Request URIs: {httpcache.config.requesturi.patterns}, "
-                 + "Request URIs blacklist: {httpcache.config.requesturi.patterns.blacklisted}, "
-                 + "Authentication: {httpcache.config.request.authentication}, "
-                 + "Invalidation paths: {httpcache.config.invalidation.oak.paths}, "
-                 + "Cache type: {httpcache.config.cachestore}"})
-@Designate(ocd= HttpCacheConfigImplConfig.class, factory=true)
+@Component(label = "ACS AEM Commons - HTTP Cache - Cache config",
+           description = "Config for request URI patterns that have to be cached.",
+           configurationFactory = true,
+           metatype = true,
+           policy = ConfigurationPolicy.REQUIRE
+)
+@Properties({
+        @Property(name = "webconsole.configurationFactory.nameHint",
+                value = "Order: {httpcache.config.order}, "
+                        + "Request URIs: {httpcache.config.requesturi.patterns}, "
+                        + "Request URIs blacklist: {httpcache.config.requesturi.patterns.blacklisted}, "
+                        + "Authentication: {httpcache.config.request.authentication}, "
+                        + "Invalidation paths: {httpcache.config.invalidation.oak.paths}, "
+                        + "Cache type: {httpcache.config.cachestore}",
+                propertyPrivate = true)
+})
+@Service
 public class HttpCacheConfigImpl implements HttpCacheConfig {
-
     private static final Logger log = LoggerFactory.getLogger(HttpCacheConfigImpl.class);
-<<<<<<< HEAD
-
-    private int order = HttpCacheConfigImplConfig.DEFAULT_ORDER;
-
-    // Request URIs - Whitelisted.
-=======
     static final String FILTER_SCOPE_REQUEST = "REQUEST";
     static final String FILTER_SCOPE_INCLUDE = "INCLUDE";
 
@@ -94,29 +98,20 @@
                       + ".json. Mandatory parameter.",
               cardinality = Integer.MAX_VALUE)
     static final String PROP_REQUEST_URI_PATTERNS = "httpcache.config.requesturi.patterns";
->>>>>>> 1547d686
     private List<String> requestUriPatterns;
     private List<Pattern> requestUriPatternsAsRegEx;
 
     // Request URIs - Blacklisted.
-<<<<<<< HEAD
-=======
     @Property(label = "Blacklisted request URI patterns",
               description = "Blacklisted request URI patterns (REGEX). Evaluated post applying the above request uri "
                       + "patterns (httpcache.config.requesturi.patterns). Optional parameter.",
               cardinality = Integer.MAX_VALUE)
     static final String PROP_BLACKLISTED_REQUEST_URI_PATTERNS =
             "httpcache.config.requesturi.patterns.blacklisted";
->>>>>>> 1547d686
     private List<String> blacklistedRequestUriPatterns;
     private List<Pattern> blacklistedRequestUriPatternsAsRegEx;
 
     // Authentication requirement
-<<<<<<< HEAD
-    private String authenticationRequirement;
-
-    // Invalidation paths
-=======
     // @formatter:off
     @Property(label = "Authentication",
               description = "Authentication requirement.",
@@ -141,13 +136,10 @@
                       + ". This accepts " + "REGEX. Example - /etc/my-products(.*)",
               cardinality = Integer.MAX_VALUE)
     static final String PROP_CACHE_INVALIDATION_PATH_PATTERNS = "httpcache.config.invalidation.oak.paths";
->>>>>>> 1547d686
     private List<String> cacheInvalidationPathPatterns;
     private List<Pattern> cacheInvalidationPathPatternsAsRegEx;
 
     // Cache store
-<<<<<<< HEAD
-=======
     // @formatter:off
     @Property(label = "Cache store",
               description = "Cache store for caching the response for this request URI. Example - MEM. This should "
@@ -166,12 +158,10 @@
     // @formatter:on
     static final String PROP_CACHE_STORE = "httpcache.config.cachestore";
     static final String DEFAULT_CACHE_STORE = "MEM"; // Defaults to memory cache store
->>>>>>> 1547d686
     private String cacheStore;
 
+
     // Cache store
-<<<<<<< HEAD
-=======
     // @formatter:off
     static final String DEFAULT_FILTER_SCOPE = FILTER_SCOPE_REQUEST; // Defaults to REQUEST scope
     @Property(label = "Filter scope",
@@ -185,13 +175,10 @@
             value = DEFAULT_FILTER_SCOPE)
     // @formatter:on
     static final String PROP_FILTER_SCOPE = "httpcache.config.filter-scope";
->>>>>>> 1547d686
     private FilterScope filterScope;
 
+
     // Making the cache config extension configurable.
-<<<<<<< HEAD
-    @Reference(cardinality = ReferenceCardinality.OPTIONAL,
-=======
     @Property(label = "HttpCacheConfigExtension service pid",
               description = "Service pid of target implementation of HttpCacheConfigExtension to be used. Example - "
                       + "(service.pid=com.adobe.acs.commons.httpcache.config.impl.GroupHttpCacheConfigExtension)."
@@ -200,16 +187,11 @@
     private static final String PROP_CACHE_CONFIG_EXTENSION_TARGET = "cacheConfigExtension.target";
 
     @Reference(cardinality = ReferenceCardinality.OPTIONAL_UNARY,
->>>>>>> 1547d686
                policy = ReferencePolicy.DYNAMIC,
                name = "cacheConfigExtension")
     private volatile HttpCacheConfigExtension cacheConfigExtension;
 
     // Making the cache key factory configurable.
-<<<<<<< HEAD
-
-    @Reference(cardinality = ReferenceCardinality.MANDATORY,
-=======
     @Property(label = "CacheKeyFactory service pid",
               description = "Service pid of target implementation of CacheKeyFactory to be used. Example - "
                       + "(service.pid=com.adobe.acs.commons.httpcac`he.config.impl.GroupHttpCacheConfigExtension)."
@@ -218,18 +200,10 @@
     private static final String PROP_CACHE_CONFIG_FACTORY_TARGET = "cacheKeyFactory.target";
 
     @Reference(cardinality = ReferenceCardinality.MANDATORY_UNARY,
->>>>>>> 1547d686
                policy = ReferencePolicy.DYNAMIC,
                name = "cacheKeyFactory")
     private volatile CacheKeyFactory cacheKeyFactory;
 
-<<<<<<< HEAD
-    private List<String> cacheHandlingRulesPid;
-
-
-    private long expiryOnCreate;
-    private long expiryOnAccess;
-=======
 
     @Property(label = "Config-specific HttpCacheHandlingRules",
               description = "List of Service pid of HttpCacheHandlingRule applicable for this cache config. Optional "
@@ -256,38 +230,32 @@
         description = "Specifies a custom expiry on update. This refreshes the expiry of the entry if it's updated. Lower then 0 means no expiry on update.")
     static final String PROP_EXPIRY_ON_UPDATE = "httpcache.config.expiry.on.update";
     static final long DEFAULT_EXPIRY_ON_UPDATE = 0L;
->>>>>>> 1547d686
     private long expiryOnUpdate;
     private String cacheConfigExtensionTarget;
     private String cacheKeyFactoryTarget;
 
     @Activate
-    protected void activate(HttpCacheConfigImplConfig config) {
-
-        cacheConfigExtensionTarget = config.cacheConfigExtension_target();
-        cacheKeyFactoryTarget = config.cacheKeyFactory_target();
+    protected void activate(Map<String, Object> configs) {
 
         cacheConfigExtensionTarget = PropertiesUtil.toString(configs.get(PROP_CACHE_CONFIG_EXTENSION_TARGET), null);
         cacheKeyFactoryTarget = PropertiesUtil.toString(configs.get(PROP_CACHE_CONFIG_FACTORY_TARGET), null);
 
         // Request URIs - Whitelisted.
-        requestUriPatterns = Arrays.asList(config.httpcache_config_requesturi_patterns());
+        requestUriPatterns = Arrays.asList(PropertiesUtil.toStringArray(configs.get(PROP_REQUEST_URI_PATTERNS), new
+                String[]{}));
         requestUriPatternsAsRegEx = compileToPatterns(requestUriPatterns);
 
         // Request URIs - Blacklisted.
-        blacklistedRequestUriPatterns = Arrays.asList(PropertiesUtil.toStringArray(config.httpcache_config_requesturi_patterns_blacklisted()));
+        blacklistedRequestUriPatterns = Arrays.asList(PropertiesUtil.toStringArray(configs
+                .get(PROP_BLACKLISTED_REQUEST_URI_PATTERNS), new String[]{}));
         blacklistedRequestUriPatternsAsRegEx = compileToPatterns(blacklistedRequestUriPatterns);
 
         // Authentication requirement.
-        authenticationRequirement = config.httpcache_config_request_authentication();
+        authenticationRequirement = PropertiesUtil.toString(configs.get(PROP_AUTHENTICATION_REQUIREMENT),
+                DEFAULT_AUTHENTICATION_REQUIREMENT);
 
         // Cache store
-        cacheStore = config.httpcache_config_cachestore();
-
-        // Custom expiry
-        expiryOnCreate = config.httpcache_config_expiry_on_create();
-        expiryOnAccess = config.httpcache_config_expiry_on_access();
-        expiryOnUpdate = config.httpcache_config_expiry_on_update();
+        cacheStore = PropertiesUtil.toString(configs.get(PROP_CACHE_STORE), DEFAULT_CACHE_STORE);
 
         // Custom expiry
         expiryOnCreate = PropertiesUtil.toLong(configs.get(PROP_EXPIRY_ON_CREATE), DEFAULT_EXPIRY_ON_CREATE);
@@ -295,19 +263,16 @@
         expiryOnUpdate = PropertiesUtil.toLong(configs.get(PROP_EXPIRY_ON_UPDATE), DEFAULT_EXPIRY_ON_UPDATE);
 
         // Cache invalidation paths.
-        cacheInvalidationPathPatterns = Arrays.asList(config.httpcache_config_invalidation_oak_paths());
+        cacheInvalidationPathPatterns = Arrays.asList(PropertiesUtil.toStringArray(configs
+                .get(PROP_CACHE_INVALIDATION_PATH_PATTERNS), new String[]{}));
         cacheInvalidationPathPatternsAsRegEx = compileToPatterns(cacheInvalidationPathPatterns);
 
-<<<<<<< HEAD
-        order = config.httpcache_config_order();
-        filterScope = FilterScope.valueOf(config.httpcache_config_filter_scope());
-=======
         order = PropertiesUtil.toInteger(configs.get(PROP_ORDER), DEFAULT_ORDER);
 
         filterScope = FilterScope.valueOf(PropertiesUtil.toString(configs.get(PROP_FILTER_SCOPE), DEFAULT_FILTER_SCOPE).toUpperCase());
->>>>>>> 1547d686
         // PIDs of cache handling rules.
-        cacheHandlingRulesPid = new ArrayList<String>(Arrays.asList(config.httpcache_config_cache_handling_rules_pid()));
+        cacheHandlingRulesPid = new ArrayList<String>(Arrays.asList(PropertiesUtil.toStringArray(configs
+                .get(PROP_CACHE_HANDLING_RULES_PID), new String[]{})));
         ListIterator<String> listIterator = cacheHandlingRulesPid.listIterator();
         while (listIterator.hasNext()) {
             String value = listIterator.next();
