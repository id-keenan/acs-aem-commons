/*
 * #%L
 * ACS AEM Commons Bundle
 * %%
 * Copyright (C) 2015 Adobe
 * %%
 * Licensed under the Apache License, Version 2.0 (the "License");
 * you may not use this file except in compliance with the License.
 * You may obtain a copy of the License at
 *
 *      http://www.apache.org/licenses/LICENSE-2.0
 *
 * Unless required by applicable law or agreed to in writing, software
 * distributed under the License is distributed on an "AS IS" BASIS,
 * WITHOUT WARRANTIES OR CONDITIONS OF ANY KIND, either express or implied.
 * See the License for the specific language governing permissions and
 * limitations under the License.
 * #L%
 */
package com.adobe.acs.commons.httpcache.invalidator.event;

import com.adobe.acs.commons.httpcache.invalidator.CacheInvalidationJobConstants;
import org.apache.sling.api.SlingConstants;
import org.apache.sling.event.jobs.JobManager;
import org.osgi.service.component.annotations.Component;
import org.osgi.service.component.annotations.ConfigurationPolicy;
import org.osgi.service.component.annotations.Reference;
import org.osgi.service.event.Event;
import org.osgi.service.event.EventConstants;
import org.osgi.service.event.EventHandler;
import org.osgi.service.metatype.annotations.AttributeDefinition;
import org.osgi.service.metatype.annotations.Designate;
import org.osgi.service.metatype.annotations.ObjectClassDefinition;
import org.slf4j.Logger;
import org.slf4j.LoggerFactory;

import java.util.HashMap;
import java.util.Map;

/**
 * Sample http cache invalidation job creator. Creates invalidation job when there is a change in JCR repository. Cache
 * invalidation events could be sling event handlers, sling filter to trap replication events, workflow steps, etc.
 * Invalidation event creates and starts Invalidation jobs. <p> This is modelled as a sling event handler which listens
 * to any change in paths (by default) -- /content, /etc and creates an invalidation job. The intention of this
 * invalidation job is that whenever there is any change in the above said paths, the configured cache needs to be
 * invalidated. </p>
 */
// @formatter:off
<<<<<<< HEAD
@Component( immediate = true,
           service=EventHandler.class,
           configurationPolicy = ConfigurationPolicy.REQUIRE, property= {
                 "webconsole.configurationFactory.nameHint" + "=" + "JCR paths to watch for changes: {" + EventConstants.EVENT_FILTER + "}",
                 EventConstants.EVENT_TOPIC + "=[" + SlingConstants.TOPIC_RESOURCE_CHANGED + "," + SlingConstants.TOPIC_RESOURCE_ADDED + "," 
                 + SlingConstants.TOPIC_RESOURCE_REMOVED + "]"
           })
@Designate(ocd=JCRNodeChangeEventHandler.Config.class)
=======
@Component(label = "ACS AEM Commons - HTTP Cache - JCR node change invalidator",
           description = "Watches for the configured JCR paths and triggers cache invalidation job.",
           metatype = true,
           immediate = true,
           policy = ConfigurationPolicy.REQUIRE)
@Properties({
        @Property(label = "Event Topics",
            // TODO: Register a Resource Change Listener instead as per the deprecation notes
            // https://sling.apache.org/apidocs/sling9/org/apache/sling/api/resource/observation/ResourceChangeListener.html
                   value = {SlingConstants.TOPIC_RESOURCE_CHANGED, SlingConstants.TOPIC_RESOURCE_ADDED,
                           SlingConstants.TOPIC_RESOURCE_REMOVED},
                   description = "This handler responds to resource modification event.",
                   name = EventConstants.EVENT_TOPIC,
                   propertyPrivate = true),
        @Property(label = "JCR paths to watch for changes.",
                  value = "(|(" + SlingConstants.PROPERTY_PATH + "="
                          + "/content*)(" + SlingConstants.PROPERTY_PATH + "=" + "/etc*))",
                  description = "Paths expressed in LDAP syntax. Example: (|(path=/content*)(path=/etc*))"
                          + " - Watches for changes under /content or /etc. ",
                  name = EventConstants.EVENT_FILTER),
        @Property(name = "webconsole.configurationFactory.nameHint",
                    value = "JCR paths to watch for changes: {" + EventConstants.EVENT_FILTER + "}",
                    propertyPrivate = true)
})
@Service
>>>>>>> 1547d686
// @formatter:on
public class JCRNodeChangeEventHandler implements EventHandler {
    private static final Logger log = LoggerFactory.getLogger(JCRNodeChangeEventHandler.class);
    
    @ObjectClassDefinition(name = "ACS AEM Commons - HTTP Cache - JCR node change invalidator.",
            description = "Watches for the configured JCR paths and triggers cache invalidation job.")
    public @interface Config {
        @AttributeDefinition(name = "JCR paths to watch for changes.",
                defaultValue = "(|(" + SlingConstants.PROPERTY_PATH + "="
                        + "/content*)(" + SlingConstants.PROPERTY_PATH + "=" + "/etc*))",
                description = "Paths expressed in LDAP syntax. Example: (|(path=/content*)(path=/etc*))"
                        + " - Watches for changes under /content or /etc. ")
        String event_filter();
    }

    @Reference
    private JobManager jobManager;

    @Override
    public void handleEvent(final Event event) {

        // Get the required information from the event.
        final String path = (String) event.getProperty(SlingConstants.PROPERTY_PATH);
        // Create the required payload.
        final Map<String, Object> payload = new HashMap<String, Object>();
        payload.put(CacheInvalidationJobConstants.PAYLOAD_KEY_DATA_CHANGE_PATH, path);
        // Start a job.
        jobManager.addJob(CacheInvalidationJobConstants.TOPIC_HTTP_CACHE_INVALIDATION_JOB, payload);

        log.debug("New invalidation job created with the payload path. - {}", path);
    }
}<|MERGE_RESOLUTION|>--- conflicted
+++ resolved
@@ -20,17 +20,17 @@
 package com.adobe.acs.commons.httpcache.invalidator.event;
 
 import com.adobe.acs.commons.httpcache.invalidator.CacheInvalidationJobConstants;
+import org.apache.felix.scr.annotations.Component;
+import org.apache.felix.scr.annotations.ConfigurationPolicy;
+import org.apache.felix.scr.annotations.Properties;
+import org.apache.felix.scr.annotations.Property;
+import org.apache.felix.scr.annotations.Reference;
+import org.apache.felix.scr.annotations.Service;
 import org.apache.sling.api.SlingConstants;
 import org.apache.sling.event.jobs.JobManager;
-import org.osgi.service.component.annotations.Component;
-import org.osgi.service.component.annotations.ConfigurationPolicy;
-import org.osgi.service.component.annotations.Reference;
 import org.osgi.service.event.Event;
 import org.osgi.service.event.EventConstants;
 import org.osgi.service.event.EventHandler;
-import org.osgi.service.metatype.annotations.AttributeDefinition;
-import org.osgi.service.metatype.annotations.Designate;
-import org.osgi.service.metatype.annotations.ObjectClassDefinition;
 import org.slf4j.Logger;
 import org.slf4j.LoggerFactory;
 
@@ -46,16 +46,6 @@
  * invalidated. </p>
  */
 // @formatter:off
-<<<<<<< HEAD
-@Component( immediate = true,
-           service=EventHandler.class,
-           configurationPolicy = ConfigurationPolicy.REQUIRE, property= {
-                 "webconsole.configurationFactory.nameHint" + "=" + "JCR paths to watch for changes: {" + EventConstants.EVENT_FILTER + "}",
-                 EventConstants.EVENT_TOPIC + "=[" + SlingConstants.TOPIC_RESOURCE_CHANGED + "," + SlingConstants.TOPIC_RESOURCE_ADDED + "," 
-                 + SlingConstants.TOPIC_RESOURCE_REMOVED + "]"
-           })
-@Designate(ocd=JCRNodeChangeEventHandler.Config.class)
-=======
 @Component(label = "ACS AEM Commons - HTTP Cache - JCR node change invalidator",
            description = "Watches for the configured JCR paths and triggers cache invalidation job.",
            metatype = true,
@@ -81,21 +71,9 @@
                     propertyPrivate = true)
 })
 @Service
->>>>>>> 1547d686
 // @formatter:on
 public class JCRNodeChangeEventHandler implements EventHandler {
     private static final Logger log = LoggerFactory.getLogger(JCRNodeChangeEventHandler.class);
-    
-    @ObjectClassDefinition(name = "ACS AEM Commons - HTTP Cache - JCR node change invalidator.",
-            description = "Watches for the configured JCR paths and triggers cache invalidation job.")
-    public @interface Config {
-        @AttributeDefinition(name = "JCR paths to watch for changes.",
-                defaultValue = "(|(" + SlingConstants.PROPERTY_PATH + "="
-                        + "/content*)(" + SlingConstants.PROPERTY_PATH + "=" + "/etc*))",
-                description = "Paths expressed in LDAP syntax. Example: (|(path=/content*)(path=/etc*))"
-                        + " - Watches for changes under /content or /etc. ")
-        String event_filter();
-    }
 
     @Reference
     private JobManager jobManager;
