--- conflicted
+++ resolved
@@ -19,21 +19,18 @@
  */
 package com.adobe.acs.commons.forms.helpers;
 
-<<<<<<< HEAD
-import java.io.IOException;
-=======
 import org.osgi.annotation.versioning.ProviderType;
->>>>>>> 1547d686
-
-import javax.servlet.ServletException;
+
+import com.adobe.acs.commons.forms.Form;
+import com.day.cq.wcm.api.Page;
 
 import org.apache.sling.api.SlingHttpServletRequest;
 import org.apache.sling.api.SlingHttpServletResponse;
 import org.apache.sling.api.resource.Resource;
-import org.osgi.annotation.versioning.ProviderType;
-
-import com.adobe.acs.commons.forms.Form;
-import com.day.cq.wcm.api.Page;
+
+import javax.servlet.ServletException;
+
+import java.io.IOException;
 
 @ProviderType
 @SuppressWarnings("squid:S1214")
@@ -164,6 +161,7 @@
      * @param response
      * @throws IOException
      * @throws ServletException
+     * @throws JSONException
      */
     void renderForm(Form form, String path, SlingHttpServletRequest request, SlingHttpServletResponse response)
             throws IOException, ServletException;
@@ -180,6 +178,7 @@
      * @param response
      * @throws IOException
      * @throws ServletException
+     * @throws JSONException
      */
     void renderForm(Form form, Page page, SlingHttpServletRequest request, SlingHttpServletResponse response)
             throws IOException, ServletException;
@@ -195,6 +194,7 @@
      * @param response
      * @throws IOException
      * @throws ServletException
+     * @throws JSONException
      */
     void renderForm(Form form, Resource resource, SlingHttpServletRequest request, SlingHttpServletResponse response)
             throws IOException, ServletException;
@@ -211,6 +211,7 @@
      * @param response
      * @throws IOException
      * @throws ServletException
+     * @throws JSONException
      */
     void renderOtherForm(Form form, String path, String selectors, SlingHttpServletRequest request,
                          SlingHttpServletResponse response)
@@ -228,6 +229,7 @@
      * @param response
      * @throws IOException
      * @throws ServletException
+     * @throws JSONException
      */
     void renderOtherForm(Form form, Page page, String selectors, SlingHttpServletRequest request,
                          SlingHttpServletResponse response)
