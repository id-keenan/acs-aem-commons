/*
 * Copyright 2016 Adobe.
 *
 * Licensed under the Apache License, Version 2.0 (the "License");
 * you may not use this file except in compliance with the License.
 * You may obtain a copy of the License at
 *
 *      http://www.apache.org/licenses/LICENSE-2.0
 *
 * Unless required by applicable law or agreed to in writing, software
 * distributed under the License is distributed on an "AS IS" BASIS,
 * WITHOUT WARRANTIES OR CONDITIONS OF ANY KIND, either express or implied.
 * See the License for the specific language governing permissions and
 * limitations under the License.
 */
package com.adobe.acs.commons.fam;

import aQute.bnd.annotation.ProviderType;
import com.adobe.acs.commons.fam.actions.Actions;
import com.adobe.acs.commons.fam.actions.AssetActions;
import com.adobe.acs.commons.fam.actions.ReplicationActions;
import com.adobe.acs.commons.fam.actions.Filters;
import com.adobe.acs.commons.functions.*;
import com.adobe.acs.commons.workflow.synthetic.SyntheticWorkflowModel;
import com.adobe.acs.commons.workflow.synthetic.SyntheticWorkflowRunner;
<<<<<<< HEAD
import com.adobe.granite.asset.api.Asset;
import com.adobe.granite.asset.api.AssetManager;
import com.adobe.granite.asset.api.Rendition;
import com.day.cq.dam.commons.util.DamUtil;
import com.day.cq.replication.ReplicationActionType;
import com.day.cq.replication.ReplicationOptions;
import com.day.cq.replication.Replicator;
import java.util.Arrays;
import java.util.Iterator;
import java.util.List;
import java.util.logging.Level;
import java.util.logging.Logger;
import javax.jcr.Session;
=======
import com.day.cq.replication.ReplicationOptions;
import com.day.cq.replication.Replicator;
>>>>>>> 5f034720

import org.apache.felix.scr.annotations.Component;
import org.apache.felix.scr.annotations.Reference;
import org.apache.felix.scr.annotations.Service;
import org.apache.sling.api.resource.ResourceResolver;

/**
 * Various deferred actions to be used with the ActionManager
 * @deprecated Use the Checked function definitions and the fam.actions classes now.  This class is only provided for compatibility.
 */
@Component
@Service(DeferredActions.class)
@ProviderType
public final class DeferredActions {
<<<<<<< HEAD

    public static final String ORIGINAL_RENDITION = "original";
=======
>>>>>>> 5f034720

    public static final String ORIGINAL_RENDITION = Filters.ORIGINAL_RENDITION;

    @Reference
    Replicator replicator;
    
    @Reference
    SyntheticWorkflowRunner workflowRunner;
    
    //--- Filters (for using withQueryResults)
    /**
     * Returns opposite of its input, e.g. filterMatching(glob).andThen(not)
     */
<<<<<<< HEAD
    public static Function<Boolean, Boolean> not = (Boolean t) -> !t;
=======
    public Function<Boolean, Boolean> not = Function.adapt(Filters.NOT);
>>>>>>> 5f034720

    /**
     * Returns true of glob matches provided path
     *
     * @param glob Regex expression
     * @return True for matches
     */
<<<<<<< HEAD
    public static BiFunction<ResourceResolver, String, Boolean> filterMatching(final String glob) {
        return (ResourceResolver r, String path) -> path.matches(glob);
=======
    public BiFunction<ResourceResolver, String, Boolean> filterMatching(final String glob) {
        return BiFunction.adapt(Filters.filterMatching(glob));
>>>>>>> 5f034720
    }

    /**
     * Returns false if glob matches provided path Useful for things like
     * filterOutSubassets
     *
     * @param glob Regex expression
     * @return False for matches
     */
<<<<<<< HEAD
    public static BiFunction<ResourceResolver, String, Boolean> filterNotMatching(final String glob) {
        return filterMatching(glob).andThen(not);
=======
    public BiFunction<ResourceResolver, String, Boolean> filterNotMatching(final String glob) {
        return BiFunction.adapt(Filters.filterNotMatching(glob));
>>>>>>> 5f034720
    }

    /**
     * Exclude subassets from processing
     *
     * @return true if node is not a subasset
     */
<<<<<<< HEAD
    public static BiFunction<ResourceResolver, String, Boolean> filterOutSubassets() {
        return filterNotMatching(".*?/subassets/.*");
=======
    public BiFunction<ResourceResolver, String, Boolean> filterOutSubassets() {
        return BiFunction.adapt(Filters.FILTER_OUT_SUBASSETS);
>>>>>>> 5f034720
    }

    /**
     * Determine if node is a valid asset, skip any non-assets It's better to
     * filter via query if possible to avoid having to use this
     *
     * @return True if asset
     */
<<<<<<< HEAD
    public static BiFunction<ResourceResolver, String, Boolean> filterNonAssets() {
        return (ResourceResolver r, String path) -> {
            nameThread("filterNonAssets-" + path);
            Resource res = r.getResource(path);
            return (DamUtil.resolveToAsset(res) != null);
        };
=======
    public BiFunction<ResourceResolver, String, Boolean> filterNonAssets() {
        return BiFunction.adapt(Filters.FILTER_NON_ASSETS);
>>>>>>> 5f034720
    }

    /**
     * This filter identifies assets where the original rendition is newer than
     * any of the other renditions. This is an especially useful function for
     * updating assets with missing or outdated thumbnails.
     *
     * @return True if asset has no thumbnails or outdated thumbnails
     */
<<<<<<< HEAD
    public static BiFunction<ResourceResolver, String, Boolean> filterAssetsWithOutdatedRenditions() {
        return (ResourceResolver r, String path) -> {
            nameThread("filterAssetsWithOutdatedRenditions-" + path);
            Resource res = r.getResource(path);
            com.day.cq.dam.api.Asset asset = DamUtil.resolveToAsset(res);
            if (asset == null) {
                return false;
            }
            com.day.cq.dam.api.Rendition original = asset.getRendition(ORIGINAL_RENDITION);
            if (original == null) {
                return false;
            }
            long originalTime = original.getResourceMetadata().getCreationTime();
            int counter = 0;
            for (com.day.cq.dam.api.Rendition rendition : asset.getRenditions()) {
                counter++;
                long time = rendition.getResourceMetadata().getCreationTime();
                if (time < originalTime) {
                    return true;
                }
            }
            return counter <= 1;
        };
=======
    public BiFunction<ResourceResolver, String, Boolean> filterAssetsWithOutdatedRenditions() {
        return BiFunction.adapt(Filters.FILTER_ASSETS_WITH_OUTDATED_RENDITIONS);
>>>>>>> 5f034720
    }

    //-- Query Result consumers (for using withQueryResults)
    /**
     * Retry provided action a given number of times before giving up and
     * throwing an error. Before each retry attempt, the resource resolver is
     * reverted so when using this it is a good idea to commit from your action
     * directly.
     *
     * @param retries Number of retries to attempt
     * @param pausePerRetry Milliseconds to wait between attempts
     * @param action Action to attempt
     * @return New retry wrapper around provided action
     */
<<<<<<< HEAD
    public static BiConsumer<ResourceResolver, String> retryAll(final int retries, final long pausePerRetry, final BiConsumer<ResourceResolver, String> action) {
        return (ResourceResolver r, String s) -> {
            int remaining = retries;
            while (remaining > 0) {
                try {
                    action.accept(r, s);
                    return;
                } catch (Exception e) {
                    r.revert();
                    r.refresh();
                    if (remaining-- <= 0) {
                        throw e;
                    } else {
                        Thread.sleep(pausePerRetry);
                    }
                }
            }
        };
=======
    public BiConsumer<ResourceResolver, String> retryAll(final int retries, final long pausePerRetry, final BiConsumer<ResourceResolver, String> action) {
        return BiConsumer.adapt(Actions.retryAll(retries, pausePerRetry, action));
>>>>>>> 5f034720
    }

    /**
     * Run nodes through synthetic workflow
     *
     * @param model Synthetic workflow model
     */
    public BiConsumer<ResourceResolver, String> startSyntheticWorkflows(final SyntheticWorkflowModel model) {
<<<<<<< HEAD
        return (ResourceResolver r, String path) -> {
            r.adaptTo(Session.class).getWorkspace().getObservationManager().setUserData("changedByWorkflowProcess");
            nameThread("synWf-" + path);
            workflowRunner.execute(r,
                    path,
                    model,
                    false,
                    false);
        };
    }

    public static BiConsumer<ResourceResolver, String> withAllRenditions(
            final BiConsumer<ResourceResolver, String> action,
            final BiFunction<ResourceResolver, String, Boolean>... filters) {
        return (ResourceResolver r, String path) -> {
            AssetManager assetManager = r.adaptTo(AssetManager.class);
            Asset asset = assetManager.getAsset(path);
            for (Iterator<? extends Rendition> renditions = asset.listRenditions(); renditions.hasNext();) {
                Rendition rendition = renditions.next();
                boolean skip = false;
                if (filters != null) {
                    for (BiFunction<ResourceResolver, String, Boolean> filter : filters) {
                        if (!filter.apply(r, rendition.getPath())) {
                            skip = true;
                            break;
                        }
                    }
                }
                if (!skip) {
                    action.accept(r, path);
                }
            }
        };
=======
        return BiConsumer.adapt(Actions.startSyntheticWorkflows(model, workflowRunner));
    }

    public BiConsumer<ResourceResolver, String> withAllRenditions(
            final BiConsumer<ResourceResolver, String> action,
            final BiFunction<ResourceResolver, String, Boolean>... filters) {
        return BiConsumer.adapt(AssetActions.withAllRenditions(action, filters));
>>>>>>> 5f034720
    }

    /**
     * Remove all renditions except for the original rendition for assets
     *
     * @return
     */
<<<<<<< HEAD
    public static BiConsumer<ResourceResolver, String> removeAllRenditions() {
        return (ResourceResolver r, String path) -> {
            nameThread("removeRenditions-" + path);
            AssetManager assetManager = r.adaptTo(AssetManager.class);
            Asset asset = assetManager.getAsset(path);
            for (Iterator<? extends Rendition> renditions = asset.listRenditions(); renditions.hasNext();) {
                Rendition rendition = renditions.next();
                if (!rendition.getName().equalsIgnoreCase("original")) {
                    asset.removeRendition(rendition.getName());
                }
            }
        };
=======
    public BiConsumer<ResourceResolver, String> removeAllRenditions() {
        return BiConsumer.adapt(AssetActions.REMOVE_ALL_RENDITIONS);
>>>>>>> 5f034720
    }

    /**
     * Remove all renditions with a given name
     *
     * @param name
     * @return
     */
<<<<<<< HEAD
    public static BiConsumer<ResourceResolver, String> removeAllRenditionsNamed(final String name) {
        return (ResourceResolver r, String path) -> {
            nameThread("removeRenditions-" + path);
            AssetManager assetManager = r.adaptTo(AssetManager.class);
            Asset asset = assetManager.getAsset(path);
            for (Iterator<? extends Rendition> renditions = asset.listRenditions(); renditions.hasNext();) {
                Rendition rendition = renditions.next();
                if (rendition.getName().equalsIgnoreCase(name)) {
                    asset.removeRendition(rendition.getName());
                }
            }
        };
=======
    public BiConsumer<ResourceResolver, String> removeAllRenditionsNamed(final String name) {
        return BiConsumer.adapt(AssetActions.removeAllRenditionsNamed(name));
>>>>>>> 5f034720
    }

    /**
     * Activate all nodes using default replicators
     *
     * @return
     */
    public BiConsumer<ResourceResolver, String> activateAll() {
<<<<<<< HEAD
        return (ResourceResolver r, String path) -> {
            nameThread("activate-" + path);
            replicator.replicate(r.adaptTo(Session.class), ReplicationActionType.ACTIVATE, path);
        };
=======
        return BiConsumer.adapt(ReplicationActions.activateAll(replicator));
>>>>>>> 5f034720
    }

    /**
     * Activate all nodes using provided options NOTE: If using large batch
     * publishing it is highly recommended to set synchronous to true on the
     * replication options
     *
     * @param options
     * @return
     */
    public BiConsumer<ResourceResolver, String> activateAllWithOptions(final ReplicationOptions options) {
<<<<<<< HEAD
        return (ResourceResolver r, String path) -> {
            nameThread("activate-" + path);
            replicator.replicate(r.adaptTo(Session.class), ReplicationActionType.ACTIVATE, path, options);
        };
=======
        return BiConsumer.adapt(ReplicationActions.activateAllWithOptions(replicator, options));
>>>>>>> 5f034720
    }

    /**
     * Activate all nodes using provided options NOTE: If using large batch
     * publishing it is highly recommended to set synchronous to true on the
     * replication options
     *
     * @param options
     * @return
     */
    public BiConsumer<ResourceResolver, String> activateAllWithRoundRobin(final ReplicationOptions... options) {
<<<<<<< HEAD
        final List<ReplicationOptions> allTheOptions = Arrays.asList(options);
        final Iterator<ReplicationOptions> roundRobin = new RoundRobin(allTheOptions).iterator();
        return (ResourceResolver r, String path) -> {
            nameThread("activate-" + path);
            replicator.replicate(r.adaptTo(Session.class), ReplicationActionType.ACTIVATE, path, roundRobin.next());
        };
=======
        return BiConsumer.adapt(ReplicationActions.activateAllWithRoundRobin(replicator, options));
>>>>>>> 5f034720
    }

    /**
     * Deactivate all nodes using default replicators
     *
     * @return
     */
    public BiConsumer<ResourceResolver, String> deactivateAll() {
<<<<<<< HEAD
        return (ResourceResolver r, String path) -> {
            nameThread("deactivate-" + path);
            replicator.replicate(r.adaptTo(Session.class), ReplicationActionType.DEACTIVATE, path);
        };
=======
        return BiConsumer.adapt(ReplicationActions.deactivateAll(replicator));
>>>>>>> 5f034720
    }

    /**
     * Deactivate all nodes using provided options
     *
     * @param options
     * @return
     */
    public BiConsumer<ResourceResolver, String> deactivateAllWithOptions(final ReplicationOptions options) {
<<<<<<< HEAD
        return (ResourceResolver r, String path) -> {
            nameThread("deactivate-" + path);
            replicator.replicate(r.adaptTo(Session.class), ReplicationActionType.DEACTIVATE, path, options);
        };
=======
        return BiConsumer.adapt(ReplicationActions.deactivateAllWithOptions(replicator, options));
>>>>>>> 5f034720
    }

    //-- Single work consumers (for use for single invocation using deferredWithResolver)
    /**
     * Retry a single action
     *
     * @param retries Number of retries to attempt
     * @param pausePerRetry Milliseconds to wait between attempts
     * @param action Action to attempt
     * @return New retry wrapper around provided action
     */
<<<<<<< HEAD
    public static Consumer<ResourceResolver> retry(final int retries, final long pausePerRetry, final Consumer<ResourceResolver> action) {
        return (ResourceResolver r) -> {
            int remaining = retries;
            while (remaining > 0) {
                try {
                    action.accept(r);
                    return;
                } catch (Exception e) {
                    r.revert();
                    r.refresh();
                    Logger.getLogger(DeferredActions.class.getName()).log(Level.INFO, "Error commit, retry count is " + remaining, e);
                    if (remaining-- <= 0) {
                        throw e;
                    } else {
                        Thread.sleep(pausePerRetry);
                    }
                }
            }
        };
=======
    public Consumer<ResourceResolver> retry(final int retries, final long pausePerRetry, final Consumer<ResourceResolver> action) {
        return Consumer.adapt(Actions.retry(retries, pausePerRetry, action));
>>>>>>> 5f034720
    }

    /**
     * Run a synthetic workflow on a single node
     *
     * @param model
     * @param path
     * @return
     */
    final public Consumer<ResourceResolver> startSyntheticWorkflow(SyntheticWorkflowModel model, String path) {
<<<<<<< HEAD
        return res -> startSyntheticWorkflows(model).accept(res, path);
=======
        return Consumer.adapt(Actions.startSyntheticWorkflow(model, path, workflowRunner));
>>>>>>> 5f034720
    }

    /**
     * Remove all non-original renditions from an asset.
     *
     * @param path
     * @return
     */
<<<<<<< HEAD
    final static public Consumer<ResourceResolver> removeRenditions(String path) {
        return res -> removeAllRenditions().accept(res, path);
=======
    final public Consumer<ResourceResolver> removeRenditions(String path) {
        return Consumer.adapt(AssetActions.removeRenditions(path));
>>>>>>> 5f034720
    }

    /**
     * Remove all renditions with a given name
     *
     * @param path
     * @param name
     * @return
     */
<<<<<<< HEAD
    final static public Consumer<ResourceResolver> removeRenditionsNamed(String path, String name) {
        return res -> removeAllRenditionsNamed(name).accept(res, path);
=======
    final public Consumer<ResourceResolver> removeRenditionsNamed(String path, String name) {
        return Consumer.adapt(AssetActions.removeRenditionsNamed(path, name));
>>>>>>> 5f034720
    }

    /**
     * Activate a single node.
     *
     * @param path
     * @return
     */
    final public Consumer<ResourceResolver> activate(String path) {
<<<<<<< HEAD
        return res -> activateAll().accept(res, path);
=======
        return Consumer.adapt(ReplicationActions.activate(replicator, path));
>>>>>>> 5f034720
    }

    /**
     * Activate a single node using provided replication options.
     *
     * @param path
     * @param options
     * @return
     */
    final public Consumer<ResourceResolver> activateWithOptions(String path, ReplicationOptions options) {
<<<<<<< HEAD
        return res -> activateAllWithOptions(options).accept(res, path);
=======
        return Consumer.adapt(ReplicationActions.activateWithOptions(replicator, path, options));
>>>>>>> 5f034720
    }

    /**
     * Deactivate a single node.
     *
     * @param path
     * @return
     */
    final public Consumer<ResourceResolver> deactivate(String path) {
<<<<<<< HEAD
        return res -> deactivateAll().accept(res, path);
=======
        return Consumer.adapt(ReplicationActions.deactivate(replicator, path));
>>>>>>> 5f034720
    }

    /**
     * Deactivate a single node using provided replication options.
     *
     * @param path
     * @param options
     * @return
     */
    final public Consumer<ResourceResolver> deactivateWithOptions(String path, ReplicationOptions options) {
<<<<<<< HEAD
        return res -> deactivateAllWithOptions(options).accept(res, path);
    }

    private static void nameThread(String string) {
        Thread.currentThread().setName(string);
    }

    @Activate
    private void dsActivate() {
    }

    @Deactivate
    private void dsDeactivate() {
    }
=======
        return Consumer.adapt(ReplicationActions.deactivateWithOptions(replicator, path, options));
    }
>>>>>>> 5f034720
}<|MERGE_RESOLUTION|>--- conflicted
+++ resolved
@@ -23,24 +23,8 @@
 import com.adobe.acs.commons.functions.*;
 import com.adobe.acs.commons.workflow.synthetic.SyntheticWorkflowModel;
 import com.adobe.acs.commons.workflow.synthetic.SyntheticWorkflowRunner;
-<<<<<<< HEAD
-import com.adobe.granite.asset.api.Asset;
-import com.adobe.granite.asset.api.AssetManager;
-import com.adobe.granite.asset.api.Rendition;
-import com.day.cq.dam.commons.util.DamUtil;
-import com.day.cq.replication.ReplicationActionType;
 import com.day.cq.replication.ReplicationOptions;
 import com.day.cq.replication.Replicator;
-import java.util.Arrays;
-import java.util.Iterator;
-import java.util.List;
-import java.util.logging.Level;
-import java.util.logging.Logger;
-import javax.jcr.Session;
-=======
-import com.day.cq.replication.ReplicationOptions;
-import com.day.cq.replication.Replicator;
->>>>>>> 5f034720
 
 import org.apache.felix.scr.annotations.Component;
 import org.apache.felix.scr.annotations.Reference;
@@ -55,11 +39,6 @@
 @Service(DeferredActions.class)
 @ProviderType
 public final class DeferredActions {
-<<<<<<< HEAD
-
-    public static final String ORIGINAL_RENDITION = "original";
-=======
->>>>>>> 5f034720
 
     public static final String ORIGINAL_RENDITION = Filters.ORIGINAL_RENDITION;
 
@@ -73,11 +52,7 @@
     /**
      * Returns opposite of its input, e.g. filterMatching(glob).andThen(not)
      */
-<<<<<<< HEAD
-    public static Function<Boolean, Boolean> not = (Boolean t) -> !t;
-=======
     public Function<Boolean, Boolean> not = Function.adapt(Filters.NOT);
->>>>>>> 5f034720
 
     /**
      * Returns true of glob matches provided path
@@ -85,13 +60,8 @@
      * @param glob Regex expression
      * @return True for matches
      */
-<<<<<<< HEAD
-    public static BiFunction<ResourceResolver, String, Boolean> filterMatching(final String glob) {
-        return (ResourceResolver r, String path) -> path.matches(glob);
-=======
     public BiFunction<ResourceResolver, String, Boolean> filterMatching(final String glob) {
         return BiFunction.adapt(Filters.filterMatching(glob));
->>>>>>> 5f034720
     }
 
     /**
@@ -101,13 +71,8 @@
      * @param glob Regex expression
      * @return False for matches
      */
-<<<<<<< HEAD
-    public static BiFunction<ResourceResolver, String, Boolean> filterNotMatching(final String glob) {
-        return filterMatching(glob).andThen(not);
-=======
     public BiFunction<ResourceResolver, String, Boolean> filterNotMatching(final String glob) {
         return BiFunction.adapt(Filters.filterNotMatching(glob));
->>>>>>> 5f034720
     }
 
     /**
@@ -115,13 +80,8 @@
      *
      * @return true if node is not a subasset
      */
-<<<<<<< HEAD
-    public static BiFunction<ResourceResolver, String, Boolean> filterOutSubassets() {
-        return filterNotMatching(".*?/subassets/.*");
-=======
     public BiFunction<ResourceResolver, String, Boolean> filterOutSubassets() {
         return BiFunction.adapt(Filters.FILTER_OUT_SUBASSETS);
->>>>>>> 5f034720
     }
 
     /**
@@ -130,17 +90,8 @@
      *
      * @return True if asset
      */
-<<<<<<< HEAD
-    public static BiFunction<ResourceResolver, String, Boolean> filterNonAssets() {
-        return (ResourceResolver r, String path) -> {
-            nameThread("filterNonAssets-" + path);
-            Resource res = r.getResource(path);
-            return (DamUtil.resolveToAsset(res) != null);
-        };
-=======
     public BiFunction<ResourceResolver, String, Boolean> filterNonAssets() {
         return BiFunction.adapt(Filters.FILTER_NON_ASSETS);
->>>>>>> 5f034720
     }
 
     /**
@@ -150,34 +101,8 @@
      *
      * @return True if asset has no thumbnails or outdated thumbnails
      */
-<<<<<<< HEAD
-    public static BiFunction<ResourceResolver, String, Boolean> filterAssetsWithOutdatedRenditions() {
-        return (ResourceResolver r, String path) -> {
-            nameThread("filterAssetsWithOutdatedRenditions-" + path);
-            Resource res = r.getResource(path);
-            com.day.cq.dam.api.Asset asset = DamUtil.resolveToAsset(res);
-            if (asset == null) {
-                return false;
-            }
-            com.day.cq.dam.api.Rendition original = asset.getRendition(ORIGINAL_RENDITION);
-            if (original == null) {
-                return false;
-            }
-            long originalTime = original.getResourceMetadata().getCreationTime();
-            int counter = 0;
-            for (com.day.cq.dam.api.Rendition rendition : asset.getRenditions()) {
-                counter++;
-                long time = rendition.getResourceMetadata().getCreationTime();
-                if (time < originalTime) {
-                    return true;
-                }
-            }
-            return counter <= 1;
-        };
-=======
     public BiFunction<ResourceResolver, String, Boolean> filterAssetsWithOutdatedRenditions() {
         return BiFunction.adapt(Filters.FILTER_ASSETS_WITH_OUTDATED_RENDITIONS);
->>>>>>> 5f034720
     }
 
     //-- Query Result consumers (for using withQueryResults)
@@ -192,29 +117,8 @@
      * @param action Action to attempt
      * @return New retry wrapper around provided action
      */
-<<<<<<< HEAD
-    public static BiConsumer<ResourceResolver, String> retryAll(final int retries, final long pausePerRetry, final BiConsumer<ResourceResolver, String> action) {
-        return (ResourceResolver r, String s) -> {
-            int remaining = retries;
-            while (remaining > 0) {
-                try {
-                    action.accept(r, s);
-                    return;
-                } catch (Exception e) {
-                    r.revert();
-                    r.refresh();
-                    if (remaining-- <= 0) {
-                        throw e;
-                    } else {
-                        Thread.sleep(pausePerRetry);
-                    }
-                }
-            }
-        };
-=======
     public BiConsumer<ResourceResolver, String> retryAll(final int retries, final long pausePerRetry, final BiConsumer<ResourceResolver, String> action) {
         return BiConsumer.adapt(Actions.retryAll(retries, pausePerRetry, action));
->>>>>>> 5f034720
     }
 
     /**
@@ -223,41 +127,6 @@
      * @param model Synthetic workflow model
      */
     public BiConsumer<ResourceResolver, String> startSyntheticWorkflows(final SyntheticWorkflowModel model) {
-<<<<<<< HEAD
-        return (ResourceResolver r, String path) -> {
-            r.adaptTo(Session.class).getWorkspace().getObservationManager().setUserData("changedByWorkflowProcess");
-            nameThread("synWf-" + path);
-            workflowRunner.execute(r,
-                    path,
-                    model,
-                    false,
-                    false);
-        };
-    }
-
-    public static BiConsumer<ResourceResolver, String> withAllRenditions(
-            final BiConsumer<ResourceResolver, String> action,
-            final BiFunction<ResourceResolver, String, Boolean>... filters) {
-        return (ResourceResolver r, String path) -> {
-            AssetManager assetManager = r.adaptTo(AssetManager.class);
-            Asset asset = assetManager.getAsset(path);
-            for (Iterator<? extends Rendition> renditions = asset.listRenditions(); renditions.hasNext();) {
-                Rendition rendition = renditions.next();
-                boolean skip = false;
-                if (filters != null) {
-                    for (BiFunction<ResourceResolver, String, Boolean> filter : filters) {
-                        if (!filter.apply(r, rendition.getPath())) {
-                            skip = true;
-                            break;
-                        }
-                    }
-                }
-                if (!skip) {
-                    action.accept(r, path);
-                }
-            }
-        };
-=======
         return BiConsumer.adapt(Actions.startSyntheticWorkflows(model, workflowRunner));
     }
 
@@ -265,7 +134,6 @@
             final BiConsumer<ResourceResolver, String> action,
             final BiFunction<ResourceResolver, String, Boolean>... filters) {
         return BiConsumer.adapt(AssetActions.withAllRenditions(action, filters));
->>>>>>> 5f034720
     }
 
     /**
@@ -273,23 +141,8 @@
      *
      * @return
      */
-<<<<<<< HEAD
-    public static BiConsumer<ResourceResolver, String> removeAllRenditions() {
-        return (ResourceResolver r, String path) -> {
-            nameThread("removeRenditions-" + path);
-            AssetManager assetManager = r.adaptTo(AssetManager.class);
-            Asset asset = assetManager.getAsset(path);
-            for (Iterator<? extends Rendition> renditions = asset.listRenditions(); renditions.hasNext();) {
-                Rendition rendition = renditions.next();
-                if (!rendition.getName().equalsIgnoreCase("original")) {
-                    asset.removeRendition(rendition.getName());
-                }
-            }
-        };
-=======
     public BiConsumer<ResourceResolver, String> removeAllRenditions() {
         return BiConsumer.adapt(AssetActions.REMOVE_ALL_RENDITIONS);
->>>>>>> 5f034720
     }
 
     /**
@@ -298,23 +151,8 @@
      * @param name
      * @return
      */
-<<<<<<< HEAD
-    public static BiConsumer<ResourceResolver, String> removeAllRenditionsNamed(final String name) {
-        return (ResourceResolver r, String path) -> {
-            nameThread("removeRenditions-" + path);
-            AssetManager assetManager = r.adaptTo(AssetManager.class);
-            Asset asset = assetManager.getAsset(path);
-            for (Iterator<? extends Rendition> renditions = asset.listRenditions(); renditions.hasNext();) {
-                Rendition rendition = renditions.next();
-                if (rendition.getName().equalsIgnoreCase(name)) {
-                    asset.removeRendition(rendition.getName());
-                }
-            }
-        };
-=======
     public BiConsumer<ResourceResolver, String> removeAllRenditionsNamed(final String name) {
         return BiConsumer.adapt(AssetActions.removeAllRenditionsNamed(name));
->>>>>>> 5f034720
     }
 
     /**
@@ -323,14 +161,7 @@
      * @return
      */
     public BiConsumer<ResourceResolver, String> activateAll() {
-<<<<<<< HEAD
-        return (ResourceResolver r, String path) -> {
-            nameThread("activate-" + path);
-            replicator.replicate(r.adaptTo(Session.class), ReplicationActionType.ACTIVATE, path);
-        };
-=======
         return BiConsumer.adapt(ReplicationActions.activateAll(replicator));
->>>>>>> 5f034720
     }
 
     /**
@@ -342,14 +173,7 @@
      * @return
      */
     public BiConsumer<ResourceResolver, String> activateAllWithOptions(final ReplicationOptions options) {
-<<<<<<< HEAD
-        return (ResourceResolver r, String path) -> {
-            nameThread("activate-" + path);
-            replicator.replicate(r.adaptTo(Session.class), ReplicationActionType.ACTIVATE, path, options);
-        };
-=======
         return BiConsumer.adapt(ReplicationActions.activateAllWithOptions(replicator, options));
->>>>>>> 5f034720
     }
 
     /**
@@ -361,16 +185,7 @@
      * @return
      */
     public BiConsumer<ResourceResolver, String> activateAllWithRoundRobin(final ReplicationOptions... options) {
-<<<<<<< HEAD
-        final List<ReplicationOptions> allTheOptions = Arrays.asList(options);
-        final Iterator<ReplicationOptions> roundRobin = new RoundRobin(allTheOptions).iterator();
-        return (ResourceResolver r, String path) -> {
-            nameThread("activate-" + path);
-            replicator.replicate(r.adaptTo(Session.class), ReplicationActionType.ACTIVATE, path, roundRobin.next());
-        };
-=======
         return BiConsumer.adapt(ReplicationActions.activateAllWithRoundRobin(replicator, options));
->>>>>>> 5f034720
     }
 
     /**
@@ -379,14 +194,7 @@
      * @return
      */
     public BiConsumer<ResourceResolver, String> deactivateAll() {
-<<<<<<< HEAD
-        return (ResourceResolver r, String path) -> {
-            nameThread("deactivate-" + path);
-            replicator.replicate(r.adaptTo(Session.class), ReplicationActionType.DEACTIVATE, path);
-        };
-=======
         return BiConsumer.adapt(ReplicationActions.deactivateAll(replicator));
->>>>>>> 5f034720
     }
 
     /**
@@ -396,14 +204,7 @@
      * @return
      */
     public BiConsumer<ResourceResolver, String> deactivateAllWithOptions(final ReplicationOptions options) {
-<<<<<<< HEAD
-        return (ResourceResolver r, String path) -> {
-            nameThread("deactivate-" + path);
-            replicator.replicate(r.adaptTo(Session.class), ReplicationActionType.DEACTIVATE, path, options);
-        };
-=======
         return BiConsumer.adapt(ReplicationActions.deactivateAllWithOptions(replicator, options));
->>>>>>> 5f034720
     }
 
     //-- Single work consumers (for use for single invocation using deferredWithResolver)
@@ -415,30 +216,8 @@
      * @param action Action to attempt
      * @return New retry wrapper around provided action
      */
-<<<<<<< HEAD
-    public static Consumer<ResourceResolver> retry(final int retries, final long pausePerRetry, final Consumer<ResourceResolver> action) {
-        return (ResourceResolver r) -> {
-            int remaining = retries;
-            while (remaining > 0) {
-                try {
-                    action.accept(r);
-                    return;
-                } catch (Exception e) {
-                    r.revert();
-                    r.refresh();
-                    Logger.getLogger(DeferredActions.class.getName()).log(Level.INFO, "Error commit, retry count is " + remaining, e);
-                    if (remaining-- <= 0) {
-                        throw e;
-                    } else {
-                        Thread.sleep(pausePerRetry);
-                    }
-                }
-            }
-        };
-=======
     public Consumer<ResourceResolver> retry(final int retries, final long pausePerRetry, final Consumer<ResourceResolver> action) {
         return Consumer.adapt(Actions.retry(retries, pausePerRetry, action));
->>>>>>> 5f034720
     }
 
     /**
@@ -449,11 +228,7 @@
      * @return
      */
     final public Consumer<ResourceResolver> startSyntheticWorkflow(SyntheticWorkflowModel model, String path) {
-<<<<<<< HEAD
-        return res -> startSyntheticWorkflows(model).accept(res, path);
-=======
         return Consumer.adapt(Actions.startSyntheticWorkflow(model, path, workflowRunner));
->>>>>>> 5f034720
     }
 
     /**
@@ -462,13 +237,8 @@
      * @param path
      * @return
      */
-<<<<<<< HEAD
-    final static public Consumer<ResourceResolver> removeRenditions(String path) {
-        return res -> removeAllRenditions().accept(res, path);
-=======
     final public Consumer<ResourceResolver> removeRenditions(String path) {
         return Consumer.adapt(AssetActions.removeRenditions(path));
->>>>>>> 5f034720
     }
 
     /**
@@ -478,13 +248,8 @@
      * @param name
      * @return
      */
-<<<<<<< HEAD
-    final static public Consumer<ResourceResolver> removeRenditionsNamed(String path, String name) {
-        return res -> removeAllRenditionsNamed(name).accept(res, path);
-=======
     final public Consumer<ResourceResolver> removeRenditionsNamed(String path, String name) {
         return Consumer.adapt(AssetActions.removeRenditionsNamed(path, name));
->>>>>>> 5f034720
     }
 
     /**
@@ -494,11 +259,7 @@
      * @return
      */
     final public Consumer<ResourceResolver> activate(String path) {
-<<<<<<< HEAD
-        return res -> activateAll().accept(res, path);
-=======
         return Consumer.adapt(ReplicationActions.activate(replicator, path));
->>>>>>> 5f034720
     }
 
     /**
@@ -509,11 +270,7 @@
      * @return
      */
     final public Consumer<ResourceResolver> activateWithOptions(String path, ReplicationOptions options) {
-<<<<<<< HEAD
-        return res -> activateAllWithOptions(options).accept(res, path);
-=======
         return Consumer.adapt(ReplicationActions.activateWithOptions(replicator, path, options));
->>>>>>> 5f034720
     }
 
     /**
@@ -523,11 +280,7 @@
      * @return
      */
     final public Consumer<ResourceResolver> deactivate(String path) {
-<<<<<<< HEAD
-        return res -> deactivateAll().accept(res, path);
-=======
         return Consumer.adapt(ReplicationActions.deactivate(replicator, path));
->>>>>>> 5f034720
     }
 
     /**
@@ -538,23 +291,6 @@
      * @return
      */
     final public Consumer<ResourceResolver> deactivateWithOptions(String path, ReplicationOptions options) {
-<<<<<<< HEAD
-        return res -> deactivateAllWithOptions(options).accept(res, path);
-    }
-
-    private static void nameThread(String string) {
-        Thread.currentThread().setName(string);
-    }
-
-    @Activate
-    private void dsActivate() {
-    }
-
-    @Deactivate
-    private void dsDeactivate() {
-    }
-=======
         return Consumer.adapt(ReplicationActions.deactivateWithOptions(replicator, path, options));
     }
->>>>>>> 5f034720
 }