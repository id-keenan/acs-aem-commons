/*
 * Copyright 2016 Adobe.
 *
 * Licensed under the Apache License, Version 2.0 (the "License");
 * you may not use this file except in compliance with the License.
 * You may obtain a copy of the License at
 *
 *      http://www.apache.org/licenses/LICENSE-2.0
 *
 * Unless required by applicable law or agreed to in writing, software
 * distributed under the License is distributed on an "AS IS" BASIS,
 * WITHOUT WARRANTIES OR CONDITIONS OF ANY KIND, either express or implied.
 * See the License for the specific language governing permissions and
 * limitations under the License.
 */
package com.adobe.acs.commons.functions;

import aQute.bnd.annotation.ConsumerType;

/**
 * Created work-alike for functionality not introduced until Java 8
 * Represents an operation that accepts a single input argument and returns no
 * result. Unlike most other functional interfaces, {@code Consumer} is expected
 * to operate via side-effects.
 *
 * @param <T> the type of the input to the operation
 */
@ConsumerType
<<<<<<< HEAD
@FunctionalInterface
public interface Consumer<T> {

    /**
     * Performs this operation on the given argument.
     *
     * @param t the input argument
     * @throws java.lang.Exception
     */
    void accept(T t) throws Exception;

=======
@Deprecated
public abstract class Consumer<T> implements CheckedConsumer<T> {
>>>>>>> 5f034720
    /**
     * Returns a composed {@code Consumer} that performs, in sequence, this
     * operation followed by the {@code after} operation. If performing either
     * operation throws an exception, it is relayed to the caller of the
     * composed operation.  If performing this operation throws an exception,
     * the {@code after} operation will not be performed.
     *
     * @param after the operation to perform after this operation
     * @return a composed {@code Consumer} that performs in sequence this
     * operation followed by the {@code after} operation
     * @throws NullPointerException if {@code after} is null
     */
<<<<<<< HEAD
    default public Consumer<T> andThen(final Consumer<? super T> after) {
        if (after == null) {
            throw new NullPointerException();
        }
        final Consumer<T> thiss = this;
        return (T t) -> {
            thiss.accept(t);
            after.accept(t);
        };
=======
    public Consumer<T> andThen(final Consumer<? super T> after) {
        return adapt(andThen((CheckedConsumer) after));
    }

    public static <X> Consumer<X> adapt(CheckedConsumer<X> delegate) {
        return new Adapter<>(delegate);
    }

    private static class Adapter<T> extends Consumer<T> {

        final private CheckedConsumer<T> delegate;

        public Adapter(CheckedConsumer<T> delegate) {
            this.delegate = delegate;
        }

        @Override
        public void accept(T t) throws Exception {
            delegate.accept(t);
        }
>>>>>>> 5f034720
    }
}<|MERGE_RESOLUTION|>--- conflicted
+++ resolved
@@ -26,22 +26,8 @@
  * @param <T> the type of the input to the operation
  */
 @ConsumerType
-<<<<<<< HEAD
-@FunctionalInterface
-public interface Consumer<T> {
-
-    /**
-     * Performs this operation on the given argument.
-     *
-     * @param t the input argument
-     * @throws java.lang.Exception
-     */
-    void accept(T t) throws Exception;
-
-=======
 @Deprecated
 public abstract class Consumer<T> implements CheckedConsumer<T> {
->>>>>>> 5f034720
     /**
      * Returns a composed {@code Consumer} that performs, in sequence, this
      * operation followed by the {@code after} operation. If performing either
@@ -54,17 +40,6 @@
      * operation followed by the {@code after} operation
      * @throws NullPointerException if {@code after} is null
      */
-<<<<<<< HEAD
-    default public Consumer<T> andThen(final Consumer<? super T> after) {
-        if (after == null) {
-            throw new NullPointerException();
-        }
-        final Consumer<T> thiss = this;
-        return (T t) -> {
-            thiss.accept(t);
-            after.accept(t);
-        };
-=======
     public Consumer<T> andThen(final Consumer<? super T> after) {
         return adapt(andThen((CheckedConsumer) after));
     }
@@ -85,6 +60,5 @@
         public void accept(T t) throws Exception {
             delegate.accept(t);
         }
->>>>>>> 5f034720
     }
 }