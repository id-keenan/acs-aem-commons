/*
 * #%L
 * ACS AEM Commons Bundle
 * %%
 * Copyright (C) 2013 Adobe
 * %%
 * Licensed under the Apache License, Version 2.0 (the "License");
 * you may not use this file except in compliance with the License.
 * You may obtain a copy of the License at
 * 
 *      http://www.apache.org/licenses/LICENSE-2.0
 * 
 * Unless required by applicable law or agreed to in writing, software
 * distributed under the License is distributed on an "AS IS" BASIS,
 * WITHOUT WARRANTIES OR CONDITIONS OF ANY KIND, either express or implied.
 * See the License for the specific language governing permissions and
 * limitations under the License.
 * #L%
 */
package com.adobe.acs.commons.email;

<<<<<<< HEAD
import java.util.List;
import java.util.Map;
=======
import org.osgi.annotation.versioning.ProviderType;
>>>>>>> 1547d686

import javax.activation.DataSource;
import javax.mail.internet.InternetAddress;

import org.osgi.annotation.versioning.ProviderType;

/**
 * A service interface for sending a generic template based Email Notification.
 *
 * The mailType is set to HTMLEmail by default if there are any attachments. Since we are using
 * the template to determine the mailType, the template name has to be *.html.
 *
 * Here is an example to send an email with attachments:
 *
 *      String attachment1 = "This text should be in the attache txt file."
 *      Map<String, DataSource> attachments = new HashMap<>();
 *      attachments.put("attachment1.txt", new ByteArrayDataSource(attachment1, "text/plain"));
 *      ...
 *      ...
 *      List<String> participantList = emailService.sendEmail(htmlEmailTemplatePath, emailParams, attachments, key);
 */
@ProviderType
public interface EmailService {

    /**
     * Construct an email based on a template and send it to one or more
     * recipients.
     * 
     * @param templatePath Absolute path of the template used to send the email.
     * @param emailParams Replacement variable map to be injected in the template
     * @param recipients recipient email addresses
     * 
     * @return failureList containing list recipient's InternetAddresses for which email sent failed
     */
    List<InternetAddress> sendEmail(String templatePath, Map<String, String> emailParams,
        InternetAddress... recipients);

    /**
     * Construct an email based on a template and send it to one or more
     * recipients.
     * 
     * @param templatePath Absolute path of the template used to send the email.
     * @param emailParams Replacement variable map to be injected in the template
     * @param recipients recipient email addresses. Invalid email addresses are skipped.
     * 
     * @return failureList containing list recipient's String addresses for which email sent failed
     */
    List<String> sendEmail(String templatePath, Map<String, String> emailParams, String... recipients);

    /**
     * Construct an email with attachments based on a template and send it to one or more
     * recipients.
     *
     * @param templatePath Absolute path of the template used to send the email.
     * @param emailParams Replacement variable map to be injected in the template
     * @param attachments attachments map with file name
     * @param recipients recipient email addresses
     * @return failureList containing list recipient's String addresses for which email sent failed
     */
    List<InternetAddress> sendEmail(String templatePath, Map<String, String> emailParams, Map<String, DataSource> attachments, InternetAddress... recipients);

    /**
     * Construct an email with attachments based on a template and send it to one or more
     * recipients.
     *
     * @param templatePath Absolute path of the template used to send the email.
     * @param emailParams Replacement variable map to be injected in the template
     * @param attachments attachments map with file name
     * @param recipients recipient email addresses
     * @return failureList containing list recipient's String addresses for which email sent failed
     */
    List<String> sendEmail(String templatePath, Map<String, String> emailParams, Map<String, DataSource> attachments, String... recipients);
}
<|MERGE_RESOLUTION|>--- conflicted
+++ resolved
@@ -1,100 +1,95 @@
-/*
- * #%L
- * ACS AEM Commons Bundle
- * %%
- * Copyright (C) 2013 Adobe
- * %%
- * Licensed under the Apache License, Version 2.0 (the "License");
- * you may not use this file except in compliance with the License.
- * You may obtain a copy of the License at
- * 
- *      http://www.apache.org/licenses/LICENSE-2.0
- * 
- * Unless required by applicable law or agreed to in writing, software
- * distributed under the License is distributed on an "AS IS" BASIS,
- * WITHOUT WARRANTIES OR CONDITIONS OF ANY KIND, either express or implied.
- * See the License for the specific language governing permissions and
- * limitations under the License.
- * #L%
- */
-package com.adobe.acs.commons.email;
-
-<<<<<<< HEAD
-import java.util.List;
-import java.util.Map;
-=======
-import org.osgi.annotation.versioning.ProviderType;
->>>>>>> 1547d686
-
-import javax.activation.DataSource;
-import javax.mail.internet.InternetAddress;
-
-import org.osgi.annotation.versioning.ProviderType;
-
-/**
- * A service interface for sending a generic template based Email Notification.
- *
- * The mailType is set to HTMLEmail by default if there are any attachments. Since we are using
- * the template to determine the mailType, the template name has to be *.html.
- *
- * Here is an example to send an email with attachments:
- *
- *      String attachment1 = "This text should be in the attache txt file."
- *      Map<String, DataSource> attachments = new HashMap<>();
- *      attachments.put("attachment1.txt", new ByteArrayDataSource(attachment1, "text/plain"));
- *      ...
- *      ...
- *      List<String> participantList = emailService.sendEmail(htmlEmailTemplatePath, emailParams, attachments, key);
- */
-@ProviderType
-public interface EmailService {
-
-    /**
-     * Construct an email based on a template and send it to one or more
-     * recipients.
-     * 
-     * @param templatePath Absolute path of the template used to send the email.
-     * @param emailParams Replacement variable map to be injected in the template
-     * @param recipients recipient email addresses
-     * 
-     * @return failureList containing list recipient's InternetAddresses for which email sent failed
-     */
-    List<InternetAddress> sendEmail(String templatePath, Map<String, String> emailParams,
-        InternetAddress... recipients);
-
-    /**
-     * Construct an email based on a template and send it to one or more
-     * recipients.
-     * 
-     * @param templatePath Absolute path of the template used to send the email.
-     * @param emailParams Replacement variable map to be injected in the template
-     * @param recipients recipient email addresses. Invalid email addresses are skipped.
-     * 
-     * @return failureList containing list recipient's String addresses for which email sent failed
-     */
-    List<String> sendEmail(String templatePath, Map<String, String> emailParams, String... recipients);
-
-    /**
-     * Construct an email with attachments based on a template and send it to one or more
-     * recipients.
-     *
-     * @param templatePath Absolute path of the template used to send the email.
-     * @param emailParams Replacement variable map to be injected in the template
-     * @param attachments attachments map with file name
-     * @param recipients recipient email addresses
-     * @return failureList containing list recipient's String addresses for which email sent failed
-     */
-    List<InternetAddress> sendEmail(String templatePath, Map<String, String> emailParams, Map<String, DataSource> attachments, InternetAddress... recipients);
-
-    /**
-     * Construct an email with attachments based on a template and send it to one or more
-     * recipients.
-     *
-     * @param templatePath Absolute path of the template used to send the email.
-     * @param emailParams Replacement variable map to be injected in the template
-     * @param attachments attachments map with file name
-     * @param recipients recipient email addresses
-     * @return failureList containing list recipient's String addresses for which email sent failed
-     */
-    List<String> sendEmail(String templatePath, Map<String, String> emailParams, Map<String, DataSource> attachments, String... recipients);
-}
+/*
+ * #%L
+ * ACS AEM Commons Bundle
+ * %%
+ * Copyright (C) 2013 Adobe
+ * %%
+ * Licensed under the Apache License, Version 2.0 (the "License");
+ * you may not use this file except in compliance with the License.
+ * You may obtain a copy of the License at
+ * 
+ *      http://www.apache.org/licenses/LICENSE-2.0
+ * 
+ * Unless required by applicable law or agreed to in writing, software
+ * distributed under the License is distributed on an "AS IS" BASIS,
+ * WITHOUT WARRANTIES OR CONDITIONS OF ANY KIND, either express or implied.
+ * See the License for the specific language governing permissions and
+ * limitations under the License.
+ * #L%
+ */
+package com.adobe.acs.commons.email;
+
+import org.osgi.annotation.versioning.ProviderType;
+
+import javax.activation.DataSource;
+import javax.mail.internet.InternetAddress;
+import java.util.List;
+import java.util.Map;
+
+/**
+ * A service interface for sending a generic template based Email Notification.
+ *
+ * The mailType is set to HTMLEmail by default if there are any attachments. Since we are using
+ * the template to determine the mailType, the template name has to be *.html.
+ *
+ * Here is an example to send an email with attachments:
+ *
+ *      String attachment1 = "This text should be in the attache txt file."
+ *      Map<String, DataSource> attachments = new HashMap<>();
+ *      attachments.put("attachment1.txt", new ByteArrayDataSource(attachment1, "text/plain"));
+ *      ...
+ *      ...
+ *      List<String> participantList = emailService.sendEmail(htmlEmailTemplatePath, emailParams, attachments, key);
+ */
+@ProviderType
+public interface EmailService {
+
+    /**
+     * Construct an email based on a template and send it to one or more
+     * recipients.
+     * 
+     * @param templatePath Absolute path of the template used to send the email.
+     * @param emailParams Replacement variable map to be injected in the template
+     * @param recipients recipient email addresses
+     * 
+     * @return failureList containing list recipient's InternetAddresses for which email sent failed
+     */
+    List<InternetAddress> sendEmail(String templatePath, Map<String, String> emailParams,
+        InternetAddress... recipients);
+
+    /**
+     * Construct an email based on a template and send it to one or more
+     * recipients.
+     * 
+     * @param templatePath Absolute path of the template used to send the email.
+     * @param emailParams Replacement variable map to be injected in the template
+     * @param recipients recipient email addresses. Invalid email addresses are skipped.
+     * 
+     * @return failureList containing list recipient's String addresses for which email sent failed
+     */
+    List<String> sendEmail(String templatePath, Map<String, String> emailParams, String... recipients);
+
+    /**
+     * Construct an email with attachments based on a template and send it to one or more
+     * recipients.
+     *
+     * @param templatePath Absolute path of the template used to send the email.
+     * @param emailParams Replacement variable map to be injected in the template
+     * @param attachments attachments map with file name
+     * @param recipients recipient email addresses
+     * @return failureList containing list recipient's String addresses for which email sent failed
+     */
+    List<InternetAddress> sendEmail(String templatePath, Map<String, String> emailParams, Map<String, DataSource> attachments, InternetAddress... recipients);
+
+    /**
+     * Construct an email with attachments based on a template and send it to one or more
+     * recipients.
+     *
+     * @param templatePath Absolute path of the template used to send the email.
+     * @param emailParams Replacement variable map to be injected in the template
+     * @param attachments attachments map with file name
+     * @param recipients recipient email addresses
+     * @return failureList containing list recipient's String addresses for which email sent failed
+     */
+    List<String> sendEmail(String templatePath, Map<String, String> emailParams, Map<String, DataSource> attachments, String... recipients);
+}