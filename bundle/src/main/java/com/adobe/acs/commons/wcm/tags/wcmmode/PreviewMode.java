/*
 * #%L
 * ACS AEM Commons Bundle
 * %%
 * Copyright (C) 2013 Adobe
 * %%
 * Licensed under the Apache License, Version 2.0 (the "License");
 * you may not use this file except in compliance with the License.
 * You may obtain a copy of the License at
 * 
 *      http://www.apache.org/licenses/LICENSE-2.0
 * 
 * Unless required by applicable law or agreed to in writing, software
 * distributed under the License is distributed on an "AS IS" BASIS,
 * WITHOUT WARRANTIES OR CONDITIONS OF ANY KIND, either express or implied.
 * See the License for the specific language governing permissions and
 * limitations under the License.
 * #L%
 */
package com.adobe.acs.commons.wcm.tags.wcmmode;

<<<<<<< HEAD
=======
import tldgen.BodyContentType;
import tldgen.Tag;
>>>>>>> 1547d686
import org.osgi.annotation.versioning.ProviderType;

import com.day.cq.wcm.api.WCMMode;

import tldgen.BodyContentType;
import tldgen.Tag;

/**
 * Implementation of the &lt;wcmmode:preview&gt; tag, everything inside this tag
 * will be executed when the <code>WCMMode</code> is <code>PREVIEW</code>.
 * You can also specify the attribute <code>not=true</code>, then it will be executed
 * when the <code>WCMMode</code> is *not* <code>PREVIEW</code>
 *
 * @see <a href="http://dev.day.com/docs/en/cq/current/javadoc/com/day/cq/wcm/api/WCMMode.html">WCMMode</a>
 */
@ProviderType
@Tag(bodyContentType = BodyContentType.JSP, value = "preview")
public final class PreviewMode extends AbstractMode {

    private static final long serialVersionUID = -6353861403815741277L;

    @Override
    protected WCMMode getMode() {
        return WCMMode.PREVIEW;
    }

}
<|MERGE_RESOLUTION|>--- conflicted
+++ resolved
@@ -1,53 +1,47 @@
-/*
- * #%L
- * ACS AEM Commons Bundle
- * %%
- * Copyright (C) 2013 Adobe
- * %%
- * Licensed under the Apache License, Version 2.0 (the "License");
- * you may not use this file except in compliance with the License.
- * You may obtain a copy of the License at
- * 
- *      http://www.apache.org/licenses/LICENSE-2.0
- * 
- * Unless required by applicable law or agreed to in writing, software
- * distributed under the License is distributed on an "AS IS" BASIS,
- * WITHOUT WARRANTIES OR CONDITIONS OF ANY KIND, either express or implied.
- * See the License for the specific language governing permissions and
- * limitations under the License.
- * #L%
- */
-package com.adobe.acs.commons.wcm.tags.wcmmode;
-
-<<<<<<< HEAD
-=======
-import tldgen.BodyContentType;
-import tldgen.Tag;
->>>>>>> 1547d686
-import org.osgi.annotation.versioning.ProviderType;
-
-import com.day.cq.wcm.api.WCMMode;
-
-import tldgen.BodyContentType;
-import tldgen.Tag;
-
-/**
- * Implementation of the &lt;wcmmode:preview&gt; tag, everything inside this tag
- * will be executed when the <code>WCMMode</code> is <code>PREVIEW</code>.
- * You can also specify the attribute <code>not=true</code>, then it will be executed
- * when the <code>WCMMode</code> is *not* <code>PREVIEW</code>
- *
- * @see <a href="http://dev.day.com/docs/en/cq/current/javadoc/com/day/cq/wcm/api/WCMMode.html">WCMMode</a>
- */
-@ProviderType
-@Tag(bodyContentType = BodyContentType.JSP, value = "preview")
-public final class PreviewMode extends AbstractMode {
-
-    private static final long serialVersionUID = -6353861403815741277L;
-
-    @Override
-    protected WCMMode getMode() {
-        return WCMMode.PREVIEW;
-    }
-
-}
+/*
+ * #%L
+ * ACS AEM Commons Bundle
+ * %%
+ * Copyright (C) 2013 Adobe
+ * %%
+ * Licensed under the Apache License, Version 2.0 (the "License");
+ * you may not use this file except in compliance with the License.
+ * You may obtain a copy of the License at
+ * 
+ *      http://www.apache.org/licenses/LICENSE-2.0
+ * 
+ * Unless required by applicable law or agreed to in writing, software
+ * distributed under the License is distributed on an "AS IS" BASIS,
+ * WITHOUT WARRANTIES OR CONDITIONS OF ANY KIND, either express or implied.
+ * See the License for the specific language governing permissions and
+ * limitations under the License.
+ * #L%
+ */
+package com.adobe.acs.commons.wcm.tags.wcmmode;
+
+import tldgen.BodyContentType;
+import tldgen.Tag;
+import org.osgi.annotation.versioning.ProviderType;
+
+import com.day.cq.wcm.api.WCMMode;
+
+/**
+ * Implementation of the &lt;wcmmode:preview&gt; tag, everything inside this tag
+ * will be executed when the <code>WCMMode</code> is <code>PREVIEW</code>.
+ * You can also specify the attribute <code>not=true</code>, then it will be executed
+ * when the <code>WCMMode</code> is *not* <code>PREVIEW</code>
+ *
+ * @see <a href="http://dev.day.com/docs/en/cq/current/javadoc/com/day/cq/wcm/api/WCMMode.html">WCMMode</a>
+ */
+@ProviderType
+@Tag(bodyContentType = BodyContentType.JSP, value = "preview")
+public final class PreviewMode extends AbstractMode {
+
+    private static final long serialVersionUID = -6353861403815741277L;
+
+    @Override
+    protected WCMMode getMode() {
+        return WCMMode.PREVIEW;
+    }
+
+}