/*
 * #%L
 * ACS AEM Commons Bundle
 * %%
 * Copyright (C) 2016 Adobe
 * %%
 * Licensed under the Apache License, Version 2.0 (the "License");
 * you may not use this file except in compliance with the License.
 * You may obtain a copy of the License at
 *
 *      http://www.apache.org/licenses/LICENSE-2.0
 *
 * Unless required by applicable law or agreed to in writing, software
 * distributed under the License is distributed on an "AS IS" BASIS,
 * WITHOUT WARRANTIES OR CONDITIONS OF ANY KIND, either express or implied.
 * See the License for the specific language governing permissions and
 * limitations under the License.
 * #L%
 */

package com.adobe.acs.commons.dam.impl;


<<<<<<< HEAD
import java.text.SimpleDateFormat;
import java.util.Collections;
import java.util.Date;
import java.util.HashMap;
import java.util.Iterator;
import java.util.Map;
import javax.jcr.Node;
import javax.jcr.RepositoryException;
import javax.jcr.Session;

=======
>>>>>>> 1547d686
import com.adobe.acs.commons.search.CloseableQuery;
import com.adobe.acs.commons.search.CloseableQueryBuilder;
import com.adobe.granite.asset.api.Asset;
import com.adobe.granite.asset.api.AssetManager;
import com.adobe.granite.asset.api.AssetVersionManager;
import com.day.cq.commons.jcr.JcrConstants;
import com.day.cq.commons.jcr.JcrUtil;
import com.day.cq.dam.api.DamConstants;
import com.day.cq.search.PredicateGroup;
import org.apache.commons.lang.StringUtils;
<<<<<<< HEAD
=======
import org.apache.felix.scr.annotations.Activate;
import org.apache.felix.scr.annotations.Component;
import org.apache.felix.scr.annotations.ConfigurationPolicy;
import org.apache.felix.scr.annotations.Properties;
import org.apache.felix.scr.annotations.Property;
import org.apache.felix.scr.annotations.PropertyOption;
import org.apache.felix.scr.annotations.Reference;
import org.apache.felix.scr.annotations.Service;
>>>>>>> 1547d686
import org.apache.sling.api.resource.LoginException;
import org.apache.sling.api.resource.PersistenceException;
import org.apache.sling.api.resource.Resource;
import org.apache.sling.api.resource.ResourceResolver;
import org.apache.sling.api.resource.ResourceResolverFactory;
import org.apache.sling.api.resource.ValueMap;
import org.apache.sling.commons.scheduler.ScheduleOptions;
import org.apache.sling.commons.scheduler.Scheduler;
import org.osgi.service.component.annotations.Activate;
import org.osgi.service.component.annotations.Component;
import org.osgi.service.component.annotations.ConfigurationPolicy;
import org.osgi.service.component.annotations.Reference;
import org.osgi.service.event.Event;
import org.osgi.service.event.EventConstants;
import org.osgi.service.event.EventHandler;
import org.osgi.service.metatype.annotations.AttributeDefinition;
import org.osgi.service.metatype.annotations.Designate;
import org.osgi.service.metatype.annotations.ObjectClassDefinition;
import org.osgi.service.metatype.annotations.Option;
import org.slf4j.Logger;
import org.slf4j.LoggerFactory;


@Component(service=EventHandler.class,immediate = true,configurationPolicy=ConfigurationPolicy.REQUIRE,property= {
      EventConstants.EVENT_TOPIC + "=" + "com/adobe/granite/taskmanagement/event",
      EventConstants.EVENT_FILTER + "=" + "(&(TaskTypeName=dam:review)(EventType=TASK_COMPLETED))"

})
@Designate(ocd=ReviewTaskAssetMoverHandler.Config.class)
public class ReviewTaskAssetMoverHandler implements EventHandler {
    private static final Logger log = LoggerFactory.getLogger(ReviewTaskAssetMoverHandler.class);

    private static final String PATH_CONTENT_DAM = DamConstants.MOUNTPOINT_ASSETS;
    private static final String APPROVED = "approved";
    private static final String REJECTED = "rejected";
    private static final String REL_ASSET_METADATA = "jcr:content/metadata";
    private static final String REL_ASSET_RENDITIONS = "jcr:content/renditions";
    private static final String REL_PN_DAM_STATUS = REL_ASSET_METADATA + "/dam:status";

    private static final String PN_ON_APPROVE = "onApproveMoveTo";
    private static final String PN_ON_REJECT = "onRejectMoveTo";
    private static final String PN_CONTENT_PATH = "contentPath";
    private static final String PN_CONFLICT_RESOLUTION = "onReviewConflictResolution";
    private static final String CONFLICT_RESOLUTION_SKIP = "skip";
    private static final String CONFLICT_RESOLUTION_REPLACE = "replace";
    private static final String CONFLICT_RESOLUTION_NEW_ASSET = "new-asset";
    private static final String CONFLICT_RESOLUTION_NEW_VERSION = "new-version";

    public static final String USER_EVENT_TYPE = "acs-aem-commons.review-task-mover";

    private static final String SERVICE_NAME = "review-task-asset-mover";
    private static final Map<String, Object> AUTH_INFO;

    static {
        AUTH_INFO = Collections.singletonMap(ResourceResolverFactory.SUBSERVICE, (Object) SERVICE_NAME);
    }

    @ObjectClassDefinition(
    name = "ACS AEM Commons - Review Task Move Handler",
    description = "Create an OSGi configuration to enable this feature.")
    public @interface Config {

       @AttributeDefinition(name = "Default Conflict Resolution",
               description = "Select default behavior if conflict resolution is not provided at the review task level.",
               options = {
                       @Option(label = CONFLICT_RESOLUTION_NEW_VERSION, value = "Add as version (new-version)"),
                       @Option(label = CONFLICT_RESOLUTION_NEW_ASSET, value = "Add as new asset (new-asset)"),
                       @Option(label = CONFLICT_RESOLUTION_REPLACE, value = "Replace (replace)"),
                       @Option(label = CONFLICT_RESOLUTION_SKIP, value = "Skip (skip)")
               },
               defaultValue = DEFAULT_DEFAULT_CONFLICT_RESOLUTION)
       String conflict$_$resolution_default() default DEFAULT_DEFAULT_CONFLICT_RESOLUTION;

       @AttributeDefinition(name = "Last Modified By",
               description = "For Conflict Resolution: Version, the review task event does not track the user that completed the event. Use this property to specify the static name of of the [dam:Asset]/jcr:content@jcr:lastModifiedBy. Default: Review Task",
               defaultValue = DEFAULT_LAST_MODIFIED_BY)
        String conflict$_$resolution_version_last$_$modified$_$by() default DEFAULT_LAST_MODIFIED_BY;

    }

    @Reference
    private ResourceResolverFactory resourceResolverFactory;

    @Reference
    private Scheduler scheduler;

    @Reference
    private CloseableQueryBuilder queryBuilder;

    private static final String DEFAULT_DEFAULT_CONFLICT_RESOLUTION = CONFLICT_RESOLUTION_NEW_VERSION;
    private String defaultConflictResolution = DEFAULT_DEFAULT_CONFLICT_RESOLUTION;
    private static final String DEFAULT_LAST_MODIFIED_BY = "Review Task";
    private String lastModifiedBy = DEFAULT_LAST_MODIFIED_BY;


    @Activate
    protected void activate(ReviewTaskAssetMoverHandler.Config config) {
        lastModifiedBy = config.conflict$_$resolution_version_last$_$modified$_$by();
        defaultConflictResolution = config.conflict$_$resolution_default();
    }

    @Override
    public void handleEvent(Event event) {

        try (ResourceResolver resourceResolver = resourceResolverFactory.getServiceResourceResolver(AUTH_INFO)){
            final String path = (String) event.getProperty("TaskId");
            final Resource taskResource = resourceResolver.getResource(path);

            if (taskResource != null) {
                final ValueMap taskProperties = taskResource.getValueMap();

                // Perform a fast check to see if this project has the required properties to perform the asset moving
                if (StringUtils.startsWith(taskProperties.get(PN_ON_APPROVE, String.class), PATH_CONTENT_DAM)
                        || StringUtils.startsWith(taskProperties.get(PN_ON_REJECT, String.class), PATH_CONTENT_DAM)) {

                    log.debug("Handling event (creating a Job) for Assets Review Task @ [ {} ]", path);

                    ScheduleOptions options = scheduler.NOW();
                    String jobName = this.getClass().getSimpleName().toString().replace(".", "/") + "/" + path;
                    options.name(jobName);

                    options.canRunConcurrently(false);

                    scheduler.schedule(new ImmediateJob(path), options);
                }
            }
        } catch (LoginException e) {
            log.error("Could not get resource resolver", e);
        }
    }

    private class ImmediateJob implements Runnable {
        private final String path;

        public ImmediateJob(String path) {
            this.path = path;
        }

        @Override
        public void run() {
            try (ResourceResolver resourceResolver = resourceResolverFactory.getServiceResourceResolver(AUTH_INFO)){

                // Access data passed into the Job from the Event
                Resource resource = resourceResolver.getResource(path);
                AssetManager assetManager = resourceResolver.adaptTo(AssetManager.class);

                if (resource != null) {
                    ValueMap taskProperties = resource.getValueMap();
                    String contentPath = taskProperties.get(PN_CONTENT_PATH, String.class);

                    if (StringUtils.startsWith(contentPath, PATH_CONTENT_DAM)) {
                        try (CloseableQuery query = findAssets(resourceResolver, contentPath)) {
                            log.debug("Found [ {} ] assets under [ {} ] that were reviewed and require processing.",
                                    query.getResult().getHits().size(),
                                    contentPath);

                            final Iterator<Resource> assets = query.getResult().getResources();
                            resourceResolver.adaptTo(Session.class).getWorkspace().getObservationManager().setUserData(USER_EVENT_TYPE);

                            while (assets.hasNext()) {
                                final Asset asset = assetManager.getAsset(assets.next().getPath());
                                moveAsset(resourceResolver, assetManager, asset, taskProperties);
                            }
                        }
                    }
                }
            } catch (Exception e) {
                log.error("Could not process Review Task Mover", e);
            }
        }

        /**
         * Find all assets under the Task contentPath that have a dam:status of approved or rejected.
         *
         * @param resourceResolver the resource resolver used to find the Assets to move.
         * @param contentPath      the DAM contentPath which the task covers.
         * @return the CloseableQuery whose result represents dam:Assets for which dam:status is set to approved or rejected
         */
        private CloseableQuery findAssets(ResourceResolver resourceResolver, String contentPath) {
            Map<String, String> params = new HashMap<String, String>();
            params.put("type", DamConstants.NT_DAM_ASSET);
            params.put("path", contentPath);
            params.put("property", REL_PN_DAM_STATUS);
            params.put("property.1_value", APPROVED);
            params.put("property.2_value", REJECTED);
            params.put("p.offset", "0");
            params.put("p.limit", "-1");

            return queryBuilder.createQuery(PredicateGroup.create(params), resourceResolver);
        }


        /**
         * Create a unique asset name based on the current time and a up-to-1000 counter.
         *
         * @param assetManager assetManager object
         * @param destPath     the folder the asset will be moved into
         * @param assetName    the asset name
         * @return a unique asset path to the asset
         * @throws PersistenceException
         */
        private String createUniqueAssetPath(AssetManager assetManager, String destPath, String assetName) throws PersistenceException {
            final SimpleDateFormat sdf = new SimpleDateFormat("yyyy-MM-dd");
            final String now = sdf.format(new Date());
            String destAssetPath = destPath + "/" + assetName;

            int count = 0;
            while (assetManager.assetExists(destAssetPath)) {
                if (count > 1000) {
                    throw new PersistenceException("Unable to generate a unique name after 1000 attempts. Something must be wrong!");
                }

                if (count == 0) {
                    destAssetPath = destPath + "/" + now + "_" + assetName;
                } else {
                    destAssetPath = destPath + "/" + now + "_" + count + "_" + assetName;
                }

                count++;
            }

            return destAssetPath;
        }

        /**
         * Creates a new revision of an asset and replaces its renditions (including original), and metadata node.
         *
         * @param resourceResolver the ResourceResolver object
         * @param assetManager the AssetManager object
         * @param originalAsset    the asset to create a new version for
         * @param reviewedAsset    the asset to that will represent the new version
         * @throws PersistenceException
         */
        private void createRevision(ResourceResolver resourceResolver, AssetManager assetManager, Asset originalAsset, Asset reviewedAsset) throws PersistenceException {
            Session session = resourceResolver.adaptTo(Session.class);

            // Create the new version
            AssetVersionManager versionManager = resourceResolver.adaptTo(AssetVersionManager.class);
            versionManager.createVersion(originalAsset.getPath(), "Review Task (" + reviewedAsset.getValueMap().get(REL_PN_DAM_STATUS, "Unknown") + ")");

            String assetPath = originalAsset.getPath();

            // Delete the existing metadata and renditions from the old asset

            resourceResolver.delete(resourceResolver.getResource(assetPath + "/" + REL_ASSET_METADATA));
            resourceResolver.delete(resourceResolver.getResource(assetPath + "/" + REL_ASSET_RENDITIONS));

            try {
                Node originalAssetJcrContentNode = session.getNode(originalAsset.getPath() + "/" + JcrConstants.JCR_CONTENT);

                Node newAssetMetadataNode = session.getNode(reviewedAsset.getPath() + "/" + REL_ASSET_METADATA);
                Node newAssetRenditionsNode = session.getNode(reviewedAsset.getPath() + "/" + REL_ASSET_RENDITIONS);

                JcrUtil.copy(newAssetMetadataNode, originalAssetJcrContentNode, null);
                JcrUtil.copy(newAssetRenditionsNode, originalAssetJcrContentNode, null);

                JcrUtil.setProperty(originalAssetJcrContentNode, JcrConstants.JCR_LASTMODIFIED, new Date());
                JcrUtil.setProperty(originalAssetJcrContentNode, JcrConstants.JCR_LAST_MODIFIED_BY, lastModifiedBy);

                assetManager.removeAsset(reviewedAsset.getPath());
            } catch (RepositoryException e) {
                log.error("Could not create a new version of the asset", e);
                throw new PersistenceException(e.getMessage());
            }
        }

        /**
         * Move the asset based on the its dam:status (approved or rejected).
         *
         * @param asset          the asset to move
         * @param taskProperties the task properties containing the target onApproveMoveTo and onRejectMoveTo paths
         */
        @SuppressWarnings("squid:S3776")
        private void moveAsset(ResourceResolver resourceResolver, AssetManager assetManager, Asset asset, ValueMap taskProperties) {
            try {
                final String status = asset.getValueMap().get(REL_PN_DAM_STATUS, String.class);
                final String conflictResolution = taskProperties.get(PN_CONFLICT_RESOLUTION, defaultConflictResolution);
                final String onApprovePath = taskProperties.get(PN_ON_APPROVE, String.class);
                final String onRejectPath = taskProperties.get(PN_ON_REJECT, String.class);

                String destPath = null;

                if (StringUtils.equals(APPROVED, status)) {
                    destPath = onApprovePath;
                } else if (StringUtils.equals(REJECTED, status)) {
                    destPath = onRejectPath;
                }

                if (destPath != null) {
                    if (StringUtils.startsWith(destPath, PATH_CONTENT_DAM)) {

                        String destAssetPath = destPath + "/" + asset.getName();
                        final boolean exists = assetManager.assetExists(destAssetPath);

                        if (exists) {
                            if (StringUtils.equals(asset.getPath(), destAssetPath)) {
                                log.info("Reviewed asset [ {} ] is already in its final location, so there is nothing to do.", asset.getPath());
                            } else if (CONFLICT_RESOLUTION_REPLACE.equals(conflictResolution)) {
                                assetManager.removeAsset(destAssetPath);
                                resourceResolver.commit();
                                assetManager.moveAsset(asset.getPath(), destAssetPath);
                                log.info("Moved with replace [ {} ] ~> [ {} ] based on approval status [ {} ]",
                                        asset.getPath(), destAssetPath, status);
                            } else if (CONFLICT_RESOLUTION_NEW_ASSET.equals(conflictResolution)) {
                                destAssetPath = createUniqueAssetPath(assetManager, destPath, asset.getName());
                                assetManager.moveAsset(asset.getPath(), destAssetPath);
                                log.info("Moved with unique asset name [ {} ] ~> [ {} ] based on approval status [ {} ]",
                                        asset.getPath(), destAssetPath, status);
                            } else if (CONFLICT_RESOLUTION_NEW_VERSION.equals(conflictResolution)) {
                                log.info("Creating new version of existing asset [ {} ] ~> [ {} ] based on approval status [ {} ]",
                                        asset.getPath(), destAssetPath, status);
                                createRevision(resourceResolver, assetManager, assetManager.getAsset(destAssetPath), asset);
                            } else if (CONFLICT_RESOLUTION_SKIP.equals(conflictResolution)) {
                                log.info("Skipping with due to existing asset at the same destination [ {} ] ~> [ {} ] based on approval status [ {} ]",
                                        asset.getPath(), destAssetPath, status);
                            }
                        } else {
                            assetManager.moveAsset(asset.getPath(), destAssetPath);
                            log.info("Moved [ {} ] ~> [ {} ] based on approval status [ {} ]",
                                    asset.getPath(), destAssetPath, status);
                        }
                    } else {
                        log.warn("Request to move reviewed asset to a non DAM Asset path [ {} ]", destPath);
                    }
                }

                if (resourceResolver.hasChanges()) {
                    resourceResolver.commit();
                }
            } catch (PersistenceException e) {
                log.error("Could not move reviewed asset [ {} ]", asset.getPath(), e);
                resourceResolver.revert();
                resourceResolver.refresh();
            }
        }
    }
}<|MERGE_RESOLUTION|>--- conflicted
+++ resolved
@@ -21,19 +21,6 @@
 package com.adobe.acs.commons.dam.impl;
 
 
-<<<<<<< HEAD
-import java.text.SimpleDateFormat;
-import java.util.Collections;
-import java.util.Date;
-import java.util.HashMap;
-import java.util.Iterator;
-import java.util.Map;
-import javax.jcr.Node;
-import javax.jcr.RepositoryException;
-import javax.jcr.Session;
-
-=======
->>>>>>> 1547d686
 import com.adobe.acs.commons.search.CloseableQuery;
 import com.adobe.acs.commons.search.CloseableQueryBuilder;
 import com.adobe.granite.asset.api.Asset;
@@ -44,8 +31,6 @@
 import com.day.cq.dam.api.DamConstants;
 import com.day.cq.search.PredicateGroup;
 import org.apache.commons.lang.StringUtils;
-<<<<<<< HEAD
-=======
 import org.apache.felix.scr.annotations.Activate;
 import org.apache.felix.scr.annotations.Component;
 import org.apache.felix.scr.annotations.ConfigurationPolicy;
@@ -54,36 +39,59 @@
 import org.apache.felix.scr.annotations.PropertyOption;
 import org.apache.felix.scr.annotations.Reference;
 import org.apache.felix.scr.annotations.Service;
->>>>>>> 1547d686
 import org.apache.sling.api.resource.LoginException;
 import org.apache.sling.api.resource.PersistenceException;
 import org.apache.sling.api.resource.Resource;
 import org.apache.sling.api.resource.ResourceResolver;
 import org.apache.sling.api.resource.ResourceResolverFactory;
 import org.apache.sling.api.resource.ValueMap;
+import org.apache.sling.commons.osgi.PropertiesUtil;
 import org.apache.sling.commons.scheduler.ScheduleOptions;
 import org.apache.sling.commons.scheduler.Scheduler;
-import org.osgi.service.component.annotations.Activate;
-import org.osgi.service.component.annotations.Component;
-import org.osgi.service.component.annotations.ConfigurationPolicy;
-import org.osgi.service.component.annotations.Reference;
 import org.osgi.service.event.Event;
 import org.osgi.service.event.EventConstants;
 import org.osgi.service.event.EventHandler;
-import org.osgi.service.metatype.annotations.AttributeDefinition;
-import org.osgi.service.metatype.annotations.Designate;
-import org.osgi.service.metatype.annotations.ObjectClassDefinition;
-import org.osgi.service.metatype.annotations.Option;
 import org.slf4j.Logger;
 import org.slf4j.LoggerFactory;
 
-
-@Component(service=EventHandler.class,immediate = true,configurationPolicy=ConfigurationPolicy.REQUIRE,property= {
-      EventConstants.EVENT_TOPIC + "=" + "com/adobe/granite/taskmanagement/event",
-      EventConstants.EVENT_FILTER + "=" + "(&(TaskTypeName=dam:review)(EventType=TASK_COMPLETED))"
-
+import javax.jcr.Node;
+import javax.jcr.RepositoryException;
+import javax.jcr.Session;
+import java.text.SimpleDateFormat;
+import java.util.Collections;
+import java.util.Date;
+import java.util.HashMap;
+import java.util.Iterator;
+import java.util.Map;
+
+@Component(
+        label = "ACS AEM Commons - Review Task Move Handler",
+        description = "Create an OSGi configuration to enable this feature.",
+        metatype = true,
+        immediate = true,
+        policy = ConfigurationPolicy.REQUIRE
+)
+@Properties({
+        @Property(
+                label = "Event Topics",
+                value = {"com/adobe/granite/taskmanagement/event"},
+                description = "[Required] Event Topics this event handler will to respond to. Defaults to: com/adobe/granite/taskmanagement/event",
+                name = EventConstants.EVENT_TOPIC,
+                propertyPrivate = true
+        ),
+
+        /* Event filters support LDAP filter syntax and have access to event.getProperty(..) values */
+        /* LDAP Query syntax: https://goo.gl/MCX2or */
+        @Property(
+                label = "Event Filters",
+                // Only listen on events associated with nodes that end with /jcr:content
+                value = "(&(TaskTypeName=dam:review)(EventType=TASK_COMPLETED))",
+                description = "Event Filters used to further restrict this event handler; Uses LDAP expression against event properties. Defaults to: (&(TaskTypeName=dam:review)(EventType=TASK_COMPLETED))",
+                name = EventConstants.EVENT_FILTER,
+                propertyPrivate = true
+        )
 })
-@Designate(ocd=ReviewTaskAssetMoverHandler.Config.class)
+@Service
 public class ReviewTaskAssetMoverHandler implements EventHandler {
     private static final Logger log = LoggerFactory.getLogger(ReviewTaskAssetMoverHandler.class);
 
@@ -112,29 +120,6 @@
         AUTH_INFO = Collections.singletonMap(ResourceResolverFactory.SUBSERVICE, (Object) SERVICE_NAME);
     }
 
-    @ObjectClassDefinition(
-    name = "ACS AEM Commons - Review Task Move Handler",
-    description = "Create an OSGi configuration to enable this feature.")
-    public @interface Config {
-
-       @AttributeDefinition(name = "Default Conflict Resolution",
-               description = "Select default behavior if conflict resolution is not provided at the review task level.",
-               options = {
-                       @Option(label = CONFLICT_RESOLUTION_NEW_VERSION, value = "Add as version (new-version)"),
-                       @Option(label = CONFLICT_RESOLUTION_NEW_ASSET, value = "Add as new asset (new-asset)"),
-                       @Option(label = CONFLICT_RESOLUTION_REPLACE, value = "Replace (replace)"),
-                       @Option(label = CONFLICT_RESOLUTION_SKIP, value = "Skip (skip)")
-               },
-               defaultValue = DEFAULT_DEFAULT_CONFLICT_RESOLUTION)
-       String conflict$_$resolution_default() default DEFAULT_DEFAULT_CONFLICT_RESOLUTION;
-
-       @AttributeDefinition(name = "Last Modified By",
-               description = "For Conflict Resolution: Version, the review task event does not track the user that completed the event. Use this property to specify the static name of of the [dam:Asset]/jcr:content@jcr:lastModifiedBy. Default: Review Task",
-               defaultValue = DEFAULT_LAST_MODIFIED_BY)
-        String conflict$_$resolution_version_last$_$modified$_$by() default DEFAULT_LAST_MODIFIED_BY;
-
-    }
-
     @Reference
     private ResourceResolverFactory resourceResolverFactory;
 
@@ -146,14 +131,29 @@
 
     private static final String DEFAULT_DEFAULT_CONFLICT_RESOLUTION = CONFLICT_RESOLUTION_NEW_VERSION;
     private String defaultConflictResolution = DEFAULT_DEFAULT_CONFLICT_RESOLUTION;
+    @Property(label = "Default Conflict Resolution",
+            description = "Select default behavior if conflict resolution is not provided at the review task level.",
+            options = {
+                    @PropertyOption(name = CONFLICT_RESOLUTION_NEW_VERSION, value = "Add as version (new-version)"),
+                    @PropertyOption(name = CONFLICT_RESOLUTION_NEW_ASSET, value = "Add as new asset (new-asset)"),
+                    @PropertyOption(name = CONFLICT_RESOLUTION_REPLACE, value = "Replace (replace)"),
+                    @PropertyOption(name = CONFLICT_RESOLUTION_SKIP, value = "Skip (skip)")
+            },
+            value = DEFAULT_DEFAULT_CONFLICT_RESOLUTION)
+    public static final String PROP_DEFAULT_CONFLICT_RESOLUTION = "conflict-resolution.default";
+
     private static final String DEFAULT_LAST_MODIFIED_BY = "Review Task";
     private String lastModifiedBy = DEFAULT_LAST_MODIFIED_BY;
+    @Property(label = "Last Modified By",
+            description = "For Conflict Resolution: Version, the review task event does not track the user that completed the event. Use this property to specify the static name of of the [dam:Asset]/jcr:content@jcr:lastModifiedBy. Default: Review Task",
+            value = DEFAULT_LAST_MODIFIED_BY)
+    public static final String PROP_LAST_MODIFIED_BY = "conflict-resolution.version.last-modified-by";
 
 
     @Activate
-    protected void activate(ReviewTaskAssetMoverHandler.Config config) {
-        lastModifiedBy = config.conflict$_$resolution_version_last$_$modified$_$by();
-        defaultConflictResolution = config.conflict$_$resolution_default();
+    protected void activate(Map<String, Object> config) {
+        lastModifiedBy = PropertiesUtil.toString(config.get(PROP_LAST_MODIFIED_BY), DEFAULT_LAST_MODIFIED_BY);
+        defaultConflictResolution = PropertiesUtil.toString(config.get(PROP_DEFAULT_CONFLICT_RESOLUTION), DEFAULT_DEFAULT_CONFLICT_RESOLUTION);
     }
 
     @Override
