--- conflicted
+++ resolved
@@ -21,6 +21,37 @@
 
 import com.adobe.acs.commons.functions.CheckedConsumer;
 import com.adobe.acs.commons.functions.CheckedFunction;
+import java.io.IOException;
+import java.util.Collections;
+import java.util.Dictionary;
+import java.util.Map;
+import java.util.concurrent.CopyOnWriteArrayList;
+
+import javax.jcr.Node;
+import javax.jcr.Session;
+import javax.management.NotCompliantMBeanException;
+import javax.management.openmbean.CompositeType;
+import javax.management.openmbean.OpenDataException;
+import javax.management.openmbean.OpenType;
+import javax.management.openmbean.SimpleType;
+
+import com.adobe.acs.commons.util.impl.exception.CacheMBeanException;
+import org.apache.commons.io.FileUtils;
+import org.apache.commons.io.IOUtils;
+import org.apache.felix.scr.annotations.Activate;
+import org.apache.felix.scr.annotations.Component;
+import org.apache.felix.scr.annotations.Properties;
+import org.apache.felix.scr.annotations.Property;
+import org.apache.felix.scr.annotations.Reference;
+import org.apache.felix.scr.annotations.Service;
+import org.apache.sling.api.resource.ResourceResolver;
+import org.apache.sling.api.resource.ResourceResolverFactory;
+import org.apache.sling.commons.classloader.DynamicClassLoaderManager;
+import org.apache.sling.commons.osgi.PropertiesUtil;
+import org.osgi.service.component.ComponentContext;
+import org.slf4j.Logger;
+import org.slf4j.LoggerFactory;
+
 import com.adobe.acs.commons.httpcache.config.HttpCacheConfig;
 import com.adobe.acs.commons.httpcache.engine.CacheContent;
 import com.adobe.acs.commons.httpcache.exception.HttpCacheDataStreamException;
@@ -41,43 +72,10 @@
 import com.adobe.acs.commons.httpcache.store.mem.impl.MemTempSinkImpl;
 import com.adobe.acs.commons.util.impl.AbstractJCRCacheMBean;
 import com.adobe.acs.commons.util.impl.JcrCacheMBean;
-import com.adobe.acs.commons.util.impl.exception.CacheMBeanException;
-import org.apache.commons.io.FileUtils;
-import org.apache.commons.io.IOUtils;
-import org.apache.sling.api.resource.ResourceResolver;
-import org.apache.sling.api.resource.ResourceResolverFactory;
-import org.apache.sling.commons.classloader.DynamicClassLoaderManager;
-import org.osgi.service.component.annotations.Activate;
-import org.osgi.service.component.annotations.Component;
-import org.osgi.service.component.annotations.Reference;
-import org.osgi.service.metatype.annotations.AttributeDefinition;
-import org.osgi.service.metatype.annotations.Designate;
-import org.osgi.service.metatype.annotations.ObjectClassDefinition;
-import org.slf4j.Logger;
-import org.slf4j.LoggerFactory;
-
-import javax.jcr.Node;
-import javax.jcr.Session;
-import javax.management.NotCompliantMBeanException;
-import javax.management.openmbean.CompositeType;
-import javax.management.openmbean.OpenDataException;
-import javax.management.openmbean.OpenType;
-import javax.management.openmbean.SimpleType;
-import java.io.IOException;
-import java.util.Collections;
-import java.util.Map;
-import java.util.concurrent.CopyOnWriteArrayList;
 
 /**
  * ACS AEM Commons - HTTP Cache - JCR based cache store implementation.
  */
-<<<<<<< HEAD
-
-@Component(service = {HttpCacheStore.class, JcrCacheMBean.class, Runnable.class}, property = {
-        HttpCacheStore.KEY_CACHE_STORE_TYPE + "=" + HttpCacheStore.VALUE_JCR_CACHE_STORE_TYPE,
-        "jmx.objectname" + "=" + "com.adobe.acs.httpcache:type=JCR HTTP Cache Store",
-        "scheduler.concurrent" + "=" + "false"
-=======
 @Component(label = "ACS AEM Commons - HTTP Cache - JCR Cache Store",
         description = "Cache data store implementation for JCR storage.",
         metatype = true)
@@ -131,67 +129,17 @@
             name = JCRHttpCacheStoreImpl.PN_EXPIRETIMEINSECONDS,
             intValue = JCRHttpCacheStoreImpl.DEFAULT_EXPIRETIMEINSECONDS
     )
->>>>>>> 1547d686
 })
-@Designate(ocd = JCRHttpCacheStoreImpl.Config.class)
 public class JCRHttpCacheStoreImpl extends AbstractJCRCacheMBean<CacheKey, CacheContent> implements HttpCacheStore, JcrCacheMBean, Runnable {
 
-    @ObjectClassDefinition(name = "ACS AEM Commons - Http Cache - JCR Cache Store.",
-            description = "Cache data store implementation for JCR storage.")
-    public @interface Config {
-
-        //By default, we go for the maximum bucket depth. This uses the full hashcode of 10 digits.
-        int DEFAULT_BUCKETDEPTH = 10;
-
-        //Perform a save on a delta of 500 by default.
-        int DEFAULT_SAVEDELTA = 500;
-
-        // 1 week.
-        long DEFAULT_EXPIRETIMEINMILISECONDS = 604800;
-
-        String DEFAULT_ROOTPATH = "/var/acs-commons/httpcache";
-        String DEFAULT_CRON_EXPRESSION = "0 0 12 1/1 * ? *";
-
-        @AttributeDefinition(
-                name = "Cache clean-up schedule",
-                description = "[every minute = 0 * * * * ?] Visit www.cronmaker.com to generate cron expressions.",
-                defaultValue = DEFAULT_CRON_EXPRESSION
-        )
-        String scheduler_expression() default DEFAULT_CRON_EXPRESSION;
-
-        @AttributeDefinition(
-                name = "Cache bucketing tree depth",
-                description = "The depth the bucket tree goes. Minimum value is 1. "
-                        + "This value can be used for tweaking performance. "
-                        + "The more data cached, the higher this value should be. "
-                        + "Downside is that the higher the value, the longer the retrieval of cache entries takes if the buckets are relatively low on entries.",
-                defaultValue = "" + DEFAULT_BUCKETDEPTH
-        )
-        int httpcache_config_jcr_bucketdepth() default DEFAULT_BUCKETDEPTH;
-
-
-        @AttributeDefinition(
-                name = "Cache-root Parent Path location",
-                description = "Points to the location of the cache root parent node in the JCR repository",
-                defaultValue = DEFAULT_ROOTPATH
-        )
-        String httpcache_config_jcr_rootpath() default DEFAULT_ROOTPATH;
-
-        @AttributeDefinition(
-                name = "Save threshold",
-                description = "The threshold to add,remove and modify nodes when handling the cache",
-                defaultValue = "" + DEFAULT_SAVEDELTA
-        )
-        int httpcache_config_jcr_savedelta() default DEFAULT_SAVEDELTA;
-
-        @AttributeDefinition(
-                name = "Expire time in miliseconds",
-                description = "The time in miliseconds after which nodes will be removed by the scheduled cleanup service. ",
-                defaultValue = "" + DEFAULT_EXPIRETIMEINMILISECONDS
-        )
-        long httpcache_config_jcr_expiretimeinmiliseconds() default DEFAULT_EXPIRETIMEINMILISECONDS;
-    }
-
+    //property keys
+    public static final String PN_ROOTPATH = "httpcache.config.jcr.rootpath";
+    public static final String PN_BUCKETDEPTH = "httpcache.config.jcr.bucketdepth";
+    public static final String PN_SAVEDELTA = "httpcache.config.jcr.savedelta";
+    public static final String PN_EXPIRETIMEINSECONDS = "httpcache.config.jcr.expiretimeinseconds";
+
+    //defaults
+    public static final String DEFAULT_ROOTPATH = "/var/acs-commons/httpcache";
     private static final String SERVICE_NAME = "httpcache-jcr-storage-service";
 
     private static final Map<String, Object> AUTH_INFO;
@@ -200,16 +148,28 @@
         AUTH_INFO = Collections.singletonMap(ResourceResolverFactory.SUBSERVICE, (Object) SERVICE_NAME);
     }
 
+    //By default, we go for the maximum bucket depth. This uses the full hashcode of 10 digits.
+    public static final int DEFAULT_BUCKETDEPTH = 10;
+
+    //Perform a save on a delta of 500 by default.
+    public static final int DEFAULT_SAVEDELTA = 500;
+
+    // 1 week.
+    public static final int DEFAULT_EXPIRETIMEINSECONDS = 604800;
+
     private static final Logger log = LoggerFactory.getLogger(JCRHttpCacheStoreImpl.class);
 
-    private Config config;
+    //fields
+    private String cacheRootPath;
+    private int bucketTreeDepth;
+    private int deltaSaveThreshold;
+    private int expireTimeInSeconds;
 
     @Reference
     private ResourceResolverFactory resourceResolverFactory;
     @Reference
     private DynamicClassLoaderManager dclm;
 
-
     private final CopyOnWriteArrayList<CacheKeyFactory> cacheKeyFactories = new CopyOnWriteArrayList<CacheKeyFactory>();
 
     public JCRHttpCacheStoreImpl() throws NotCompliantMBeanException {
@@ -217,8 +177,12 @@
     }
 
     @Activate
-    public void activate(Config config) {
-        this.config = config;
+    protected void activate(ComponentContext context) {
+        Dictionary<?, ?> properties = context.getProperties();
+        cacheRootPath = PropertiesUtil.toString(properties.get(PN_ROOTPATH), DEFAULT_ROOTPATH) + "/" + JCRHttpCacheStoreConstants.ROOT_NODE_NAME;
+        bucketTreeDepth = PropertiesUtil.toInteger(properties.get(PN_BUCKETDEPTH), DEFAULT_BUCKETDEPTH);
+        deltaSaveThreshold = PropertiesUtil.toInteger(properties.get(PN_SAVEDELTA), DEFAULT_SAVEDELTA);
+        expireTimeInSeconds = PropertiesUtil.toInteger(properties.get(PN_EXPIRETIMEINSECONDS), DEFAULT_EXPIRETIMEINSECONDS);
     }
 
     @Override
@@ -227,16 +191,6 @@
         incrementLoadCount();
 
         withSession((Session session) -> {
-<<<<<<< HEAD
-            final BucketNodeFactory factory = new BucketNodeFactory(session, key, config);
-            final Node bucketNode = factory.getBucketNode();
-
-            final Node entryNode = new BucketNodeHandler(bucketNode, dclm).createOrRetrieveEntryNode(key, config.httpcache_config_jcr_expiretimeinmiliseconds());
-
-            long expiryTime = (key.getExpiryForCreation() > 0) ? key.getExpiryForCreation() : config.httpcache_config_jcr_expiretimeinmiliseconds();
-
-            new EntryNodeWriter(session, entryNode, key, content,expiryTime).write();
-=======
             final long expireTimeInMilliSeconds = expireTimeInSeconds * 1000;
             final BucketNodeFactory factory = new BucketNodeFactory(session, cacheRootPath, key, bucketTreeDepth);
             final Node bucketNode = factory.getBucketNode();
@@ -247,7 +201,6 @@
 
             new EntryNodeWriter(session, entryNode, key, content, expiryTime).write();
 
->>>>>>> 1547d686
             session.save();
 
             incrementLoadSuccessCount();
@@ -263,7 +216,7 @@
         incrementRequestCount();
 
         return withSession((Session session) -> {
-            final BucketNodeFactory factory = new BucketNodeFactory(session, key, config);
+            final BucketNodeFactory factory = new BucketNodeFactory(session, cacheRootPath, key, bucketTreeDepth);
             final Node bucketNode = factory.getBucketNode();
 
             if (bucketNode != null) {
@@ -289,7 +242,7 @@
         incrementRequestCount();
 
         return withSession((Session session) -> {
-            final BucketNodeFactory factory = new BucketNodeFactory(session, key, config);
+            final BucketNodeFactory factory = new BucketNodeFactory(session, cacheRootPath, key, bucketTreeDepth);
             final Node bucketNode = factory.getBucketNode();
 
             if (bucketNode != null) {
@@ -313,7 +266,7 @@
     @Override
     public long size() {
         return withSession((Session session) -> {
-            final Node rootNode = session.getNode(config.httpcache_config_jcr_rootpath());
+            final Node rootNode = session.getNode(cacheRootPath);
             final AllEntryNodesCountVisitor visitor = new AllEntryNodesCountVisitor(11);
             visitor.visit(rootNode);
             return visitor.getTotalEntryNodeCount();
@@ -323,7 +276,7 @@
     @Override
     public void invalidate(final CacheKey key) {
         withSession((Session session) -> {
-            final BucketNodeFactory factory = new BucketNodeFactory(session, key, config);
+            final BucketNodeFactory factory = new BucketNodeFactory(session, cacheRootPath, key, bucketTreeDepth);
             final Node bucketNode = factory.getBucketNode();
 
             if (bucketNode != null) {
@@ -340,8 +293,8 @@
     @Override
     public void invalidate(final HttpCacheConfig cacheConfig) {
         withSession((Session session) -> {
-            final InvalidateByCacheConfigVisitor visitor = new InvalidateByCacheConfigVisitor(11, config.httpcache_config_jcr_savedelta(), cacheConfig, dclm);
-            final Node rootNode = session.getNode(config.httpcache_config_jcr_rootpath());
+            final InvalidateByCacheConfigVisitor visitor = new InvalidateByCacheConfigVisitor(11, deltaSaveThreshold, cacheConfig, dclm);
+            final Node rootNode = session.getNode(cacheRootPath);
             visitor.visit(rootNode);
             visitor.close();
             incrementEvictionCount(visitor.getEvictionCount());
@@ -351,8 +304,8 @@
     @Override
     public void invalidateAll() {
         withSession((Session session) -> {
-            final Node rootNode = session.getNode(config.httpcache_config_jcr_rootpath());
-            final InvalidateAllNodesVisitor visitor = new InvalidateAllNodesVisitor(11, config.httpcache_config_jcr_savedelta());
+            final Node rootNode = session.getNode(cacheRootPath);
+            final InvalidateAllNodesVisitor visitor = new InvalidateAllNodesVisitor(11, deltaSaveThreshold);
             visitor.visit(rootNode);
             visitor.close();
             incrementEvictionCount(visitor.getEvictionCount());
@@ -377,8 +330,8 @@
     @Override
     public void purgeExpiredEntries() {
         withSession((Session session) -> {
-            final Node rootNode = session.getNode(config.httpcache_config_jcr_rootpath());
-            final ExpiredNodesVisitor visitor = new ExpiredNodesVisitor(11, config.httpcache_config_jcr_savedelta());
+            final Node rootNode = session.getNode(cacheRootPath);
+            final ExpiredNodesVisitor visitor = new ExpiredNodesVisitor(11, deltaSaveThreshold);
             visitor.visit(rootNode);
             visitor.close();
             incrementEvictionCount(visitor.getEvictionCount());
@@ -387,7 +340,7 @@
 
     @Override
     public long getTtl() {
-        return config.httpcache_config_jcr_expiretimeinmiliseconds();
+        return expireTimeInSeconds;
     }
 
     @Override
@@ -399,7 +352,7 @@
     public String getCacheEntry(final String cacheKeyStr) throws CacheMBeanException {
         return withSession((Session session) -> {
             EntryNodeByStringKeyVisitor visitor = new EntryNodeByStringKeyVisitor(11, dclm, cacheKeyStr);
-            final Node rootNode = session.getNode(config.httpcache_config_jcr_rootpath());
+            final Node rootNode = session.getNode(cacheRootPath);
             visitor.visit(rootNode);
             CacheContent content = visitor.getCacheContentIfPresent();
 
@@ -424,7 +377,7 @@
     @Override
     protected Map<CacheKey, CacheContent> getCacheAsMap() {
         return withSession((Session session) -> {
-            final Node rootNode = session.getNode(config.httpcache_config_jcr_rootpath());
+            final Node rootNode = session.getNode(cacheRootPath);
             final EntryNodeMapVisitor visitor = new EntryNodeMapVisitor(11, dclm);
             visitor.visit(rootNode);
             return visitor.getCache();
@@ -510,6 +463,4 @@
         }
         return null;
     }
-
-
 }