--- conflicted
+++ resolved
@@ -19,15 +19,10 @@
  */
 package com.adobe.acs.commons.twitter;
 
-<<<<<<< HEAD
-=======
 import twitter4j.Twitter;
->>>>>>> 1547d686
 import org.osgi.annotation.versioning.ProviderType;
 
 import com.day.cq.wcm.webservicesupport.Configuration;
-
-import twitter4j.Twitter;
 
 /**
  * Service interface which wraps the Twitter4j API to expose the originating
