/*
 * #%L
 * ACS AEM Commons Bundle
 * %%
 * Copyright (C) 2016 Adobe
 * %%
 * Licensed under the Apache License, Version 2.0 (the "License");
 * you may not use this file except in compliance with the License.
 * You may obtain a copy of the License at
 *
 *      http://www.apache.org/licenses/LICENSE-2.0
 *
 * Unless required by applicable law or agreed to in writing, software
 * distributed under the License is distributed on an "AS IS" BASIS,
 * WITHOUT WARRANTIES OR CONDITIONS OF ANY KIND, either express or implied.
 * See the License for the specific language governing permissions and
 * limitations under the License.
 * #L%
 */

package com.adobe.acs.commons.util;

import aQute.bnd.annotation.ProviderType;
<<<<<<< HEAD
import com.day.cq.dam.api.Asset;
import com.day.cq.workflow.WorkflowSession;
import com.day.cq.workflow.exec.WorkItem;
import com.day.cq.workflow.metadata.MetaDataMap;
=======
import com.adobe.granite.workflow.exec.Workflow;
import com.day.cq.workflow.WorkflowSession;
import com.day.cq.workflow.exec.WorkflowData;
>>>>>>> 4014c166
import org.apache.sling.api.resource.LoginException;
import org.apache.sling.api.resource.Resource;
import org.apache.sling.api.resource.ResourceResolver;
import org.apache.sling.api.resource.ResourceResolverFactory;

import java.util.List;

@ProviderType
public interface WorkflowHelper {
    String PROCESS_ARGS = "PROCESS_ARGS";
<<<<<<< HEAD
    String TYPE_JCR_PATH = "JCR_PATH";
=======
    String PAYLOAD_TYPE_JCR_PATH = "JCR_PATH";
>>>>>>> 4014c166

    /**
     * Convenience method for getting a ResourceResolver object from a Granite based Workflow Process.
     *
     * @param workflowSession the granite workflow session
     * @return the associated ResourceResolver object
     */
    ResourceResolver getResourceResolver(com.adobe.granite.workflow.WorkflowSession workflowSession);

    /**
     * Convenience method for getting a ResourceResolver object from a CQ based Workflow Process.
     *
     * @param workflowSession the CQ workflow session
     * @return the associated ResourceResolver object
     */
    ResourceResolver getResourceResolver(WorkflowSession workflowSession) throws LoginException;

    /**
<<<<<<< HEAD
     * Resolve the asset for the workflow's payload and return it, along with a resolved resource resolver.
     *
     * @param item the workflow workitem
     * @param workflowSession the workflow session
     * @return a tuple containing the asset and resource resolver or null if the asset cannot be resolved
     */
    WorkflowHelper.AssetResourceResolverPair getAssetFromPayload(WorkItem item, WorkflowSession workflowSession);

    /**
     * Return the extension corresponding to the mime type.
     *
     * @param mimetype the mimetype
     * @return the corresponding extension
     */
    String getExtension(String mimetype);

    /**
     * Build an arguments array from the metadata map.
     *
     * @param metaData the metadata maps
     * @return the values array
     */
    String[] buildArguments(MetaDataMap metaData);

    /**
     * Parse a workflow args string in the formaat &gt;name&lt;:&gt;value&lt;,&gt;name&lt;:&gt;value&lt; and
     * extract the values with the specified name.
     *
     * @param name the argument name
     * @param args the arguments array
     * @return the values list
     */
    List<String> getValuesFromArgs(String name, String args[]);

    /**
     * Parse the provided quality string, from 1 to 100, and
     * apply it to the base. Allows for a constant scale to be used
     * and applied to different image types which support different
     * quality scales.
     *
     * @param base the maximal quality value
     * @param qualityStr the string to parse
     * @return a usable quality value
     */
    double getQuality(double base, String qualityStr);

    /**
     * A simple tuple which contains a resolved asset and a resource resolver, so that the resource resolver
     * can later be closed.
     */
    final class AssetResourceResolverPair {

        public final Asset asset;
        public final ResourceResolver resourceResolver;

        public AssetResourceResolverPair(Asset asset, ResourceResolver resourceResolver) {
            this.asset = asset;
            this.resourceResolver = resourceResolver;
        }

    }
=======
     * Derives either an Asset or Page resource (dam:Asset or cq:Page) that the provided path belongs to.
     * Example: When path = /content/dam/foo.png/jcr:content/renditions/original, this method will return the resource at /content/dam/foo.png
     * Example: When path = /content/site/bar/jcr:content/root/text, this method will return the resource at /content/site/bar
     * @param resourceResolver the resourceResolver to resolve the path to the appropriate resource
     * @param path the path to resolve to an Asset or Page
     * @return the resource representing the resolver dam:Asset or cq:Page, if neither can be resolved, null is returned.
     */
    Resource getPageOrAssetResource(ResourceResolver resourceResolver, String path);

    /**
     * Method for CQ Workflow APIs.
     * @param workflowData the Workflow data
     * @return true of the WorkflowData payload is of type JCR_PATH
     */
    boolean isPathTypedPayload(WorkflowData workflowData);

    /**
     * Method for Granite Workflow APIs.
     * @param workflowData the Workflow data
     * @return true of the WorkflowData payload is of type JCR_PATH
     */
    boolean isPathTypedPayload(com.adobe.granite.workflow.exec.WorkflowData workflowData);
>>>>>>> 4014c166
}<|MERGE_RESOLUTION|>--- conflicted
+++ resolved
@@ -21,31 +21,22 @@
 package com.adobe.acs.commons.util;
 
 import aQute.bnd.annotation.ProviderType;
-<<<<<<< HEAD
 import com.day.cq.dam.api.Asset;
 import com.day.cq.workflow.WorkflowSession;
 import com.day.cq.workflow.exec.WorkItem;
 import com.day.cq.workflow.metadata.MetaDataMap;
-=======
-import com.adobe.granite.workflow.exec.Workflow;
-import com.day.cq.workflow.WorkflowSession;
 import com.day.cq.workflow.exec.WorkflowData;
->>>>>>> 4014c166
 import org.apache.sling.api.resource.LoginException;
 import org.apache.sling.api.resource.Resource;
 import org.apache.sling.api.resource.ResourceResolver;
-import org.apache.sling.api.resource.ResourceResolverFactory;
 
 import java.util.List;
 
 @ProviderType
 public interface WorkflowHelper {
     String PROCESS_ARGS = "PROCESS_ARGS";
-<<<<<<< HEAD
     String TYPE_JCR_PATH = "JCR_PATH";
-=======
     String PAYLOAD_TYPE_JCR_PATH = "JCR_PATH";
->>>>>>> 4014c166
 
     /**
      * Convenience method for getting a ResourceResolver object from a Granite based Workflow Process.
@@ -64,7 +55,6 @@
     ResourceResolver getResourceResolver(WorkflowSession workflowSession) throws LoginException;
 
     /**
-<<<<<<< HEAD
      * Resolve the asset for the workflow's payload and return it, along with a resolved resource resolver.
      *
      * @param item the workflow workitem
@@ -126,7 +116,8 @@
         }
 
     }
-=======
+
+    /**
      * Derives either an Asset or Page resource (dam:Asset or cq:Page) that the provided path belongs to.
      * Example: When path = /content/dam/foo.png/jcr:content/renditions/original, this method will return the resource at /content/dam/foo.png
      * Example: When path = /content/site/bar/jcr:content/root/text, this method will return the resource at /content/site/bar
@@ -149,5 +140,4 @@
      * @return true of the WorkflowData payload is of type JCR_PATH
      */
     boolean isPathTypedPayload(com.adobe.granite.workflow.exec.WorkflowData workflowData);
->>>>>>> 4014c166
 }