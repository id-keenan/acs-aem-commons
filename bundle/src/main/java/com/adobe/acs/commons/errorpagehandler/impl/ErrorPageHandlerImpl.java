/*
 * #%L
 * ACS AEM Commons Bundle
 * %%
 * Copyright (C) 2013 Adobe
 * %%
 * Licensed under the Apache License, Version 2.0 (the "License");
 * you may not use this file except in compliance with the License.
 * You may obtain a copy of the License at
 * 
 *      http://www.apache.org/licenses/LICENSE-2.0
 * 
 * Unless required by applicable law or agreed to in writing, software
 * distributed under the License is distributed on an "AS IS" BASIS,
 * WITHOUT WARRANTIES OR CONDITIONS OF ANY KIND, either express or implied.
 * See the License for the specific language governing permissions and
 * limitations under the License.
 * #L%
 */
package com.adobe.acs.commons.errorpagehandler.impl;

<<<<<<< HEAD
import java.io.PrintWriter;
import java.io.StringWriter;
import java.util.AbstractMap.SimpleEntry;
import java.util.ArrayList;
import java.util.Arrays;
import java.util.Dictionary;
import java.util.HashMap;
import java.util.HashSet;
import java.util.List;
import java.util.Map;
import java.util.SortedMap;
import java.util.TreeMap;

import javax.jcr.Node;
import javax.jcr.RepositoryException;
import javax.jcr.Session;
import javax.servlet.ServletException;
=======
import com.adobe.acs.commons.errorpagehandler.ErrorPageHandlerService;
import com.adobe.acs.commons.wcm.ComponentHelper;
import com.day.cq.commons.PathInfo;
import com.day.cq.commons.inherit.HierarchyNodeInheritanceValueMap;
import com.day.cq.commons.inherit.InheritanceValueMap;
import com.day.cq.search.PredicateGroup;
import com.day.cq.search.Query;
import com.day.cq.search.QueryBuilder;
import com.day.cq.search.eval.JcrPropertyPredicateEvaluator;
import com.day.cq.search.eval.NodenamePredicateEvaluator;
import com.day.cq.search.eval.TypePredicateEvaluator;
import com.day.cq.search.result.Hit;
import com.day.cq.search.result.SearchResult;
import com.day.cq.wcm.api.NameConstants;
>>>>>>> d3887063

import org.apache.commons.collections.IteratorUtils;
import org.apache.commons.lang.ArrayUtils;
import org.apache.commons.lang.StringUtils;
import org.apache.felix.scr.annotations.Activate;
import org.apache.felix.scr.annotations.Component;
import org.apache.felix.scr.annotations.Deactivate;
import org.apache.felix.scr.annotations.Property;
import org.apache.felix.scr.annotations.Reference;
import org.apache.felix.scr.annotations.Service;
import org.apache.jackrabbit.JcrConstants;
import org.apache.sling.api.SlingConstants;
import org.apache.sling.api.SlingHttpServletRequest;
import org.apache.sling.api.SlingHttpServletResponse;
import org.apache.sling.api.request.RequestProgressTracker;
import org.apache.sling.api.resource.Resource;
import org.apache.sling.api.resource.ResourceResolver;
import org.apache.sling.api.resource.ResourceUtil;
import org.apache.sling.api.resource.ValueMap;
import org.apache.sling.auth.core.AuthUtil;
import org.apache.sling.commons.auth.Authenticator;
import org.apache.sling.commons.osgi.PropertiesUtil;
import org.osgi.service.component.ComponentContext;
import org.slf4j.Logger;
import org.slf4j.LoggerFactory;

<<<<<<< HEAD
import com.adobe.acs.commons.errorpagehandler.ErrorPageHandlerService;
import com.adobe.acs.commons.wcm.ComponentHelper;
import com.day.cq.commons.PathInfo;
import com.day.cq.search.PredicateGroup;
import com.day.cq.search.Query;
import com.day.cq.search.QueryBuilder;
import com.day.cq.search.eval.JcrPropertyPredicateEvaluator;
import com.day.cq.search.eval.NodenamePredicateEvaluator;
import com.day.cq.search.eval.TypePredicateEvaluator;
import com.day.cq.search.result.Hit;
import com.day.cq.search.result.SearchResult;
import com.day.cq.wcm.api.NameConstants;
=======
import javax.jcr.Node;
import javax.jcr.RepositoryException;
import javax.jcr.Session;
import javax.servlet.ServletException;

import java.io.PrintWriter;
import java.io.StringWriter;
import java.util.AbstractMap.SimpleEntry;
import java.util.*;
>>>>>>> d3887063

@Component(
        label = "ACS AEM Commons - Error Page Handler",
        description = "Error Page Handling module which facilitates the resolution of errors against authorable pages for discrete content trees.",
        immediate = false, metatype = true)
@Service
public final class ErrorPageHandlerImpl implements ErrorPageHandlerService {

    private static final Logger log = LoggerFactory.getLogger(ErrorPageHandlerImpl.class);

    public static final String DEFAULT_ERROR_PAGE_NAME = "errors";
    public static final String ERROR_PAGE_PROPERTY = "errorPages";

    /* Enable/Disable */
    private static final boolean DEFAULT_ENABLED = true;
    private boolean enabled = DEFAULT_ENABLED;
    @Property(label = "Enable", description = "Enables/Disables the error handler. [Required]",
            boolValue = DEFAULT_ENABLED)
    private static final String PROP_ENABLED = "prop.enabled";

    /* Error Page Extension */
    private static final String DEFAULT_ERROR_PAGE_EXTENSION = "html";
    private String errorPageExtension = DEFAULT_ERROR_PAGE_EXTENSION;
    @Property(label = "Error page extension",
            description = "Examples: html, htm, xml, json. [Optional] [Default: html]",
            value = DEFAULT_ERROR_PAGE_EXTENSION)
    private static final String PROP_ERROR_PAGE_EXTENSION = "prop.error-page.extension";

    /* Fallback Error Code Extension */
    private static final String DEFAULT_FALLBACK_ERROR_NAME = "500";
    private String fallbackErrorName = DEFAULT_FALLBACK_ERROR_NAME;
    @Property(
            label = "Fallback error page name",
            description = "Error page name (not path) to use if a valid Error Code/Error Servlet Name cannot be retrieved from the Request. [Required] [Default: 500]",
            value = DEFAULT_FALLBACK_ERROR_NAME)
    private static final String PROP_FALLBACK_ERROR_NAME = "prop.error-page.fallback-name";

    /* System Error Page Path */
    private static final String DEFAULT_SYSTEM_ERROR_PAGE_PATH_DEFAULT = "";
    private String systemErrorPagePath = DEFAULT_SYSTEM_ERROR_PAGE_PATH_DEFAULT;
    @Property(
            label = "System error page",
            description = "Absolute path to system Error page resource to serve if no other more appropriate error pages can be found. Does not include extension. [Optional... but highly recommended]",
            value = DEFAULT_SYSTEM_ERROR_PAGE_PATH_DEFAULT)
    private static final String PROP_ERROR_PAGE_PATH = "prop.error-page.system-path";

    /* Search Paths */
    private static final String[] DEFAULT_SEARCH_PATHS = {};
    @Property(
            label = "Error page paths",
            description = "List of valid inclusive content trees under which error pages may reside, along with the name of the the default error page for the content tree. This is a fallback/less powerful option to adding the ./errorPages property to CQ Page property dialogs. Example: /content/geometrixx/en:errors [Optional]",
            cardinality = Integer.MAX_VALUE)
    private static final String PROP_SEARCH_PATHS = "prop.paths";

    @Reference
    private QueryBuilder queryBuilder;

    @Reference
    private Authenticator authenticator;

    @Reference
    private ComponentHelper componentHelper;

    private SortedMap<String, String> pathMap = new TreeMap<String, String>();

    /**
     * Find the JCR full path to the most appropriate Error Page
     *
     * @param request
     * @param errorResource
     * @return
     */
    public String findErrorPage(SlingHttpServletRequest request, Resource errorResource) {
        if (!isEnabled()) {
            return null;
        }

        Resource page = null;
        final ResourceResolver resourceResolver = errorResource.getResourceResolver();
        final String errorResourcePath = errorResource.getPath();

        final boolean isError = this.getStatusCode(request) >= SlingHttpServletResponse.SC_INTERNAL_SERVER_ERROR;

        // Get error page name to look for based on the error code/name
        final String pageName = getErrorPageName(request);

        // Try to find the closest real parent for the requested resource
        final Resource parent = findFirstRealParentOrSelf(errorResource);

        final InheritanceValueMap pageProperties = new HierarchyNodeInheritanceValueMap(parent);
        String errorsPath = pageProperties.getInherited(ERROR_PAGE_PROPERTY, String.class);

        // could not find inherited property
        if (errorsPath == null) {
            for (final Map.Entry<String, String> mapPage : pathMap.entrySet()) {
                if (errorResourcePath.startsWith(mapPage.getKey())) {
                    errorsPath = mapPage.getValue();
                    break;
                }
            }
        }

<<<<<<< HEAD
            if (StringUtils.isNotBlank(errorsPath)) {
                log.debug("Best matching errors path for request is: {}", errorsPath);
=======
>>>>>>> d3887063

        if(StringUtils.isNotBlank(errorsPath)) {
            log.debug("Best matching errors path for request is: {}", errorsPath);

<<<<<<< HEAD
                // Return the first existing match
                for (String errorPath : errorPaths) {
                    page = getResource(resourceResolver, errorPath);
                    if (page != null) {
                        break;
                    }
                }

                // No error-specific page could be found, use the "default" error page
                // for the Root content path
                if (page == null && StringUtils.isNotBlank(errorsPath)) {
                    page = resourceResolver.resolve(errorsPath);
                }
=======
            String errorPath = errorsPath + "/" + pageName;
            page = getResource(resourceResolver, errorPath);

            // No error-specific page could be found, use the "default" error page
            // for the Root content path
            if(page == null && StringUtils.isNotBlank(errorsPath)) {
                page = resourceResolver.resolve(errorsPath);
>>>>>>> d3887063
            }
        }

        if (page == null || ResourceUtil.isNonExistingResource(page)) {
            // If no error page could be found
            if (this.hasSystemErrorPage()) {
                final String errorPage = applyExtension(this.getSystemErrorPagePath());
                log.debug("Using default error page: {}", errorPage);
                return StringUtils.stripToNull(errorPage);
            }
        } else {
            final String errorPage = applyExtension(page.getPath());
            log.debug("Using resolved error page: {}", errorPage);
            return StringUtils.stripToNull(errorPage);
        }

        return null;
    }

    /**
<<<<<<< HEAD
     * Create the query for finding candidate cq:Pages
     *
     * @param resourceResolver
     * @param pageNames
     * @return
     */
    private SearchResult executeQuery(ResourceResolver resourceResolver, String... pageNames) {
        final Session session = resourceResolver.adaptTo(Session.class);
        final Map<String, String> map = new HashMap<String, String>();
        if (pageNames == null) {
            pageNames = new String[] {};
        }

        // Construct query builder query
        map.put(TypePredicateEvaluator.TYPE, "cq:Page");

        if (pageNames.length == 1) {
            map.put(NodenamePredicateEvaluator.NODENAME, escapeNodeName(pageNames[0]));
        } else if (pageNames.length > 1) {
            map.put("group.p.or", "true");
            for (int i = 0; i < pageNames.length; i++) {
                map.put("group." + String.valueOf(i) + "_" + NodenamePredicateEvaluator.NODENAME,
                        escapeNodeName(pageNames[i]));
            }
        }

        final Query query = queryBuilder.createQuery(PredicateGroup.create(map), session);
        return query.getResult();
    }

    /**
=======
>>>>>>> d3887063
     * Gets the resource object for the provided path.
     *
     * Performs checks to ensure resource exists and is accessible to user.
     *
     * @param resourceResolver
     * @param path
     * @return
     */
    private Resource getResource(ResourceResolver resourceResolver, String path) {
        // Double check that the resource exists and return it as a match
        final Resource resource = resourceResolver.getResource(path);

        if (resource != null && !ResourceUtil.isNonExistingResource(resource)) {
            return resource;
        }

        return null;
    }

<<<<<<< HEAD
    /**
     * Filter query results
     *
     * @param rootPath
     * @param result
     * @return list of resource paths of candidate error pages
     */
    private List<String> filterResults(String rootPath, SearchResult result) {
        final List<Node> nodes = IteratorUtils.toList(result.getNodes());
        final List<String> resultPaths = new ArrayList<String>();
        if (StringUtils.isBlank(rootPath)) {
            return resultPaths;
        }

        // Filter results by the searchResource path; All valid results' paths should begin
        // with searchResource.getPath()
        for (Node node : nodes) {
            if (node == null) {
                continue;
            }
            try {
                // Make sure all query results under or equals to the current Search Resource
                if (StringUtils.equals(node.getPath(), rootPath)
                        || StringUtils.startsWith(node.getPath(), rootPath.concat("/"))) {
                    resultPaths.add(node.getPath());
                }
            } catch (RepositoryException ex) {
                log.warn("Could not get path for node. {}", ex.getMessage());
                // continue
            }
        }

        return resultPaths;
    }
=======
    
>>>>>>> d3887063

    /** HTTP Request Data Retrieval Methods **/

    /**
     * Get Error Status Code from Request or Default (500) if no status code can be found
     *
     * @param request
     * @return
     */
    public int getStatusCode(SlingHttpServletRequest request) {
        Integer statusCode = (Integer) request.getAttribute(SlingConstants.ERROR_STATUS);

        if (statusCode != null) {
            return statusCode;
        } else {
            return ErrorPageHandlerService.DEFAULT_STATUS_CODE;
        }
    }

    /**
     * Get the Error Page's name (all lowercase) that should be used to render the page for this error.
     *
     * This looks at the Status code delivered via by Sling into the error page content
     *
     * @param request
     * @return
     */
    public String getErrorPageName(SlingHttpServletRequest request) {
        // Get status code from request
        // Set the servlet name ot find to statusCode; update later if needed
        String servletName = String.valueOf(getStatusCode(request));

        // Only support Status codes as error exception lookup scheme is too complex/expensive at this time.
        // Using the 500 response code/default error page should suffice for all errors pages generated from exceptions.

        /*
        final Object tmp = request.getAttribute(SlingConstants.ERROR_EXCEPTION_TYPE);

        if(tmp != null && tmp instanceof Class) {
            final Class clazz = (Class) tmp;

            final String exceptionName = clazz.getSimpleName();
            log.debug("Servlet path used to derived exception name: {} ", exceptionName);

            if(StringUtils.isNotBlank(exceptionName)) {
                servletName = exceptionName;
            }
        }

        if(StringUtils.isBlank(servletName)) { servletName = this.fallbackErrorName; }
        */

        servletName = StringUtils.lowerCase(servletName);

        log.debug("Error page name to (try to) use: {} ", servletName);

        return servletName;
    }

<<<<<<< HEAD
    private SortedMap<String, String> getErrorPagesMap(ResourceResolver resourceResolver) {
        final Session session = resourceResolver.adaptTo(Session.class);
        Map<String, String> map = new HashMap<String, String>();
        SortedMap<String, String> authoredMap = new TreeMap<String, String>(new StringLengthComparator());

        // Construct query builder query
        map.put(TypePredicateEvaluator.TYPE, NameConstants.NT_PAGE);
        map.put(JcrPropertyPredicateEvaluator.PROPERTY, JcrConstants.JCR_CONTENT + "/" + ERROR_PAGE_PROPERTY);
        map.put(JcrPropertyPredicateEvaluator.PROPERTY + "." + JcrPropertyPredicateEvaluator.OPERATION,
                JcrPropertyPredicateEvaluator.OP_EXISTS);
        map.put("p.limit", "0");

        final Query query = queryBuilder.createQuery(PredicateGroup.create(map), session);

        for (final Hit hit : query.getResult().getHits()) {
            try {
                final Resource contentResource = hit.getResource().getChild(JcrConstants.JCR_CONTENT);
                final ValueMap properties = contentResource.adaptTo(ValueMap.class);
                final String errorPagePath = properties.get(ERROR_PAGE_PROPERTY, String.class);

                if (StringUtils.isBlank(errorPagePath)) {
                    continue;
                }

                final Resource errorPageResource = resourceResolver.resolve(errorPagePath);
                if (errorPageResource != null && !ResourceUtil.isNonExistingResource(errorPageResource)) {
                    authoredMap.put(hit.getPath(), errorPagePath);
                }
            } catch (RepositoryException ex) {
                log.error("Could not resolve hit to a valid resource");
            }
        }

        return mergeMaps(authoredMap, this.pathMap);
    }
=======

    
>>>>>>> d3887063

    /** OSGi Component Property Getters/Setters **/

    /**
     * Determines if this Service is "enabled". If it has been configured to be "Disabled" the Service still exists however it should not be used.
     * This OSGi Property toggle allows error page handler to be toggled on an off without via OSGi means without throwing Null pointers, etc.
     *
     * @return true is the Service should be considered enabled
     */
    public boolean isEnabled() {
        return enabled;
    }

    /**
     * Checks if the System Error Page has been configured
     *
     * @return
     */
    public boolean hasSystemErrorPage() {
        return StringUtils.isNotBlank(this.getSystemErrorPagePath());
    }

    /**
     * Get the configured System Error Page Path
     * @return
     */
    public String getSystemErrorPagePath() {
        return StringUtils.strip(this.systemErrorPagePath);
    }

    /**
     * Get configured error page extension
     *
     * @return
     */
    public String getErrorPageExtension() {
        return StringUtils.stripToEmpty(this.errorPageExtension);
    }

    /**
     * Gets the Error Pages Path for the provided content root path
     *
     * @param rootPath
     * @param errorPagesMap
     * @return
     */
    public String getErrorPagesPath(String rootPath, Map<String, String> errorPagesMap) {
        if (errorPagesMap.containsKey(rootPath)) {
            return errorPagesMap.get(rootPath);
        } else {
            return null;
        }
    }

    /**
<<<<<<< HEAD
     * Find the Error page search path that best contains the provided resource
     *
     * @param resource
     * @return
     */
    private String getErrorPagesPath(Resource resource, SortedMap<String, String> errorPagesMap) {
        // Path to evaluate against Root paths
        final String path = resource.getPath();
        final ResourceResolver resourceResolver = resource.getResourceResolver();

        for (final String rootPath : this.getRootPaths(errorPagesMap)) {
            if (StringUtils.equals(path, rootPath) || StringUtils.startsWith(path, rootPath.concat("/"))) {

                final String errorPagePath = getErrorPagesPath(rootPath, errorPagesMap);

                Resource errorPageResource = getResource(resourceResolver, errorPagePath);
                if (errorPageResource != null && !ResourceUtil.isNonExistingResource(errorPageResource)) {
                    return errorPageResource.getPath();
                }
            }
        }
        return null;
    }

    /**
=======
>>>>>>> d3887063
     * Given the Request path, find the first Real Parent of the Request (even if the resource doesnt exist)
     *
     * @param resource
     * @return
     */
    private Resource findFirstRealParentOrSelf(Resource resource) {
        if (resource == null) {
            return null;
        } else if (!ResourceUtil.isNonExistingResource(resource)) {
            return resource;
        }

        final Resource parent = resource.getParent();
        if (parent != null) {
            return parent;
        }

        final ResourceResolver resourceResolver = resource.getResourceResolver();
        final String path = resource.getPath();
        final PathInfo pathInfo = new PathInfo(path);
        String[] parts = StringUtils.split(pathInfo.getResourcePath(), '/');

        for (int i = parts.length - 1; i >= 0; i--) {
            String[] tmpArray = (String[]) ArrayUtils.subarray(parts, 0, i);
            String tmpStr = "/".concat(StringUtils.join(tmpArray, '/'));

            final Resource tmpResource = resourceResolver.getResource(tmpStr);

            if (tmpResource != null) {
                return tmpResource;
            }
        }

        return null;
    }

    /**
     * Add extension as configured via OSGi Component Property
     *
     * Defaults to .html
     *
     * @param path
     * @return
     */
    private String applyExtension(String path) {
        if (path == null) {
            return null;
        }

        String ext = getErrorPageExtension();
        if (StringUtils.isBlank(ext)) {
            return path;
        }

        return StringUtils.stripToEmpty(path).concat(".").concat(ext);
    }

<<<<<<< HEAD
    /**
     * Escapes JCR node names for search; Especially important for nodes that start with numbers
     *
     * @param name
     * @return
     */
    private String escapeNodeName(String name) {
        name = StringUtils.stripToNull(name);
        if (name == null) {
            return "";
        }
        return name;
    }
=======

    
>>>>>>> d3887063

    /** Script Support Methods **/

    /**
     * Determines if the request has been authenticated or is Anonymous
     *
     * @param request
     * @return
     */
    protected boolean isAnonymousRequest(SlingHttpServletRequest request) {
        return (request.getAuthType() == null || request.getRemoteUser() == null);
    }

    /**
     * Attempts to invoke a valid Sling Authentication Handler for the request
     *
     * @param request
     * @param response
     */
    protected void authenticateRequest(SlingHttpServletRequest request, SlingHttpServletResponse response) {
        if (authenticator == null) {
            log.warn("Cannot login: Missing Authenticator service");
            return;
        }

        authenticator.login(request, response);
    }

    /**
     * Determine is the request is a 404 and if so handles the request appropriately base on some CQ idiosyncrasies .
     *
     * Mainly forces an authentication request in Authoring modes (!WCMMode.DISABLED)
     *
     * @param request
     * @param response
     */
    @Override
    public void doHandle404(SlingHttpServletRequest request, SlingHttpServletResponse response) {
        if (componentHelper.isDisabledMode(request)) {
            return;
        } else if (getStatusCode(request) != SlingHttpServletResponse.SC_NOT_FOUND) {
            return;
        }

        if (isAnonymousRequest(request) && AuthUtil.isBrowserRequest(request)) {
            authenticateRequest(request, response);
        }
    }

    /**
     * Returns the Exception Message (Stacktrace) from the Request
     *
     * @param request
     * @return
     */
    @Override
    public String getException(SlingHttpServletRequest request) {
        StringWriter stringWriter = new StringWriter();
        if (request.getAttribute(SlingConstants.ERROR_EXCEPTION) instanceof Throwable) {
            Throwable throwable = (Throwable) request.getAttribute(SlingConstants.ERROR_EXCEPTION);

            if (throwable == null) {
                return "";
            }

            if (throwable instanceof ServletException) {
                ServletException se = (ServletException) throwable;
                while (se.getRootCause() != null) {
                    throwable = se.getRootCause();
                    if (throwable instanceof ServletException) {
                        se = (ServletException) throwable;
                    } else {
                        break;
                    }
                }
            }

            throwable.printStackTrace(new PrintWriter(stringWriter, true));
        }

        return stringWriter.toString();
    }

    /**
     * Returns a String representation of the RequestProgress trace
     *
     * @param request
     * @return
     */
    public String getRequestProgress(SlingHttpServletRequest request) {
        StringWriter stringWriter = new StringWriter();
        if (request != null) {
            RequestProgressTracker tracker = request.getRequestProgressTracker();
            tracker.dump(new PrintWriter(stringWriter, true));
        }
        return stringWriter.toString();
    }

    /**
     * Reset response attributes to support printing out a new page (rather than one that potentially errored out).
     * This includes clearing clientlib inclusion state, and resetting the response.
     *
     * If the response is committed, and it hasnt been closed by code, check the response AND jsp buffer sizes and ensure they are large enough to NOT force a buffer flush.
     * @param request
     * @param response
     * @param statusCode
     */
<<<<<<< HEAD
    @Override
    public void resetRequestAndResponse(SlingHttpServletRequest request, SlingHttpServletResponse response,
            int statusCode) {
=======
    public void resetRequestAndResponse(SlingHttpServletRequest request, SlingHttpServletResponse response, int statusCode) {
>>>>>>> d3887063
        // Clear client libraries
        // TODO: Replace with proper API call is HtmlLibraryManager provides one in the future; Currently this is our only option.
        request.setAttribute(com.day.cq.widget.HtmlLibraryManager.class.getName() + ".included",
                new HashSet<String>());
        // Clear the response
        response.reset();
        response.setContentType("text/html");
        response.setStatus(statusCode);
    }

    /**
<<<<<<< HEAD
     * Merge two Maps together. In the event of any key collisions the Master map wins
     *
     * Any blank value keys are dropped from the final Map
     *
     * Map is sorted by value (String) length
     *
     * @param master
     * @param slave
     * @return
     */
    private SortedMap<String, String> mergeMaps(SortedMap<String, String> master, SortedMap<String, String> slave) {
        SortedMap<String, String> map = new TreeMap<String, String>(new StringLengthComparator());

        for (final Map.Entry<String, String> masterEntry : master.entrySet()) {
            if (StringUtils.isNotBlank(masterEntry.getValue())) {
                map.put(masterEntry.getKey(), masterEntry.getValue());
            }
        }

        for (final Map.Entry<String, String> slaveEntry : slave.entrySet()) {
            if (master.containsKey(slaveEntry.getKey())) {
                continue;
            }
            if (StringUtils.isNotBlank(slaveEntry.getValue())) {
                map.put(slaveEntry.getKey(), slaveEntry.getValue());
            }
        }

        return map;
    }

    /**
=======
>>>>>>> d3887063
     * Util for parsing Service properties in the form &gt;value&lt;&gt;separator&lt;&gt;value&lt;
     *
     * @param value
     * @param separator
     * @return
     */
    private SimpleEntry<String, String> toSimpleEntry(String value, String separator) {
        String[] tmp = StringUtils.split(value, separator);

        if (tmp == null) {
            return null;
        }

        if (tmp.length == 2) {
            return new SimpleEntry<String, String>(tmp[0], tmp[1]);
        } else {
            return null;
        }
    }

    /** OSGi Component Methods **/

    @Activate
    protected void activate(ComponentContext componentContext) {
        configure(componentContext);
    }

    @Deactivate
    protected void deactivate(ComponentContext componentContext) {
        enabled = false;
    }

    private void configure(ComponentContext componentContext) {
        Dictionary<?, ?> properties = componentContext.getProperties();

        this.enabled = PropertiesUtil.toBoolean(properties.get(PROP_ENABLED), DEFAULT_ENABLED);

        this.systemErrorPagePath = PropertiesUtil.toString(properties.get(PROP_ERROR_PAGE_PATH),
                DEFAULT_SYSTEM_ERROR_PAGE_PATH_DEFAULT);

        this.errorPageExtension = PropertiesUtil.toString(properties.get(PROP_ERROR_PAGE_EXTENSION),
                DEFAULT_ERROR_PAGE_EXTENSION);

        this.fallbackErrorName = PropertiesUtil.toString(properties.get(PROP_FALLBACK_ERROR_NAME),
                DEFAULT_FALLBACK_ERROR_NAME);

        this.pathMap = configurePathMap(PropertiesUtil.toStringArray(properties.get(PROP_SEARCH_PATHS),
                DEFAULT_SEARCH_PATHS));

        log.debug("Enabled: {}", this.enabled);
        log.debug("System Error Page Path: {}", this.systemErrorPagePath);
        log.debug("Error Page Extension: {}", this.errorPageExtension);
        log.debug("Fallback Error Page Name: {}", this.fallbackErrorName);
    }

    /**
     * Covert OSGi Property storing Root content paths:Error page paths into a SortMap
     *
     * @param paths
     * @return
     */
    private SortedMap<String, String> configurePathMap(String[] paths) {
        SortedMap<String, String> sortedMap = new TreeMap<String, String>(new StringLengthComparator());

        for (String path : paths) {
            if (StringUtils.isBlank(path)) {
                continue;
            }

            final SimpleEntry<String, String> tmp = toSimpleEntry(path, ":");

            if (tmp == null) {
                continue;
            }

            String key = StringUtils.strip((String) tmp.getKey());
            String val = StringUtils.strip((String) tmp.getValue());

            // Only accept absolute paths
            if (StringUtils.isBlank(key) || !StringUtils.startsWith(key, "/")) {
                continue;
            }

            // Validate page name value
            if (StringUtils.isBlank(val)) {
                val = key + "/" + DEFAULT_ERROR_PAGE_NAME;
            } else if (StringUtils.equals(val, ".")) {
                val = key;
            } else if (!StringUtils.startsWith(val, "/")) {
                val = key + "/" + val;
            }

            sortedMap.put(key, val);
        }

        return sortedMap;
    }

}<|MERGE_RESOLUTION|>--- conflicted
+++ resolved
@@ -19,42 +19,17 @@
  */
 package com.adobe.acs.commons.errorpagehandler.impl;
 
-<<<<<<< HEAD
 import java.io.PrintWriter;
 import java.io.StringWriter;
 import java.util.AbstractMap.SimpleEntry;
-import java.util.ArrayList;
-import java.util.Arrays;
 import java.util.Dictionary;
-import java.util.HashMap;
 import java.util.HashSet;
-import java.util.List;
 import java.util.Map;
 import java.util.SortedMap;
 import java.util.TreeMap;
 
-import javax.jcr.Node;
-import javax.jcr.RepositoryException;
-import javax.jcr.Session;
 import javax.servlet.ServletException;
-=======
-import com.adobe.acs.commons.errorpagehandler.ErrorPageHandlerService;
-import com.adobe.acs.commons.wcm.ComponentHelper;
-import com.day.cq.commons.PathInfo;
-import com.day.cq.commons.inherit.HierarchyNodeInheritanceValueMap;
-import com.day.cq.commons.inherit.InheritanceValueMap;
-import com.day.cq.search.PredicateGroup;
-import com.day.cq.search.Query;
-import com.day.cq.search.QueryBuilder;
-import com.day.cq.search.eval.JcrPropertyPredicateEvaluator;
-import com.day.cq.search.eval.NodenamePredicateEvaluator;
-import com.day.cq.search.eval.TypePredicateEvaluator;
-import com.day.cq.search.result.Hit;
-import com.day.cq.search.result.SearchResult;
-import com.day.cq.wcm.api.NameConstants;
->>>>>>> d3887063
-
-import org.apache.commons.collections.IteratorUtils;
+
 import org.apache.commons.lang.ArrayUtils;
 import org.apache.commons.lang.StringUtils;
 import org.apache.felix.scr.annotations.Activate;
@@ -63,7 +38,6 @@
 import org.apache.felix.scr.annotations.Property;
 import org.apache.felix.scr.annotations.Reference;
 import org.apache.felix.scr.annotations.Service;
-import org.apache.jackrabbit.JcrConstants;
 import org.apache.sling.api.SlingConstants;
 import org.apache.sling.api.SlingHttpServletRequest;
 import org.apache.sling.api.SlingHttpServletResponse;
@@ -71,7 +45,6 @@
 import org.apache.sling.api.resource.Resource;
 import org.apache.sling.api.resource.ResourceResolver;
 import org.apache.sling.api.resource.ResourceUtil;
-import org.apache.sling.api.resource.ValueMap;
 import org.apache.sling.auth.core.AuthUtil;
 import org.apache.sling.commons.auth.Authenticator;
 import org.apache.sling.commons.osgi.PropertiesUtil;
@@ -79,30 +52,12 @@
 import org.slf4j.Logger;
 import org.slf4j.LoggerFactory;
 
-<<<<<<< HEAD
 import com.adobe.acs.commons.errorpagehandler.ErrorPageHandlerService;
 import com.adobe.acs.commons.wcm.ComponentHelper;
 import com.day.cq.commons.PathInfo;
-import com.day.cq.search.PredicateGroup;
-import com.day.cq.search.Query;
+import com.day.cq.commons.inherit.HierarchyNodeInheritanceValueMap;
+import com.day.cq.commons.inherit.InheritanceValueMap;
 import com.day.cq.search.QueryBuilder;
-import com.day.cq.search.eval.JcrPropertyPredicateEvaluator;
-import com.day.cq.search.eval.NodenamePredicateEvaluator;
-import com.day.cq.search.eval.TypePredicateEvaluator;
-import com.day.cq.search.result.Hit;
-import com.day.cq.search.result.SearchResult;
-import com.day.cq.wcm.api.NameConstants;
-=======
-import javax.jcr.Node;
-import javax.jcr.RepositoryException;
-import javax.jcr.Session;
-import javax.servlet.ServletException;
-
-import java.io.PrintWriter;
-import java.io.StringWriter;
-import java.util.AbstractMap.SimpleEntry;
-import java.util.*;
->>>>>>> d3887063
 
 @Component(
         label = "ACS AEM Commons - Error Page Handler",
@@ -205,30 +160,10 @@
             }
         }
 
-<<<<<<< HEAD
-            if (StringUtils.isNotBlank(errorsPath)) {
-                log.debug("Best matching errors path for request is: {}", errorsPath);
-=======
->>>>>>> d3887063
-
         if(StringUtils.isNotBlank(errorsPath)) {
             log.debug("Best matching errors path for request is: {}", errorsPath);
 
-<<<<<<< HEAD
-                // Return the first existing match
-                for (String errorPath : errorPaths) {
-                    page = getResource(resourceResolver, errorPath);
-                    if (page != null) {
-                        break;
-                    }
-                }
-
-                // No error-specific page could be found, use the "default" error page
-                // for the Root content path
-                if (page == null && StringUtils.isNotBlank(errorsPath)) {
-                    page = resourceResolver.resolve(errorsPath);
-                }
-=======
+
             String errorPath = errorsPath + "/" + pageName;
             page = getResource(resourceResolver, errorPath);
 
@@ -236,7 +171,6 @@
             // for the Root content path
             if(page == null && StringUtils.isNotBlank(errorsPath)) {
                 page = resourceResolver.resolve(errorsPath);
->>>>>>> d3887063
             }
         }
 
@@ -257,40 +191,6 @@
     }
 
     /**
-<<<<<<< HEAD
-     * Create the query for finding candidate cq:Pages
-     *
-     * @param resourceResolver
-     * @param pageNames
-     * @return
-     */
-    private SearchResult executeQuery(ResourceResolver resourceResolver, String... pageNames) {
-        final Session session = resourceResolver.adaptTo(Session.class);
-        final Map<String, String> map = new HashMap<String, String>();
-        if (pageNames == null) {
-            pageNames = new String[] {};
-        }
-
-        // Construct query builder query
-        map.put(TypePredicateEvaluator.TYPE, "cq:Page");
-
-        if (pageNames.length == 1) {
-            map.put(NodenamePredicateEvaluator.NODENAME, escapeNodeName(pageNames[0]));
-        } else if (pageNames.length > 1) {
-            map.put("group.p.or", "true");
-            for (int i = 0; i < pageNames.length; i++) {
-                map.put("group." + String.valueOf(i) + "_" + NodenamePredicateEvaluator.NODENAME,
-                        escapeNodeName(pageNames[i]));
-            }
-        }
-
-        final Query query = queryBuilder.createQuery(PredicateGroup.create(map), session);
-        return query.getResult();
-    }
-
-    /**
-=======
->>>>>>> d3887063
      * Gets the resource object for the provided path.
      *
      * Performs checks to ensure resource exists and is accessible to user.
@@ -309,45 +209,6 @@
 
         return null;
     }
-
-<<<<<<< HEAD
-    /**
-     * Filter query results
-     *
-     * @param rootPath
-     * @param result
-     * @return list of resource paths of candidate error pages
-     */
-    private List<String> filterResults(String rootPath, SearchResult result) {
-        final List<Node> nodes = IteratorUtils.toList(result.getNodes());
-        final List<String> resultPaths = new ArrayList<String>();
-        if (StringUtils.isBlank(rootPath)) {
-            return resultPaths;
-        }
-
-        // Filter results by the searchResource path; All valid results' paths should begin
-        // with searchResource.getPath()
-        for (Node node : nodes) {
-            if (node == null) {
-                continue;
-            }
-            try {
-                // Make sure all query results under or equals to the current Search Resource
-                if (StringUtils.equals(node.getPath(), rootPath)
-                        || StringUtils.startsWith(node.getPath(), rootPath.concat("/"))) {
-                    resultPaths.add(node.getPath());
-                }
-            } catch (RepositoryException ex) {
-                log.warn("Could not get path for node. {}", ex.getMessage());
-                // continue
-            }
-        }
-
-        return resultPaths;
-    }
-=======
-    
->>>>>>> d3887063
 
     /** HTTP Request Data Retrieval Methods **/
 
@@ -406,47 +267,6 @@
 
         return servletName;
     }
-
-<<<<<<< HEAD
-    private SortedMap<String, String> getErrorPagesMap(ResourceResolver resourceResolver) {
-        final Session session = resourceResolver.adaptTo(Session.class);
-        Map<String, String> map = new HashMap<String, String>();
-        SortedMap<String, String> authoredMap = new TreeMap<String, String>(new StringLengthComparator());
-
-        // Construct query builder query
-        map.put(TypePredicateEvaluator.TYPE, NameConstants.NT_PAGE);
-        map.put(JcrPropertyPredicateEvaluator.PROPERTY, JcrConstants.JCR_CONTENT + "/" + ERROR_PAGE_PROPERTY);
-        map.put(JcrPropertyPredicateEvaluator.PROPERTY + "." + JcrPropertyPredicateEvaluator.OPERATION,
-                JcrPropertyPredicateEvaluator.OP_EXISTS);
-        map.put("p.limit", "0");
-
-        final Query query = queryBuilder.createQuery(PredicateGroup.create(map), session);
-
-        for (final Hit hit : query.getResult().getHits()) {
-            try {
-                final Resource contentResource = hit.getResource().getChild(JcrConstants.JCR_CONTENT);
-                final ValueMap properties = contentResource.adaptTo(ValueMap.class);
-                final String errorPagePath = properties.get(ERROR_PAGE_PROPERTY, String.class);
-
-                if (StringUtils.isBlank(errorPagePath)) {
-                    continue;
-                }
-
-                final Resource errorPageResource = resourceResolver.resolve(errorPagePath);
-                if (errorPageResource != null && !ResourceUtil.isNonExistingResource(errorPageResource)) {
-                    authoredMap.put(hit.getPath(), errorPagePath);
-                }
-            } catch (RepositoryException ex) {
-                log.error("Could not resolve hit to a valid resource");
-            }
-        }
-
-        return mergeMaps(authoredMap, this.pathMap);
-    }
-=======
-
-    
->>>>>>> d3887063
 
     /** OSGi Component Property Getters/Setters **/
 
@@ -502,34 +322,6 @@
     }
 
     /**
-<<<<<<< HEAD
-     * Find the Error page search path that best contains the provided resource
-     *
-     * @param resource
-     * @return
-     */
-    private String getErrorPagesPath(Resource resource, SortedMap<String, String> errorPagesMap) {
-        // Path to evaluate against Root paths
-        final String path = resource.getPath();
-        final ResourceResolver resourceResolver = resource.getResourceResolver();
-
-        for (final String rootPath : this.getRootPaths(errorPagesMap)) {
-            if (StringUtils.equals(path, rootPath) || StringUtils.startsWith(path, rootPath.concat("/"))) {
-
-                final String errorPagePath = getErrorPagesPath(rootPath, errorPagesMap);
-
-                Resource errorPageResource = getResource(resourceResolver, errorPagePath);
-                if (errorPageResource != null && !ResourceUtil.isNonExistingResource(errorPageResource)) {
-                    return errorPageResource.getPath();
-                }
-            }
-        }
-        return null;
-    }
-
-    /**
-=======
->>>>>>> d3887063
      * Given the Request path, find the first Real Parent of the Request (even if the resource doesnt exist)
      *
      * @param resource
@@ -586,25 +378,6 @@
 
         return StringUtils.stripToEmpty(path).concat(".").concat(ext);
     }
-
-<<<<<<< HEAD
-    /**
-     * Escapes JCR node names for search; Especially important for nodes that start with numbers
-     *
-     * @param name
-     * @return
-     */
-    private String escapeNodeName(String name) {
-        name = StringUtils.stripToNull(name);
-        if (name == null) {
-            return "";
-        }
-        return name;
-    }
-=======
-
-    
->>>>>>> d3887063
 
     /** Script Support Methods **/
 
@@ -712,13 +485,7 @@
      * @param response
      * @param statusCode
      */
-<<<<<<< HEAD
-    @Override
-    public void resetRequestAndResponse(SlingHttpServletRequest request, SlingHttpServletResponse response,
-            int statusCode) {
-=======
     public void resetRequestAndResponse(SlingHttpServletRequest request, SlingHttpServletResponse response, int statusCode) {
->>>>>>> d3887063
         // Clear client libraries
         // TODO: Replace with proper API call is HtmlLibraryManager provides one in the future; Currently this is our only option.
         request.setAttribute(com.day.cq.widget.HtmlLibraryManager.class.getName() + ".included",
@@ -730,41 +497,6 @@
     }
 
     /**
-<<<<<<< HEAD
-     * Merge two Maps together. In the event of any key collisions the Master map wins
-     *
-     * Any blank value keys are dropped from the final Map
-     *
-     * Map is sorted by value (String) length
-     *
-     * @param master
-     * @param slave
-     * @return
-     */
-    private SortedMap<String, String> mergeMaps(SortedMap<String, String> master, SortedMap<String, String> slave) {
-        SortedMap<String, String> map = new TreeMap<String, String>(new StringLengthComparator());
-
-        for (final Map.Entry<String, String> masterEntry : master.entrySet()) {
-            if (StringUtils.isNotBlank(masterEntry.getValue())) {
-                map.put(masterEntry.getKey(), masterEntry.getValue());
-            }
-        }
-
-        for (final Map.Entry<String, String> slaveEntry : slave.entrySet()) {
-            if (master.containsKey(slaveEntry.getKey())) {
-                continue;
-            }
-            if (StringUtils.isNotBlank(slaveEntry.getValue())) {
-                map.put(slaveEntry.getKey(), slaveEntry.getValue());
-            }
-        }
-
-        return map;
-    }
-
-    /**
-=======
->>>>>>> d3887063
      * Util for parsing Service properties in the form &gt;value&lt;&gt;separator&lt;&gt;value&lt;
      *
      * @param value
