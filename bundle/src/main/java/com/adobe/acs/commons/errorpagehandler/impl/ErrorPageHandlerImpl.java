--- conflicted
+++ resolved
@@ -66,27 +66,6 @@
 import org.slf4j.Logger;
 import org.slf4j.LoggerFactory;
 
-<<<<<<< HEAD
-import javax.management.DynamicMBean;
-import javax.management.NotCompliantMBeanException;
-import javax.servlet.RequestDispatcher;
-import javax.servlet.ServletException;
-import java.io.PrintWriter;
-import java.io.StringWriter;
-import java.util.AbstractMap.SimpleEntry;
-import java.util.ArrayList;
-import java.util.Arrays;
-import java.util.Collections;
-import java.util.Dictionary;
-import java.util.HashSet;
-import java.util.Hashtable;
-import java.util.Locale;
-import java.util.Map;
-import java.util.SortedMap;
-import java.util.TreeMap;
-import java.util.regex.Matcher;
-import java.util.regex.Pattern;
-=======
 import com.adobe.acs.commons.errorpagehandler.ErrorPageHandlerService;
 import com.adobe.acs.commons.errorpagehandler.cache.impl.ErrorPageCache;
 import com.adobe.acs.commons.errorpagehandler.cache.impl.ErrorPageCacheImpl;
@@ -97,7 +76,6 @@
 import com.day.cq.commons.inherit.InheritanceValueMap;
 import com.day.cq.commons.jcr.JcrConstants;
 import com.day.cq.search.QueryBuilder;
->>>>>>> 4014c166
 
 @Component(
         label = "ACS AEM Commons - Error Page Handler",
@@ -281,9 +259,9 @@
         if (!isEnabled()) {
             return null;
         }
-        
+
         final String errorsPath = findErrorsPath(request, errorResource);
-        
+
         Resource errorPage = null;
         if (StringUtils.isNotBlank(errorsPath)) {
         	final ResourceResolver resourceResolver = errorResource.getResourceResolver();
@@ -342,14 +320,14 @@
 
     /**
      * Searches for a resource specific error page.
-     * 
+     *
      * @param errorResource
      * @return path to the default error page or "root" error page
      */
 	private String findErrorsPath(SlingHttpServletRequest request, Resource errorResource) {
 		final String errorResourcePath = errorResource.getPath();
 		final Resource page = findFirstRealParentOrSelf(request, errorResource);
-		
+
         String errorsPath = null;
         if(page != null) {
             log.trace("Found page is [ {} ]", page.getPath());
@@ -369,11 +347,11 @@
                 }
             }
         }
-        
+
         log.debug("Best matching errors path for request is: {}", errorsPath);
 		return errorsPath;
 	}
-    
+
     /**
      * Gets the resource object for the provided path.
      * <p>
@@ -517,7 +495,7 @@
 
         return ArrayUtils.contains(errorImageExtensions, extension);
     }
-    
+
     /**
      * Given the Request path, find the first Real Parent of the Request (even if the resource doesnt exist).
      *
