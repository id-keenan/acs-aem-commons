/*
 * #%L
 * ACS AEM Commons Bundle
 * %%
 * Copyright (C) 2013 Adobe
 * %%
 * Licensed under the Apache License, Version 2.0 (the "License");
 * you may not use this file except in compliance with the License.
 * You may obtain a copy of the License at
 *
 *      http://www.apache.org/licenses/LICENSE-2.0
 *
 * Unless required by applicable law or agreed to in writing, software
 * distributed under the License is distributed on an "AS IS" BASIS,
 * WITHOUT WARRANTIES OR CONDITIONS OF ANY KIND, either express or implied.
 * See the License for the specific language governing permissions and
 * limitations under the License.
 * #L%
 */

package com.adobe.acs.commons.quickly.results;

<<<<<<< HEAD
import org.apache.sling.api.resource.ValueMap;
import org.osgi.annotation.versioning.ProviderType;

=======
import org.osgi.annotation.versioning.ProviderType;
>>>>>>> 1547d686
import com.adobe.acs.commons.quickly.Command;
import com.google.gson.JsonObject;

@ProviderType
public interface ResultBuilder {

    /**
     * Turns the Result combination into a JSON object by way of ResultSerializers.
     *
     * @param cmd the Command
     * @param result the Result
     * @param config configuration used by ResultSerializer implementations
     * @return the JSON representation of the result
     */
    JsonObject toJSON(Command cmd, Result result, ValueMap config);
}<|MERGE_RESOLUTION|>--- conflicted
+++ resolved
@@ -20,15 +20,10 @@
 
 package com.adobe.acs.commons.quickly.results;
 
-<<<<<<< HEAD
-import org.apache.sling.api.resource.ValueMap;
 import org.osgi.annotation.versioning.ProviderType;
-
-=======
-import org.osgi.annotation.versioning.ProviderType;
->>>>>>> 1547d686
 import com.adobe.acs.commons.quickly.Command;
 import com.google.gson.JsonObject;
+import org.apache.sling.api.resource.ValueMap;
 
 @ProviderType
 public interface ResultBuilder {
@@ -40,6 +35,7 @@
      * @param result the Result
      * @param config configuration used by ResultSerializer implementations
      * @return the JSON representation of the result
+     * @throws JSONException
      */
     JsonObject toJSON(Command cmd, Result result, ValueMap config);
 }