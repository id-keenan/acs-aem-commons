--- conflicted
+++ resolved
@@ -20,19 +20,6 @@
 
 package com.adobe.acs.commons.workflow.process.impl;
 
-import java.util.ArrayList;
-import java.util.List;
-
-import javax.jcr.RepositoryException;
-
-import org.apache.commons.lang.StringUtils;
-import org.apache.sling.api.resource.ResourceResolver;
-import org.apache.sling.api.resource.ResourceResolverFactory;
-import org.osgi.service.component.annotations.Component;
-import org.osgi.service.component.annotations.Reference;
-import org.slf4j.Logger;
-import org.slf4j.LoggerFactory;
-
 import com.adobe.acs.commons.util.WorkflowHelper;
 import com.adobe.acs.commons.workflow.WorkflowPackageManager;
 import com.adobe.cq.dam.mac.sync.api.DAMSyncService;
@@ -44,87 +31,77 @@
 import com.day.cq.dam.api.Asset;
 import com.day.cq.dam.commons.util.DamUtil;
 import com.day.cq.replication.ReplicationActionType;
+import org.apache.commons.lang.StringUtils;
+import org.apache.felix.scr.annotations.Component;
+import org.apache.felix.scr.annotations.Properties;
+import org.apache.felix.scr.annotations.Property;
+import org.apache.felix.scr.annotations.Reference;
+import org.apache.felix.scr.annotations.Service;
+import org.apache.sling.api.resource.ResourceResolver;
+import org.apache.sling.api.resource.ResourceResolverFactory;
+import org.slf4j.Logger;
+import org.slf4j.LoggerFactory;
 
-@Component(service = WorkflowProcess.class, property= {
-        "process.label = ACS AEM Commons - Brand Portal Sync"
+import javax.jcr.RepositoryException;
+import java.util.ArrayList;
+import java.util.List;
+
+@Component(
+        metatype = true,
+        label = "ACS AEM Commons - Workflow Process - Brand Portal Sync",
+        description = "Syncs assets with AEM Assets Brand Portal."
+)
+@Properties({
+        @Property(
+                label = "Workflow Label",
+                name = "process.label",
+                value = "Brand Portal Sync",
+                description = "Syncs (publish/unpublish) assets with AEM Assets Brand Portal"
+        )
 })
+@Service
 public class BrandPortalSyncProcess implements WorkflowProcess {
-   private static final Logger log = LoggerFactory.getLogger(BrandPortalSyncProcess.class);
+    private static final Logger log = LoggerFactory.getLogger(BrandPortalSyncProcess.class);
 
-   @Reference
-   private WorkflowHelper workflowHelper;
+    @Reference
+    private WorkflowHelper workflowHelper;
 
-   @Reference
-   private WorkflowPackageManager workflowPackageManager;
+    @Reference
+    private WorkflowPackageManager workflowPackageManager;
 
-   @Reference
-   private ResourceResolverFactory resourceResolverFactory;
+    @Reference
+    private ResourceResolverFactory resourceResolverFactory;
 
-   @Reference
-   private DAMSyncService damSyncService;
+    @Reference
+    private DAMSyncService damSyncService;
 
-<<<<<<< HEAD
-   public final void execute(WorkItem workItem, WorkflowSession workflowSession, MetaDataMap metaDataMap)
-         throws WorkflowException {
-      final List<String> assetPaths = new ArrayList<String>();
-=======
     public final void execute(WorkItem workItem, WorkflowSession workflowSession, MetaDataMap metaDataMap) throws WorkflowException {
         final List<String> assetPaths = new ArrayList<String>();
->>>>>>> 1547d686
 
-      final ReplicationActionType replicationActionType = getReplicationActionType(metaDataMap);
+        final ReplicationActionType replicationActionType = getReplicationActionType(metaDataMap);
 
-<<<<<<< HEAD
-      try (ResourceResolver resourceResolver = workflowHelper.getResourceResolver(workflowSession)) {
-=======
         try (ResourceResolver resourceResolver = workflowHelper.getResourceResolver(workflowSession)) {
->>>>>>> 1547d686
 
-         final List<String> payloads = workflowPackageManager.getPaths(resourceResolver,
-               (String) workItem.getWorkflowData().getPayload());
+            final List<String> payloads = workflowPackageManager.getPaths(resourceResolver, (String) workItem.getWorkflowData().getPayload());
 
-         for (final String payload : payloads) {
-            // Convert the payloads to Assets, in preparation for Brand Portal publication
-            // Note that this only supports Assets as payloads and NOT Asset Folders
-            final Asset asset = DamUtil.resolveToAsset(resourceResolver.getResource(payload));
+            for (final String payload : payloads) {
+                // Convert the payloads to Assets, in preparation for Brand Portal publication
+                // Note that this only supports Assets as payloads and NOT Asset Folders
+                final Asset asset = DamUtil.resolveToAsset(resourceResolver.getResource(payload));
 
-            if (asset == null) {
-               log.debug("Payload path [ {} ] does not resolve to an asset", payload);
+                if (asset == null) {
+                    log.debug("Payload path [ {} ] does not resolve to an asset", payload);
+                } else {
+                    assetPaths.add(asset.getPath());
+                }
+            }
+
+            // Based on the WF Process activation/deactivation directive; leverage the DamSyncService to publish the the Asset
+            if (ReplicationActionType.ACTIVATE.equals(replicationActionType)) {
+                damSyncService.publishResourcesToMP(assetPaths, resourceResolver);
+            } else if (ReplicationActionType.DEACTIVATE.equals(replicationActionType)) {
+                damSyncService.unpublishResourcesFromMP(assetPaths, resourceResolver);
             } else {
-<<<<<<< HEAD
-               assetPaths.add(asset.getPath());
-            }
-         }
-
-         // Based on the WF Process activation/deactivation directive; leverage the
-         // DamSyncService to publish the the Asset
-         if (ReplicationActionType.ACTIVATE.equals(replicationActionType)) {
-            damSyncService.publishResourcesToMP(assetPaths, resourceResolver);
-         } else if (ReplicationActionType.DEACTIVATE.equals(replicationActionType)) {
-            damSyncService.unpublishResourcesFromMP(assetPaths, resourceResolver);
-         } else {
-            log.warn("Unknown replication action type [ {} ] for AEM Assets Brand Portal Sync",
-                  replicationActionType);
-         }
-      } catch (RepositoryException e) {
-         log.error("Could not find the payload", e);
-         throw new WorkflowException("Could not find the payload");
-      }
-   }
-
-   protected final ReplicationActionType getReplicationActionType(MetaDataMap metaDataMap) {
-      final String processArgs = StringUtils
-            .trim(metaDataMap.get("PROCESS_ARGS", ReplicationActionType.ACTIVATE.getName()));
-
-      if (StringUtils.equalsIgnoreCase(processArgs, ReplicationActionType.ACTIVATE.getName())) {
-         return ReplicationActionType.ACTIVATE;
-      } else if (StringUtils.equalsIgnoreCase(processArgs, ReplicationActionType.DEACTIVATE.getName())) {
-         return ReplicationActionType.DEACTIVATE;
-      }
-
-      return null;
-   }
-=======
                 log.warn("Unknown replication action type [ {} ] for AEM Assets Brand Portal Sync", replicationActionType);
             }
         } catch (RepositoryException e) {
@@ -144,5 +121,4 @@
 
         return null;
     }
->>>>>>> 1547d686
 }