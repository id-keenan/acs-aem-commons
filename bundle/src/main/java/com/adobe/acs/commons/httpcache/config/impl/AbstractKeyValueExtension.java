--- conflicted
+++ resolved
@@ -51,18 +51,14 @@
         return new KeyValueCacheKey(key.getUri(), cacheConfig, getCacheKeyId(), getAllowedKeyValues()).equals(key);
     }
 
-<<<<<<< HEAD
-    abstract public HashMap<String, String[]> getAllowedKeyValues();
-=======
     @Override
     public boolean accepts(SlingHttpServletRequest request, HttpCacheConfig cacheConfig) {
         return accepts(request, cacheConfig, getAllowedKeyValues());
     }
->>>>>>> 82b83610
 
     abstract public boolean accepts(SlingHttpServletRequest request, HttpCacheConfig cacheConfig, Map<String, String[]> allowedKeyValues);
 
-    abstract public Map<String, String[]> getAllowedKeyValues();
+    abstract public HashMap<String, String[]> getAllowedKeyValues();
 
 
     abstract public String getCacheKeyId();
