/*
 * Copyright 2016 Adobe.
 *
 * Licensed under the Apache License, Version 2.0 (the "License");
 * you may not use this file except in compliance with the License.
 * You may obtain a copy of the License at
 *
 *      http://www.apache.org/licenses/LICENSE-2.0
 *
 * Unless required by applicable law or agreed to in writing, software
 * distributed under the License is distributed on an "AS IS" BASIS,
 * WITHOUT WARRANTIES OR CONDITIONS OF ANY KIND, either express or implied.
 * See the License for the specific language governing permissions and
 * limitations under the License.
 */
package com.adobe.acs.commons.functions;

import aQute.bnd.annotation.ConsumerType;

/**
 * Created work-alike for functionality not introduced until Java 8
 * Represents a function that accepts one argument and produces a result.
 *
 * @param <T> the type of the input to the function
 * @param <R> the type of the result of the function
 */
@ConsumerType
<<<<<<< HEAD
@FunctionalInterface
public interface Function<T, R> {

    /**
     * Applies this function to the given argument.
     *
     * @param t the function argument
     * @return the function result
     * @throws java.lang.Exception
     */
    public R apply(T t) throws Exception;

=======
@Deprecated
public abstract class Function<T, R> implements CheckedFunction<T, R> {
>>>>>>> 5f034720
    /**
     * Returns a composed function that first applies the {@code before}
     * function to its input, and then applies this function to the result.
     * If evaluation of either function throws an exception, it is relayed to
     * the caller of the composed function.
     *
     * @param <V> the type of input to the {@code before} function, and to the
     *           composed function
     * @param before the function to apply before this function is applied
     * @return a composed function that first applies the {@code before}
     * function and then applies this function
     * @throws NullPointerException if before is null
     *
     * @see #andThen(Function)
     */
<<<<<<< HEAD
    default public <V> Function<V, R> compose(final Function<? super V, ? extends T> before) {
        if (before == null) {
            throw new NullPointerException();
        }
        final Function<T,R> thiss = this;
        return (V t) -> thiss.apply(before.apply(t)); 
=======
    public <V> Function<V, R> compose(final Function<? super V, ? extends T> before) {
        return adapt(compose((CheckedFunction) before));
>>>>>>> 5f034720
    }

    /**
     * Returns a composed function that first applies this function to
     * its input, and then applies the {@code after} function to the result.
     * If evaluation of either function throws an exception, it is relayed to
     * the caller of the composed function.
     *
     * @param <V> the type of output of the {@code after} function, and of the
     *           composed function
     * @param after the function to apply after this function is applied
     * @return a composed function that first applies this function and then
     * applies the {@code after} function
     * @throws NullPointerException if after is null
     *
     * @see #compose(Function)
     */
<<<<<<< HEAD
    default public <V> Function<T, V> andThen(final Function<? super R, ? extends V> after) {
        if (after == null) {
            throw new NullPointerException();
        }
        final Function<T,R> thiss = this;
        return (T t) -> after.apply(thiss.apply(t)); 
=======
    public <V> Function<T, V> andThen(final Function<? super R, ? extends V> after) {
        return adapt(compose((CheckedFunction) after));
>>>>>>> 5f034720
    }

    /**
     * Returns a function that always returns its input argument.
     *
     * @param <T> the type of the input and output objects to the function
     * @return a function that always returns its input argument
     */
    public static <T> Function<T, T> identity() {
<<<<<<< HEAD
        return (T t) -> t;
=======
        return adapt(CheckedFunction.identity());
    }

    public static <X, Y> Function<X, Y> adapt(CheckedFunction<X, Y> delegate) {
        return new Adapter<>(delegate);
    }

    private static class Adapter<T, R> extends Function<T, R> {

        final private CheckedFunction<T, R> delegate;

        public Adapter(CheckedFunction<T, R> delegate) {
            this.delegate = delegate;
        }

        @Override
        public R apply(T t) throws Exception {
            return delegate.apply(t);
        }
>>>>>>> 5f034720
    }
}<|MERGE_RESOLUTION|>--- conflicted
+++ resolved
@@ -25,23 +25,8 @@
  * @param <R> the type of the result of the function
  */
 @ConsumerType
-<<<<<<< HEAD
-@FunctionalInterface
-public interface Function<T, R> {
-
-    /**
-     * Applies this function to the given argument.
-     *
-     * @param t the function argument
-     * @return the function result
-     * @throws java.lang.Exception
-     */
-    public R apply(T t) throws Exception;
-
-=======
 @Deprecated
 public abstract class Function<T, R> implements CheckedFunction<T, R> {
->>>>>>> 5f034720
     /**
      * Returns a composed function that first applies the {@code before}
      * function to its input, and then applies this function to the result.
@@ -57,17 +42,8 @@
      *
      * @see #andThen(Function)
      */
-<<<<<<< HEAD
-    default public <V> Function<V, R> compose(final Function<? super V, ? extends T> before) {
-        if (before == null) {
-            throw new NullPointerException();
-        }
-        final Function<T,R> thiss = this;
-        return (V t) -> thiss.apply(before.apply(t)); 
-=======
     public <V> Function<V, R> compose(final Function<? super V, ? extends T> before) {
         return adapt(compose((CheckedFunction) before));
->>>>>>> 5f034720
     }
 
     /**
@@ -85,17 +61,8 @@
      *
      * @see #compose(Function)
      */
-<<<<<<< HEAD
-    default public <V> Function<T, V> andThen(final Function<? super R, ? extends V> after) {
-        if (after == null) {
-            throw new NullPointerException();
-        }
-        final Function<T,R> thiss = this;
-        return (T t) -> after.apply(thiss.apply(t)); 
-=======
     public <V> Function<T, V> andThen(final Function<? super R, ? extends V> after) {
         return adapt(compose((CheckedFunction) after));
->>>>>>> 5f034720
     }
 
     /**
@@ -105,9 +72,6 @@
      * @return a function that always returns its input argument
      */
     public static <T> Function<T, T> identity() {
-<<<<<<< HEAD
-        return (T t) -> t;
-=======
         return adapt(CheckedFunction.identity());
     }
 
@@ -127,6 +91,5 @@
         public R apply(T t) throws Exception {
             return delegate.apply(t);
         }
->>>>>>> 5f034720
     }
 }