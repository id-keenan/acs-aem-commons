/*
 * #%L
 * ACS AEM Commons Bundle
 * %%
 * Copyright (C) 2013 Adobe
 * %%
 * Licensed under the Apache License, Version 2.0 (the "License");
 * you may not use this file except in compliance with the License.
 * You may obtain a copy of the License at
 * 
 *      http://www.apache.org/licenses/LICENSE-2.0
 * 
 * Unless required by applicable law or agreed to in writing, software
 * distributed under the License is distributed on an "AS IS" BASIS,
 * WITHOUT WARRANTIES OR CONDITIONS OF ANY KIND, either express or implied.
 * See the License for the specific language governing permissions and
 * limitations under the License.
 * #L%
 */
package com.adobe.acs.commons.forms.helpers;

<<<<<<< HEAD
import java.io.IOException;
=======
import org.osgi.annotation.versioning.ProviderType;

import com.adobe.acs.commons.forms.Form;
import com.day.cq.wcm.api.Page;
>>>>>>> 1547d686

import org.apache.sling.api.SlingHttpServletResponse;
import org.apache.sling.api.resource.Resource;
import org.osgi.annotation.versioning.ProviderType;

import com.adobe.acs.commons.forms.Form;
import com.day.cq.wcm.api.Page;

@ProviderType
@SuppressWarnings("squid:S1214")
public interface PostRedirectGetFormHelper extends FormHelper {
    String KEY_FORM_NAME = "n";
    String KEY_FORM = "f";
    String KEY_ERRORS = "e";
    String KEY_PREFIX_FORM_NAME = "f_";
    String QUERY_PARAM_FORM_SELECTOR = "f_selector";

    /**
     * Issues a 302 redirect with the form serialized into a JSON object that can be
     * read out by the PostRedirectGetFormHelper on the "other side".
     *
     * Allows 302 redirect to target the specified path.
     *
     * @param form
     * @param path
     * @param response
     * @throws IOException
     */
    void sendRedirect(Form form, String path, SlingHttpServletResponse response) throws IOException;

    /**
     * Issues a 302 redirect with the form serialized into a JSON object that can be
     * read out by the PostRedirectGetFormHelper on the "other side".
     *
     * Allows 302 redirect to target the specified CQ Page.
     *
     * @param form
     * @param page
     * @param response
     * @throws IOException
     */
    void sendRedirect(Form form, Page page, SlingHttpServletResponse response) throws IOException;

    /**
     /**
     * Issues a 302 redirect with the form serialized into a JSON object that can be
     * read out by the PostRedirectGetFormHelper on the "other side".
     *
     * Allows 302 redirect to target the specified resource with provided .html extension.
     *
     * @param form
     * @param resource
     * @param response
     * @throws IOException
     */
    void sendRedirect(Form form, Resource resource, SlingHttpServletResponse response) throws IOException;


    /**
     * Same as:
     *
     *      sendRedirect(Form form, String path, SlingHttpServletResponse response)
     *
     * but adds the Form selector query parameter to redirect request.
     *
     * @param form
     * @param path
     * @param formSelector
     * @param response
     * @throws IOException
     */
    void sendRedirect(Form form, String path, String formSelector, SlingHttpServletResponse response) throws IOException;

    /**
     * Same as:
     *
     *      sendRedirect(Form form, Page page, SlingHttpServletResponse response)
     *
     * but adds the Form selector query parameter to redirect request.
     *
     * @param form
     * @param page
     * @param formSelector
     * @param response
     * @throws IOException
     */
    void sendRedirect(Form form, Page page, String formSelector, SlingHttpServletResponse response) throws IOException;

    /**
     * Same as:
     *
     *      sendRedirect(Form form, Resource resource, SlingHttpServletResponse response)
     *
     * but adds the Form selector query parameter to redirect request.
     *
     * @param form
     * @param resource
     * @param formSelector
     * @param response
     * @throws IOException
     */
    void sendRedirect(Form form, Resource resource, String formSelector, SlingHttpServletResponse response) throws IOException;
}<|MERGE_RESOLUTION|>--- conflicted
+++ resolved
@@ -1,132 +1,126 @@
-/*
- * #%L
- * ACS AEM Commons Bundle
- * %%
- * Copyright (C) 2013 Adobe
- * %%
- * Licensed under the Apache License, Version 2.0 (the "License");
- * you may not use this file except in compliance with the License.
- * You may obtain a copy of the License at
- * 
- *      http://www.apache.org/licenses/LICENSE-2.0
- * 
- * Unless required by applicable law or agreed to in writing, software
- * distributed under the License is distributed on an "AS IS" BASIS,
- * WITHOUT WARRANTIES OR CONDITIONS OF ANY KIND, either express or implied.
- * See the License for the specific language governing permissions and
- * limitations under the License.
- * #L%
- */
-package com.adobe.acs.commons.forms.helpers;
-
-<<<<<<< HEAD
-import java.io.IOException;
-=======
-import org.osgi.annotation.versioning.ProviderType;
-
-import com.adobe.acs.commons.forms.Form;
-import com.day.cq.wcm.api.Page;
->>>>>>> 1547d686
-
-import org.apache.sling.api.SlingHttpServletResponse;
-import org.apache.sling.api.resource.Resource;
-import org.osgi.annotation.versioning.ProviderType;
-
-import com.adobe.acs.commons.forms.Form;
-import com.day.cq.wcm.api.Page;
-
-@ProviderType
-@SuppressWarnings("squid:S1214")
-public interface PostRedirectGetFormHelper extends FormHelper {
-    String KEY_FORM_NAME = "n";
-    String KEY_FORM = "f";
-    String KEY_ERRORS = "e";
-    String KEY_PREFIX_FORM_NAME = "f_";
-    String QUERY_PARAM_FORM_SELECTOR = "f_selector";
-
-    /**
-     * Issues a 302 redirect with the form serialized into a JSON object that can be
-     * read out by the PostRedirectGetFormHelper on the "other side".
-     *
-     * Allows 302 redirect to target the specified path.
-     *
-     * @param form
-     * @param path
-     * @param response
-     * @throws IOException
-     */
-    void sendRedirect(Form form, String path, SlingHttpServletResponse response) throws IOException;
-
-    /**
-     * Issues a 302 redirect with the form serialized into a JSON object that can be
-     * read out by the PostRedirectGetFormHelper on the "other side".
-     *
-     * Allows 302 redirect to target the specified CQ Page.
-     *
-     * @param form
-     * @param page
-     * @param response
-     * @throws IOException
-     */
-    void sendRedirect(Form form, Page page, SlingHttpServletResponse response) throws IOException;
-
-    /**
-     /**
-     * Issues a 302 redirect with the form serialized into a JSON object that can be
-     * read out by the PostRedirectGetFormHelper on the "other side".
-     *
-     * Allows 302 redirect to target the specified resource with provided .html extension.
-     *
-     * @param form
-     * @param resource
-     * @param response
-     * @throws IOException
-     */
-    void sendRedirect(Form form, Resource resource, SlingHttpServletResponse response) throws IOException;
-
-
-    /**
-     * Same as:
-     *
-     *      sendRedirect(Form form, String path, SlingHttpServletResponse response)
-     *
-     * but adds the Form selector query parameter to redirect request.
-     *
-     * @param form
-     * @param path
-     * @param formSelector
-     * @param response
-     * @throws IOException
-     */
-    void sendRedirect(Form form, String path, String formSelector, SlingHttpServletResponse response) throws IOException;
-
-    /**
-     * Same as:
-     *
-     *      sendRedirect(Form form, Page page, SlingHttpServletResponse response)
-     *
-     * but adds the Form selector query parameter to redirect request.
-     *
-     * @param form
-     * @param page
-     * @param formSelector
-     * @param response
-     * @throws IOException
-     */
-    void sendRedirect(Form form, Page page, String formSelector, SlingHttpServletResponse response) throws IOException;
-
-    /**
-     * Same as:
-     *
-     *      sendRedirect(Form form, Resource resource, SlingHttpServletResponse response)
-     *
-     * but adds the Form selector query parameter to redirect request.
-     *
-     * @param form
-     * @param resource
-     * @param formSelector
-     * @param response
-     * @throws IOException
-     */
-    void sendRedirect(Form form, Resource resource, String formSelector, SlingHttpServletResponse response) throws IOException;
+/*
+ * #%L
+ * ACS AEM Commons Bundle
+ * %%
+ * Copyright (C) 2013 Adobe
+ * %%
+ * Licensed under the Apache License, Version 2.0 (the "License");
+ * you may not use this file except in compliance with the License.
+ * You may obtain a copy of the License at
+ * 
+ *      http://www.apache.org/licenses/LICENSE-2.0
+ * 
+ * Unless required by applicable law or agreed to in writing, software
+ * distributed under the License is distributed on an "AS IS" BASIS,
+ * WITHOUT WARRANTIES OR CONDITIONS OF ANY KIND, either express or implied.
+ * See the License for the specific language governing permissions and
+ * limitations under the License.
+ * #L%
+ */
+package com.adobe.acs.commons.forms.helpers;
+
+import org.osgi.annotation.versioning.ProviderType;
+
+import com.adobe.acs.commons.forms.Form;
+import com.day.cq.wcm.api.Page;
+
+import org.apache.sling.api.SlingHttpServletResponse;
+import org.apache.sling.api.resource.Resource;
+
+import java.io.IOException;
+
+@ProviderType
+@SuppressWarnings("squid:S1214")
+public interface PostRedirectGetFormHelper extends FormHelper {
+    String KEY_FORM_NAME = "n";
+    String KEY_FORM = "f";
+    String KEY_ERRORS = "e";
+    String KEY_PREFIX_FORM_NAME = "f_";
+    String QUERY_PARAM_FORM_SELECTOR = "f_selector";
+
+    /**
+     * Issues a 302 redirect with the form serialized into a JSON object that can be
+     * read out by the PostRedirectGetFormHelper on the "other side".
+     *
+     * Allows 302 redirect to target the specified path.
+     *
+     * @param form
+     * @param path
+     * @param response
+     * @throws IOException
+     */
+    void sendRedirect(Form form, String path, SlingHttpServletResponse response) throws IOException;
+
+    /**
+     * Issues a 302 redirect with the form serialized into a JSON object that can be
+     * read out by the PostRedirectGetFormHelper on the "other side".
+     *
+     * Allows 302 redirect to target the specified CQ Page.
+     *
+     * @param form
+     * @param page
+     * @param response
+     * @throws IOException
+     */
+    void sendRedirect(Form form, Page page, SlingHttpServletResponse response) throws IOException;
+
+    /**
+     /**
+     * Issues a 302 redirect with the form serialized into a JSON object that can be
+     * read out by the PostRedirectGetFormHelper on the "other side".
+     *
+     * Allows 302 redirect to target the specified resource with provided .html extension.
+     *
+     * @param form
+     * @param resource
+     * @param response
+     * @throws IOException
+     */
+    void sendRedirect(Form form, Resource resource, SlingHttpServletResponse response) throws IOException;
+
+
+    /**
+     * Same as:
+     *
+     *      sendRedirect(Form form, String path, SlingHttpServletResponse response)
+     *
+     * but adds the Form selector query parameter to redirect request.
+     *
+     * @param form
+     * @param path
+     * @param formSelector
+     * @param response
+     * @throws IOException
+     */
+    void sendRedirect(Form form, String path, String formSelector, SlingHttpServletResponse response) throws IOException;
+
+    /**
+     * Same as:
+     *
+     *      sendRedirect(Form form, Page page, SlingHttpServletResponse response)
+     *
+     * but adds the Form selector query parameter to redirect request.
+     *
+     * @param form
+     * @param page
+     * @param formSelector
+     * @param response
+     * @throws IOException
+     */
+    void sendRedirect(Form form, Page page, String formSelector, SlingHttpServletResponse response) throws IOException;
+
+    /**
+     * Same as:
+     *
+     *      sendRedirect(Form form, Resource resource, SlingHttpServletResponse response)
+     *
+     * but adds the Form selector query parameter to redirect request.
+     *
+     * @param form
+     * @param resource
+     * @param formSelector
+     * @param response
+     * @throws IOException
+     */
+    void sendRedirect(Form form, Resource resource, String formSelector, SlingHttpServletResponse response) throws IOException;
 }