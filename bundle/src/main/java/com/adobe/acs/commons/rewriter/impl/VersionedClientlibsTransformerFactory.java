--- conflicted
+++ resolved
@@ -128,13 +128,8 @@
         return new VersionableClientlibsTransformer();
     }
 
-<<<<<<< HEAD
-    private Attributes versionClientLibs(final String elementName, final Attributes attrs) {
+    private Attributes versionClientLibs(final String elementName, final Attributes attrs, final String contextPath) {
         if (SAXElementUtils.isCSS(elementName, attrs)) {
-=======
-    private Attributes versionClientLibs(final String elementName, final Attributes attrs, final String contextPath) {
-        if (this.isCSS(elementName, attrs)) {
->>>>>>> ed99d56c
             return this.rebuildAttributes(new AttributesImpl(attrs), attrs.getIndex("", ATTR_CSS_PATH),
                     attrs.getValue("", ATTR_CSS_PATH), LibraryType.CSS, contextPath);
 
