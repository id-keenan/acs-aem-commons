--- conflicted
+++ resolved
@@ -192,13 +192,8 @@
         return new VersionableClientlibsTransformer();
     }
 
-<<<<<<< HEAD
-    private Attributes versionClientLibs(final String elementName, final Attributes attrs, final String contextPath) {
+    private Attributes versionClientLibs(final String elementName, final Attributes attrs, final SlingHttpServletRequest request) {
         if (SAXElementUtils.isCSS(elementName, attrs)) {
-=======
-    private Attributes versionClientLibs(final String elementName, final Attributes attrs, final SlingHttpServletRequest request) {
-        if (this.isCSS(elementName, attrs)) {
->>>>>>> ae99057e
             return this.rebuildAttributes(new AttributesImpl(attrs), attrs.getIndex("", ATTR_CSS_PATH),
                     attrs.getValue("", ATTR_CSS_PATH), LibraryType.CSS, request);
 
@@ -234,41 +229,7 @@
         return newAttributes;
     }
 
-<<<<<<< HEAD
-    private String getVersionedPath(final String originalPath, final LibraryType libraryType) {
-=======
-    private boolean isCSS(final String elementName, final Attributes attrs) {
-        final String type = attrs.getValue("", "type");
-        final String href = attrs.getValue("", "href");
-
-        if (StringUtils.equals("link", elementName)
-                && StringUtils.equals(type, CSS_TYPE)
-                && StringUtils.startsWith(href, "/")
-                && !StringUtils.startsWith(href, "//")
-                && StringUtils.endsWith(href, LibraryType.CSS.extension)) {
-            return true;
-        }
-
-        return false;
-    }
-
-    private boolean isJavaScript(final String elementName, final Attributes attrs) {
-        final String type = attrs.getValue("", "type");
-        final String src = attrs.getValue("", "src");
-
-        if (StringUtils.equals("script", elementName)
-                && StringUtils.equals(type, JS_TYPE)
-                && StringUtils.startsWith(src, "/")
-                && !StringUtils.startsWith(src, "//")
-                && StringUtils.endsWith(src, LibraryType.JS.extension)) {
-            return true;
-        }
-
-        return false;
-    }
-
     private String getVersionedPath(final String originalPath, final LibraryType libraryType, final ResourceResolver resourceResolver) {
->>>>>>> ae99057e
         try {
             boolean appendMinSelector = false;
             String libraryPath = StringUtils.substringBeforeLast(originalPath, ".");
