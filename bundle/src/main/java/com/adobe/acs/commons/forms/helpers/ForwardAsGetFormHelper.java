/*
 * #%L
 * ACS AEM Commons Bundle
 * %%
 * Copyright (C) 2013 Adobe
 * %%
 * Licensed under the Apache License, Version 2.0 (the "License");
 * you may not use this file except in compliance with the License.
 * You may obtain a copy of the License at
 * 
 *      http://www.apache.org/licenses/LICENSE-2.0
 * 
 * Unless required by applicable law or agreed to in writing, software
 * distributed under the License is distributed on an "AS IS" BASIS,
 * WITHOUT WARRANTIES OR CONDITIONS OF ANY KIND, either express or implied.
 * See the License for the specific language governing permissions and
 * limitations under the License.
 * #L%
 */
package com.adobe.acs.commons.forms.helpers;

<<<<<<< HEAD
import java.io.IOException;
=======
import org.osgi.annotation.versioning.ProviderType;
>>>>>>> 1547d686

import javax.servlet.ServletException;

import org.apache.sling.api.SlingHttpServletRequest;
import org.apache.sling.api.SlingHttpServletResponse;
import org.apache.sling.api.request.RequestDispatcherOptions;
import org.apache.sling.api.resource.Resource;
import org.osgi.annotation.versioning.ProviderType;

import com.adobe.acs.commons.forms.Form;
import com.day.cq.wcm.api.Page;

/**
 * Interface used for working with ACS-AEM-Commons forms.
 */
@ProviderType
@SuppressWarnings("squid:S1214")
public interface ForwardAsGetFormHelper extends FormHelper {
    public final String REQUEST_ATTR_FORM_KEY = ForwardAsGetFormHelper.class.getName() + "__Form_";

    /**
     * Creates the action URL when posting to a Page (non AJAX call)
     *
     * @param page
     * @return
     */
    public String getAction(Page page);

    /**
     * Creates a synthetic GET request that can be used in the context of a real
     * POST request to retrieve GET renditions of resources.
     *
     * This method is best used for AJAX-based forms, as the result on error is
     * only the markup associated with the error-ing form (not the whole page)
     *
     * @param form
     * @param resource
     * @param request
     * @param response
     * @param options
     * @throws javax.servlet.ServletException
     * @throws java.io.IOException
     */
    public void forwardAsGet(Form form, Resource resource,
                             SlingHttpServletRequest request,
                             SlingHttpServletResponse response,
                             RequestDispatcherOptions options) throws ServletException, IOException;

    /**
     * Creates a synthetic GET request that can be used in the context of a real
     * POST request to retrieve GET renditions of resources.
     *
     * This method is best used for AJAX-based forms, as the result on error is
     * only the markup associated with the error-ing form (not the whole page)
     *
     * Same as above, but uses empty RequestDispatcherOptions.
     *
     * @param form
     * @param resource
     * @param request
     * @param response
     * @throws ServletException
     * @throws IOException
     */
    public void forwardAsGet(Form form, Resource resource,
                             SlingHttpServletRequest request,
                             SlingHttpServletResponse response) throws ServletException, IOException;

    /**
     * Creates a synthetic GET request that can be used in the context of a real
     * POST request to retrieve GET renditions of resources.
     *
     * This method is best used for full POST-back forms that perform a full synchronous POST
     * on submission.
     *
     * Forces resourceType to "cq/Page" and removes all selectors.
     *
     * @param form
     * @param page
     * @param request
     * @param response
     * @throws ServletException
     * @throws IOException
     */
    public void forwardAsGet(Form form, Page page,
                             SlingHttpServletRequest request,
                             SlingHttpServletResponse response) throws ServletException, IOException;

    /**
     * Same as forwardAsGet(Form form, Page pae, SlingHttpServletRequest request, SlingHttpServletResponse) except allows
     * RequestDispatcherOptions to be passed in.
     *
     * Note; this WILL force a resourceType of "cq/Page" even if a previous "setForceResourceType" as been set on the options.
     *
     * @param form
     * @param page
     * @param request
     * @param response
     * @param options
     * @throws ServletException
     * @throws IOException
     */
    public void forwardAsGet(Form form, Page page,
                             SlingHttpServletRequest request,
                             SlingHttpServletResponse response,
                             RequestDispatcherOptions options) throws ServletException, IOException;


    /**
     /**
     * Creates a synthetic GET request that can be used in the context of a real
     * POST request to retrieve GET renditions of resources.
     *
     * This method is best used for a customized scenarios where the current resource or currentPage do not suffice.
     *
     * Note: BrowserMap JS may auto-redirect the result is a CQ Page that loads BrowserMap.
     *
     * @param form
     * @param path
     * @param request
     * @param response
     * @param options
     * @throws ServletException
     * @throws IOException
     */
    public void forwardAsGet(Form form, String path,
                             SlingHttpServletRequest request,
                             SlingHttpServletResponse response,
                             RequestDispatcherOptions options) throws ServletException, IOException;

}<|MERGE_RESOLUTION|>--- conflicted
+++ resolved
@@ -1,157 +1,154 @@
-/*
- * #%L
- * ACS AEM Commons Bundle
- * %%
- * Copyright (C) 2013 Adobe
- * %%
- * Licensed under the Apache License, Version 2.0 (the "License");
- * you may not use this file except in compliance with the License.
- * You may obtain a copy of the License at
- * 
- *      http://www.apache.org/licenses/LICENSE-2.0
- * 
- * Unless required by applicable law or agreed to in writing, software
- * distributed under the License is distributed on an "AS IS" BASIS,
- * WITHOUT WARRANTIES OR CONDITIONS OF ANY KIND, either express or implied.
- * See the License for the specific language governing permissions and
- * limitations under the License.
- * #L%
- */
-package com.adobe.acs.commons.forms.helpers;
-
-<<<<<<< HEAD
-import java.io.IOException;
-=======
-import org.osgi.annotation.versioning.ProviderType;
->>>>>>> 1547d686
-
-import javax.servlet.ServletException;
-
-import org.apache.sling.api.SlingHttpServletRequest;
-import org.apache.sling.api.SlingHttpServletResponse;
-import org.apache.sling.api.request.RequestDispatcherOptions;
-import org.apache.sling.api.resource.Resource;
-import org.osgi.annotation.versioning.ProviderType;
-
-import com.adobe.acs.commons.forms.Form;
-import com.day.cq.wcm.api.Page;
-
-/**
- * Interface used for working with ACS-AEM-Commons forms.
- */
-@ProviderType
-@SuppressWarnings("squid:S1214")
-public interface ForwardAsGetFormHelper extends FormHelper {
-    public final String REQUEST_ATTR_FORM_KEY = ForwardAsGetFormHelper.class.getName() + "__Form_";
-
-    /**
-     * Creates the action URL when posting to a Page (non AJAX call)
-     *
-     * @param page
-     * @return
-     */
-    public String getAction(Page page);
-
-    /**
-     * Creates a synthetic GET request that can be used in the context of a real
-     * POST request to retrieve GET renditions of resources.
-     *
-     * This method is best used for AJAX-based forms, as the result on error is
-     * only the markup associated with the error-ing form (not the whole page)
-     *
-     * @param form
-     * @param resource
-     * @param request
-     * @param response
-     * @param options
-     * @throws javax.servlet.ServletException
-     * @throws java.io.IOException
-     */
-    public void forwardAsGet(Form form, Resource resource,
-                             SlingHttpServletRequest request,
-                             SlingHttpServletResponse response,
-                             RequestDispatcherOptions options) throws ServletException, IOException;
-
-    /**
-     * Creates a synthetic GET request that can be used in the context of a real
-     * POST request to retrieve GET renditions of resources.
-     *
-     * This method is best used for AJAX-based forms, as the result on error is
-     * only the markup associated with the error-ing form (not the whole page)
-     *
-     * Same as above, but uses empty RequestDispatcherOptions.
-     *
-     * @param form
-     * @param resource
-     * @param request
-     * @param response
-     * @throws ServletException
-     * @throws IOException
-     */
-    public void forwardAsGet(Form form, Resource resource,
-                             SlingHttpServletRequest request,
-                             SlingHttpServletResponse response) throws ServletException, IOException;
-
-    /**
-     * Creates a synthetic GET request that can be used in the context of a real
-     * POST request to retrieve GET renditions of resources.
-     *
-     * This method is best used for full POST-back forms that perform a full synchronous POST
-     * on submission.
-     *
-     * Forces resourceType to "cq/Page" and removes all selectors.
-     *
-     * @param form
-     * @param page
-     * @param request
-     * @param response
-     * @throws ServletException
-     * @throws IOException
-     */
-    public void forwardAsGet(Form form, Page page,
-                             SlingHttpServletRequest request,
-                             SlingHttpServletResponse response) throws ServletException, IOException;
-
-    /**
-     * Same as forwardAsGet(Form form, Page pae, SlingHttpServletRequest request, SlingHttpServletResponse) except allows
-     * RequestDispatcherOptions to be passed in.
-     *
-     * Note; this WILL force a resourceType of "cq/Page" even if a previous "setForceResourceType" as been set on the options.
-     *
-     * @param form
-     * @param page
-     * @param request
-     * @param response
-     * @param options
-     * @throws ServletException
-     * @throws IOException
-     */
-    public void forwardAsGet(Form form, Page page,
-                             SlingHttpServletRequest request,
-                             SlingHttpServletResponse response,
-                             RequestDispatcherOptions options) throws ServletException, IOException;
-
-
-    /**
-     /**
-     * Creates a synthetic GET request that can be used in the context of a real
-     * POST request to retrieve GET renditions of resources.
-     *
-     * This method is best used for a customized scenarios where the current resource or currentPage do not suffice.
-     *
-     * Note: BrowserMap JS may auto-redirect the result is a CQ Page that loads BrowserMap.
-     *
-     * @param form
-     * @param path
-     * @param request
-     * @param response
-     * @param options
-     * @throws ServletException
-     * @throws IOException
-     */
-    public void forwardAsGet(Form form, String path,
-                             SlingHttpServletRequest request,
-                             SlingHttpServletResponse response,
-                             RequestDispatcherOptions options) throws ServletException, IOException;
-
+/*
+ * #%L
+ * ACS AEM Commons Bundle
+ * %%
+ * Copyright (C) 2013 Adobe
+ * %%
+ * Licensed under the Apache License, Version 2.0 (the "License");
+ * you may not use this file except in compliance with the License.
+ * You may obtain a copy of the License at
+ * 
+ *      http://www.apache.org/licenses/LICENSE-2.0
+ * 
+ * Unless required by applicable law or agreed to in writing, software
+ * distributed under the License is distributed on an "AS IS" BASIS,
+ * WITHOUT WARRANTIES OR CONDITIONS OF ANY KIND, either express or implied.
+ * See the License for the specific language governing permissions and
+ * limitations under the License.
+ * #L%
+ */
+package com.adobe.acs.commons.forms.helpers;
+
+import org.osgi.annotation.versioning.ProviderType;
+
+import com.adobe.acs.commons.forms.Form;
+import com.day.cq.wcm.api.Page;
+
+import org.apache.sling.api.SlingHttpServletRequest;
+import org.apache.sling.api.SlingHttpServletResponse;
+import org.apache.sling.api.request.RequestDispatcherOptions;
+import org.apache.sling.api.resource.Resource;
+
+import javax.servlet.ServletException;
+
+import java.io.IOException;
+
+/**
+ * Interface used for working with ACS-AEM-Commons forms.
+ */
+@ProviderType
+@SuppressWarnings("squid:S1214")
+public interface ForwardAsGetFormHelper extends FormHelper {
+    public final String REQUEST_ATTR_FORM_KEY = ForwardAsGetFormHelper.class.getName() + "__Form_";
+
+    /**
+     * Creates the action URL when posting to a Page (non AJAX call)
+     *
+     * @param page
+     * @return
+     */
+    public String getAction(Page page);
+
+    /**
+     * Creates a synthetic GET request that can be used in the context of a real
+     * POST request to retrieve GET renditions of resources.
+     *
+     * This method is best used for AJAX-based forms, as the result on error is
+     * only the markup associated with the error-ing form (not the whole page)
+     *
+     * @param form
+     * @param resource
+     * @param request
+     * @param response
+     * @param options
+     * @throws javax.servlet.ServletException
+     * @throws java.io.IOException
+     */
+    public void forwardAsGet(Form form, Resource resource,
+                             SlingHttpServletRequest request,
+                             SlingHttpServletResponse response,
+                             RequestDispatcherOptions options) throws ServletException, IOException;
+
+    /**
+     * Creates a synthetic GET request that can be used in the context of a real
+     * POST request to retrieve GET renditions of resources.
+     *
+     * This method is best used for AJAX-based forms, as the result on error is
+     * only the markup associated with the error-ing form (not the whole page)
+     *
+     * Same as above, but uses empty RequestDispatcherOptions.
+     *
+     * @param form
+     * @param resource
+     * @param request
+     * @param response
+     * @throws ServletException
+     * @throws IOException
+     */
+    public void forwardAsGet(Form form, Resource resource,
+                             SlingHttpServletRequest request,
+                             SlingHttpServletResponse response) throws ServletException, IOException;
+
+    /**
+     * Creates a synthetic GET request that can be used in the context of a real
+     * POST request to retrieve GET renditions of resources.
+     *
+     * This method is best used for full POST-back forms that perform a full synchronous POST
+     * on submission.
+     *
+     * Forces resourceType to "cq/Page" and removes all selectors.
+     *
+     * @param form
+     * @param page
+     * @param request
+     * @param response
+     * @throws ServletException
+     * @throws IOException
+     */
+    public void forwardAsGet(Form form, Page page,
+                             SlingHttpServletRequest request,
+                             SlingHttpServletResponse response) throws ServletException, IOException;
+
+    /**
+     * Same as forwardAsGet(Form form, Page pae, SlingHttpServletRequest request, SlingHttpServletResponse) except allows
+     * RequestDispatcherOptions to be passed in.
+     *
+     * Note; this WILL force a resourceType of "cq/Page" even if a previous "setForceResourceType" as been set on the options.
+     *
+     * @param form
+     * @param page
+     * @param request
+     * @param response
+     * @param options
+     * @throws ServletException
+     * @throws IOException
+     */
+    public void forwardAsGet(Form form, Page page,
+                             SlingHttpServletRequest request,
+                             SlingHttpServletResponse response,
+                             RequestDispatcherOptions options) throws ServletException, IOException;
+
+
+    /**
+     /**
+     * Creates a synthetic GET request that can be used in the context of a real
+     * POST request to retrieve GET renditions of resources.
+     *
+     * This method is best used for a customized scenarios where the current resource or currentPage do not suffice.
+     *
+     * Note: BrowserMap JS may auto-redirect the result is a CQ Page that loads BrowserMap.
+     *
+     * @param form
+     * @param path
+     * @param request
+     * @param response
+     * @param options
+     * @throws ServletException
+     * @throws IOException
+     */
+    public void forwardAsGet(Form form, String path,
+                             SlingHttpServletRequest request,
+                             SlingHttpServletResponse response,
+                             RequestDispatcherOptions options) throws ServletException, IOException;
+
 }