--- conflicted
+++ resolved
@@ -23,25 +23,30 @@
 import java.util.Hashtable;
 import java.util.Map;
 
-
+import org.apache.felix.scr.annotations.Activate;
+import org.apache.felix.scr.annotations.Component;
+import org.apache.felix.scr.annotations.ConfigurationPolicy;
+import org.apache.felix.scr.annotations.Deactivate;
+import org.apache.felix.scr.annotations.Properties;
+import org.apache.felix.scr.annotations.Property;
+import org.apache.felix.scr.annotations.PropertyUnbounded;
 import ch.qos.logback.core.net.SyslogAppenderBase;
 import org.apache.commons.lang.StringUtils;
+import org.apache.sling.commons.osgi.PropertiesUtil;
 import org.osgi.framework.BundleContext;
 import org.osgi.framework.ServiceRegistration;
-import org.osgi.service.component.annotations.Activate;
-import org.osgi.service.component.annotations.Component;
-import org.osgi.service.component.annotations.ConfigurationPolicy;
-import org.osgi.service.component.annotations.Deactivate;
-import org.osgi.service.metatype.annotations.AttributeDefinition;
-import org.osgi.service.metatype.annotations.Designate;
-import org.osgi.service.metatype.annotations.ObjectClassDefinition;
+import org.osgi.service.component.ComponentContext;
 
 import ch.qos.logback.core.Appender;
 
-@Component(configurationPolicy=ConfigurationPolicy.REQUIRE, immediate = true, property= {
-      "webconsole.configurationFactory.nameHint" + "=" + "Host: {host}, for loggers [{loggers}]"
+@Component(metatype = true, configurationFactory = true, policy = ConfigurationPolicy.REQUIRE,
+        label = "ACS AEM Commons - Syslog Appender",
+        description = "Logback appender to send messages using Syslog")
+@Properties({
+    @Property(
+            name = "webconsole.configurationFactory.nameHint",
+            value = "Host: {host}, for loggers [{loggers}]")
 })
-@Designate(ocd=SyslogAppender.Config.class, factory=true)
 public final class SyslogAppender {
 
     private static final String ROOT = "ROOT";
@@ -53,42 +58,6 @@
     private static final String DEFAULT_FACILITY = "USER";
 
     private static final boolean DEFAULT_THROWABLE_EXCLUDED = false;
-<<<<<<< HEAD
-    
-    @ObjectClassDefinition(name = "ACS AEM Commons - Syslog Appender",
-        description = "Logback appender to send messages using Syslog")
-    public @interface Config {
-       
-        @AttributeDefinition(name = "Host", description = "Host of Syslog server")
-        String host() default "";
-
-        @AttributeDefinition(name = "Logger Names", description = "List of logger categories (ROOT for all)",
-                 defaultValue = ROOT)
-        String[] loggers() default {ROOT};
-
-        @AttributeDefinition(name = "Port", description = "Port of Syslog server", defaultValue = ""+DEFAULT_PORT)
-        int port() default DEFAULT_PORT;
-
-        @AttributeDefinition(name = "Suffix Pattern", description = "Logback Pattern defining the message format.",
-                defaultValue = DEFAULT_SUFFIX_PATTERN)
-        String suffix_pattern() default DEFAULT_SUFFIX_PATTERN;
-
-        @AttributeDefinition(name = "Syslog Facility", defaultValue = DEFAULT_FACILITY,
-                description = "The Syslog Facility is meant to identify the source of a message, separately from any context "
-                + "included in the Suffix Pattern. The facility option must be set to one of the strings KERN, USER, MAIL, DAEMON, "
-                + "AUTH, SYSLOG, LPR, NEWS, UUCP, CRON, AUTHPRIV, FTP, NTP, AUDIT, ALERT, CLOCK, LOCAL0, LOCAL1, LOCAL2, LOCAL3, LOCAL4, "
-                + "LOCAL5, LOCAL6, LOCAL7. Case is not important.")
-        String facility() default DEFAULT_FACILITY;
-
-        @AttributeDefinition(name = "Stack Trace Pattern", description = "Logback Pattern for customizing the string appearing just before each stack "
-                 + "trace line. The default value for this property is a single tab character.")
-        String stack_trace_pattern();
-
-        @AttributeDefinition(name = "Exclude Throwables", description = "Set to true to cause stack trace data associated with a Throwable to be omitted. "
-                + "By default, this is set to false so that stack trace data is sent to the syslog server.", defaultValue = ""+DEFAULT_THROWABLE_EXCLUDED)
-        boolean throwable_excluded() default DEFAULT_THROWABLE_EXCLUDED;
-    }
-=======
 
     @Property(label = "Host", description = "Host of Syslog server")
     static final String PROP_HOST = "host";
@@ -118,7 +87,6 @@
     @Property(label = "Exclude Throwables", description = "Set to true to cause stack trace data associated with a Throwable to be omitted. "
             + "By default, this is set to false so that stack trace data is sent to the syslog server.", boolValue = DEFAULT_THROWABLE_EXCLUDED)
     static final String PROP_THROWABLE_EXCLUDED = "throwable.excluded";
->>>>>>> 1547d686
 
     private ch.qos.logback.classic.net.SyslogAppender appender;
 
@@ -126,32 +94,15 @@
 
     @Activate
     @SuppressWarnings("squid:S1149")
-<<<<<<< HEAD
-    protected void activate(final BundleContext ctx, final Config config) {
-        this.appender = constructAppender(config);
-
-        final String[] loggers = config.loggers();
-        Dictionary<String, Object> props = new Hashtable<String, Object>();
-=======
     protected void activate(final BundleContext ctx, final Map<String, Object> properties) {
         this.appender = constructAppender(properties);
 
         final String[] loggers = PropertiesUtil.toStringArray(properties.get(PROP_LOGGERS), new String[] {ROOT});
         Dictionary<String, Object> props = new Hashtable<>();
->>>>>>> 1547d686
         props.put("loggers", loggers);
         appenderRegistration = ctx.registerService(Appender.class.getName(), appender, props);
     }
 
-<<<<<<< HEAD
-    static ch.qos.logback.classic.net.SyslogAppender constructAppender(final Config config) {
-        final String suffixPattern = config.suffix_pattern();
-        final int port = config.port();
-        final String host = config.host();
-        final String facility = config.facility();
-        final String stackTracePattern = config.stack_trace_pattern();
-        final boolean throwableExcluded = config.throwable_excluded();
-=======
     static ch.qos.logback.classic.net.SyslogAppender constructAppender(final Map<String, Object> properties) {
         final String suffixPattern = PropertiesUtil
                 .toString(properties.get(PROP_SUFFIX_PATTERN), DEFAULT_SUFFIX_PATTERN);
@@ -161,7 +112,6 @@
         final String stackTracePattern = PropertiesUtil.toString(properties.get(PROP_STACK_TRACE_PATTERN), null);
         final boolean throwableExcluded = PropertiesUtil.toBoolean(properties.get(PROP_THROWABLE_EXCLUDED), DEFAULT_THROWABLE_EXCLUDED);
 
->>>>>>> 1547d686
 
         if (StringUtils.isEmpty(host) || port == -1) {
             throw new IllegalArgumentException(
