--- conflicted
+++ resolved
@@ -183,12 +183,9 @@
             final String[] paths = (String[]) event.getProperty(PROPERTY_PATHS);
 
             if (this.containsJcrPackagePath(paths)) {
-<<<<<<< HEAD
-                jobManager.addJob(JOB_TOPIC, Collections.<String, Object>singletonMap(PROPERTY_PATHS, paths));
-=======
                 ResourceResolver resourceResolver = null;
                 try {
-                    resourceResolver = resourceResolverFactory.getAdministrativeResourceResolver(null);
+                    resourceResolver = resourceResolverFactory.getServiceResourceResolver(AUTH_INFO);
 
                     if (CollectionUtils.isNotEmpty(this.getJcrPackages(resourceResolver, paths))) {
                         jobManager.addJob(JOB_TOPIC, Collections.<String, Object>singletonMap(PROPERTY_PATHS, paths));
@@ -200,7 +197,6 @@
                         resourceResolver.close();
                     }
                 }
->>>>>>> 51b13825
             }
         }
     }
@@ -211,19 +207,11 @@
 
         log.debug("Processing Replication Status Update for JCR Package: {}", paths);
 
-<<<<<<< HEAD
-        ResourceResolver resolver = null;
-        try {
-            resolver = resourceResolverFactory.getServiceResourceResolver(AUTH_INFO);
-
-            final List<JcrPackage> jcrPackages = this.getJcrPackages(resolver, paths);
-=======
         ResourceResolver resourceResolver = null;
         try {
-            resourceResolver = resourceResolverFactory.getAdministrativeResourceResolver(null);
+            resourceResolver = resourceResolverFactory.getServiceResourceResolver(AUTH_INFO);
 
             final List<JcrPackage> jcrPackages = this.getJcrPackages(resourceResolver, paths);
->>>>>>> 51b13825
 
             if (CollectionUtils.isEmpty(jcrPackages)) {
                 log.warn("JCR Package is unavailable for Replication Status Update at: {}", paths);
@@ -235,27 +223,16 @@
                     final List<Resource> resources = new ArrayList<Resource>();
 
                     for (final String packagePath : packageHelper.getContents(jcrPackage)) {
-<<<<<<< HEAD
-                        final Resource resource = resolver.getResource(packagePath);
-                        if (this.accept(resource)) {
-=======
                         final Resource resource = resourceResolver.getResource(packagePath);
                         if (this.accept(resource))  {
->>>>>>> 51b13825
                             resources.add(resource);
                         }
                     }
 
                     if (resources.size() > 0) {
-<<<<<<< HEAD
-                        replicationStatusManager.setReplicationStatus(resolver,
-                                this.replicatedBy,
-                                getJcrPackageLastModified(resolver, jcrPackage),
-=======
                         replicationStatusManager.setReplicationStatus(resourceResolver,
                                 this.replicatedBy,
                                 getJcrPackageLastModified(resourceResolver, jcrPackage),
->>>>>>> 51b13825
                                 ReplicationStatusManager.Status.ACTIVATED,
                                 resources.toArray(new Resource[resources.size()]));
 
@@ -265,20 +242,6 @@
                                 jcrPackage.getDefinition().getId());
                     }
                 } catch (RepositoryException e) {
-<<<<<<< HEAD
-                    log.error("RepositoryException occurred updating replication status for contents of package", e);
-                } catch (IOException e) {
-                    log.error("IOException occurred updating replication status for contents of package", e);
-                } catch (PackageException e) {
-                    log.error("Could not retrieve the Packages contents.", e);
-                }
-            }
-        } catch (LoginException e) {
-            log.error("Could not retrieve the Packages contents.", e);
-        } finally {
-            if (resolver != null) {
-                resolver.close();
-=======
                     log.error("RepositoryException occurred updating replication status for contents of package");
                     log.error(e.getMessage());
 
@@ -297,7 +260,6 @@
         } finally {
             if (resourceResolver != null) {
                 resourceResolver.close();
->>>>>>> 51b13825
             }
         }
 
@@ -332,19 +294,11 @@
      * @param paths the list of paths to resolve to Jcr Packages
      * @return a list of Jcr Packages that correspond to the provided paths
      */
-<<<<<<< HEAD
-    private List<JcrPackage> getJcrPackages(final ResourceResolver resolver, final String[] paths) {
-        final List<JcrPackage> packages = new ArrayList<JcrPackage>();
-
-        for (final String path : paths) {
-            final Resource eventResource = resolver.getResource(path);
-=======
     private List<JcrPackage> getJcrPackages(final ResourceResolver resourceResolver, final String[] paths) {
         final List<JcrPackage> packages = new ArrayList<JcrPackage>();
 
         for (final String path : paths) {
             final Resource eventResource = resourceResolver.getResource(path);
->>>>>>> 51b13825
 
             JcrPackage jcrPackage;
 
