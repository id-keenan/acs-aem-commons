--- conflicted
+++ resolved
@@ -141,14 +141,9 @@
     @Reference
     private PackageHelper packageHelper;
 
-<<<<<<< HEAD
     @Reference
     private JobManager jobManager;
 
-    private ResourceResolver adminResourceResolver;
-
-=======
->>>>>>> eac318a5
     private boolean isMaster = false;
 
     private static final String DEFAULT_REPLICATED_BY = "Package Replication";
@@ -164,12 +159,12 @@
             description = "The 'value' used to set the 'replicated at' property. [ Default: Package Last Modified ]",
             options = {
                     @PropertyOption(
-                            name = "PACKAGE_LAST_MODIFIED",
-                            value = "Package Last Modified"
+                        name = "PACKAGE_LAST_MODIFIED",
+                        value = "Package Last Modified"
                     ),
                     @PropertyOption(
-                            name = "CURRENT_TIME",
-                            value = "Current Time"
+                        name = "CURRENT_TIME",
+                        value = "Current Time"
                     )
             })
     public static final String PROP_REPLICATED_AT = "replicated-at";
@@ -181,17 +176,13 @@
 
             final String[] paths = (String[]) event.getProperty(PROPERTY_PATHS);
 
-<<<<<<< HEAD
-            if (this.containsJcrPackagePath(paths) && !CollectionUtils.isEmpty(this.getJcrPackages(paths))) {
-                jobManager.addJob(JOB_TOPIC, Collections.<String, Object>singletonMap(PROPERTY_PATHS, paths));
-=======
             if (this.containsJcrPackagePath(paths)) {
                 ResourceResolver resourceResolver = null;
                 try {
                     resourceResolver = resourceResolverFactory.getAdministrativeResourceResolver(null);
 
                     if (CollectionUtils.isNotEmpty(this.getJcrPackages(resourceResolver, paths))) {
-                        JobUtil.processJob(event, this);
+                        jobManager.addJob(JOB_TOPIC, Collections.<String, Object>singletonMap(PROPERTY_PATHS, paths));
                     }
                 } catch (LoginException e) {
                     log.error("Could not obtain a resource resolver.", e);
@@ -200,7 +191,6 @@
                         resourceResolver.close();
                     }
                 }
->>>>>>> eac318a5
             }
         }
     }
@@ -215,18 +205,11 @@
         try {
             resourceResolver = resourceResolverFactory.getAdministrativeResourceResolver(null);
 
-<<<<<<< HEAD
-        if (CollectionUtils.isEmpty(jcrPackages)) {
-            log.warn("JCR Package is unavailable for Replication Status Update at: {}", paths);
-            return JobResult.OK;
-        }
-=======
             final List<JcrPackage> jcrPackages = this.getJcrPackages(resourceResolver, paths);
->>>>>>> eac318a5
 
             if (CollectionUtils.isEmpty(jcrPackages)) {
                 log.warn("JCR Package is unavailable for Replication Status Update at: {}", paths);
-                return true;
+                return JobResult.OK;
             }
 
             for (final JcrPackage jcrPackage : jcrPackages) {
@@ -235,7 +218,7 @@
 
                     for (final String packagePath : packageHelper.getContents(jcrPackage)) {
                         final Resource resource = resourceResolver.getResource(packagePath);
-                        if (this.accept(resource)) {
+                        if (this.accept(resource))  {
                             resources.add(resource);
                         }
                     }
@@ -253,19 +236,21 @@
                                 jcrPackage.getDefinition().getId());
                     }
                 } catch (RepositoryException e) {
-                    log.error("RepositoryException occurred updating replication status for contents of package", e);
-                    return false;
+                    log.error("RepositoryException occurred updating replication status for contents of package");
+                    log.error(e.getMessage());
+
                 } catch (IOException e) {
-                    log.error("IOException occurred updating replication status for contents of package", e);
-                    return false;
+                    log.error("IOException occurred updating replication status for contents of package");
+                    log.error(e.getMessage());
+
                 } catch (PackageException e) {
-                    log.error("Could not retrieve the Packages contents.", e);
-                    return false;
+                    log.error("Could not retrieve the Packages contents.");
+                    log.error(e.getMessage());
                 }
             }
         } catch (LoginException e) {
             log.error("Could not obtain a resource resolver for applying replication status updates", e);
-            return false;
+            return JobResult.FAILED;
         } finally {
             if (resourceResolver != null) {
                 resourceResolver.close();
@@ -277,7 +262,7 @@
 
     /**
      * Checks if any path in the array of paths looks like a Jcr Package path.
-     * <p>
+     *
      * Provides a very fast, String-based, in-memory check to weed out most false positives and avoid
      * resolving the path to a Jcr Package and ensure it is valid.
      *
@@ -371,7 +356,7 @@
      * Gets the last build time of the package.
      *
      * @param resourceResolver the resource resolver to access the package properties
-     * @param jcrPackage       the package obj
+     * @param jcrPackage the package obj
      * @return the package's last build time or null if none can be found
      * @throws RepositoryException
      */
