/*
 * #%L
 * ACS AEM Commons Bundle
 * %%
 * Copyright (C) 2016 Adobe
 * %%
 * Licensed under the Apache License, Version 2.0 (the "License");
 * you may not use this file except in compliance with the License.
 * You may obtain a copy of the License at
 *
 *      http://www.apache.org/licenses/LICENSE-2.0
 *
 * Unless required by applicable law or agreed to in writing, software
 * distributed under the License is distributed on an "AS IS" BASIS,
 * WITHOUT WARRANTIES OR CONDITIONS OF ANY KIND, either express or implied.
 * See the License for the specific language governing permissions and
 * limitations under the License.
 * #L%
 */
package com.adobe.acs.commons.fam.impl;

import com.adobe.acs.commons.fam.ActionManagerConstants;
import com.adobe.acs.commons.fam.CancelHandler;
import com.adobe.acs.commons.fam.ThrottledTaskRunner;
import com.adobe.acs.commons.fam.mbean.ThrottledTaskRunnerMBean;
import com.adobe.granite.jmx.annotation.AnnotatedStandardMBean;
import org.osgi.service.component.annotations.Activate;
import org.osgi.service.component.annotations.Component;
import org.osgi.service.metatype.annotations.AttributeDefinition;
import org.osgi.service.metatype.annotations.Designate;
import org.osgi.service.metatype.annotations.ObjectClassDefinition;
import org.slf4j.Logger;
import org.slf4j.LoggerFactory;

import javax.management.Attribute;
import javax.management.AttributeList;
import javax.management.AttributeNotFoundException;
import javax.management.InstanceNotFoundException;
import javax.management.MBeanException;
import javax.management.MBeanServer;
import javax.management.MalformedObjectNameException;
import javax.management.NotCompliantMBeanException;
import javax.management.ObjectName;
import javax.management.ReflectionException;
import javax.management.openmbean.CompositeData;
import javax.management.openmbean.OpenDataException;
import javax.management.openmbean.TabularDataSupport;
import java.lang.management.ManagementFactory;
import java.util.List;
import java.util.concurrent.BlockingQueue;
import java.util.concurrent.PriorityBlockingQueue;
import java.util.concurrent.Semaphore;
import java.util.concurrent.TimeUnit;

<<<<<<< HEAD
@Component(service = {ThrottledTaskRunner.class, ThrottledTaskRunnerStats.class},
       immediate = true,
       property = {
       "jmx.objectname" + "=" + "com.adobe.acs.commons.fam:type=Throttled Task Runner"
       })
@Designate(ocd= ThrottledTaskRunnerImpl.Config.class)
=======
@Component(metatype = true, immediate = true,
           label = "ACS AEM Commons - Throttled Task Runner Service",
           description = "WARNING: Setting a low 'Watchdog time' value that results in the interrupting of writing threads can lead to repository corruption. Ensure that this value is high enough to allow even outlier writing processes to complete.")
@Service({ThrottledTaskRunner.class, ThrottledTaskRunnerStats.class})
@Properties({
    @Property(name = "jmx.objectname", value = "com.adobe.acs.commons.fam:type=Throttled Task Runner", propertyPrivate = true),
    @Property(name = "max.threads", label = "Max threads", description = "Default is 4, recommended not to exceed the number of CPU cores",value = "4"),
    @Property(name = "max.cpu", label = "Max cpu %", description = "Range is 0..1; -1 means disable this check", doubleValue = 0.75),
    @Property(name = "max.heap", label = "Max heap %", description = "Range is 0..1; -1 means disable this check", doubleValue = 0.85),
    @Property(name = "cooldown.wait.time", label = "Cooldown time", description="Time to wait for cpu/mem cooldown between checks", value = "100"),
    @Property(name = "task.timeout", label = "Watchdog time", description="Maximum time allowed (in ms) per action before it is interrupted forcefully. Defaults to 1 hour.", value = "3600000"),})
>>>>>>> 1547d686
public class ThrottledTaskRunnerImpl extends AnnotatedStandardMBean implements ThrottledTaskRunner, ThrottledTaskRunnerStats {

    @ObjectClassDefinition(name = "ACS AEM Commons - Throttled Task Runner Service",
            description = "WARNING: Setting a low 'Watchdog time' value that results in the interrupting of writing threads can lead to repository corruption. Ensure that this value is high enough to allow even outlier writing processes to complete.")
    public @interface Config {

        double DEFAULT_MAX_CPU = 0.75;
        double DEFAULT_MAX_HEAP = 0.85;
        int DEFAULT_MAX_THREADS = 4;
        int DEFAULT_COOLDOWN_TIME = 100;
        int DEFAULT_TASK_TIMEOUT = 3600000;

        @AttributeDefinition(name = "Max threads", description = "Default is 4, recommended not to exceed the number of CPU cores", defaultValue = "" + DEFAULT_MAX_THREADS)
        int max_threads() default DEFAULT_MAX_THREADS;

        @AttributeDefinition(name = "Max cpu %", description = "Range is 0..1; -1 means disable this check", defaultValue = ""+DEFAULT_MAX_CPU)
        double max_cpu() default DEFAULT_MAX_CPU;

        @AttributeDefinition(name = "Max heap %", description = "Range is 0..1; -1 means disable this check", defaultValue = "" + DEFAULT_MAX_HEAP)
        double max_heap() default DEFAULT_MAX_HEAP;

        @AttributeDefinition(name = "Cooldown time", description = "Time to wait for cpu/mem cooldown between checks", defaultValue = "" + DEFAULT_COOLDOWN_TIME)
        int cooldown_wait_time() default DEFAULT_MAX_THREADS;

        @AttributeDefinition(name = "Watchdog time", description = "Maximum time allowed (in ms) per action before it is interrupted forcefully. Defaults to 1 hour.", defaultValue = "" + DEFAULT_TASK_TIMEOUT)
        int task_timeout() default DEFAULT_TASK_TIMEOUT;
    }

    private static final Logger LOG = LoggerFactory.getLogger(ThrottledTaskRunnerImpl.class);
    private int taskTimeout;
    private int cooldownWaitTime;
    private int maxThreads;
    private double maxCpu;
    private double maxHeap;
    private boolean isPaused;
    private final MBeanServer mbs = ManagementFactory.getPlatformMBeanServer();
    private ObjectName osBeanName;
    private ObjectName memBeanName;
    private PriorityThreadPoolExecutor workerPool;
    private BlockingQueue<Runnable> workQueue;

    public ThrottledTaskRunnerImpl() throws NotCompliantMBeanException {
        super(ThrottledTaskRunnerMBean.class);
    }

    @Override
    public void scheduleWork(Runnable work) {
        TimedRunnable r = new TimedRunnable(work, this, taskTimeout, TimeUnit.MILLISECONDS, ActionManagerConstants.DEFAULT_ACTION_PRIORITY);
        workerPool.submit(r);
    }

    public void scheduleWork(Runnable work, CancelHandler cancelHandler) {
        TimedRunnable r = new TimedRunnable(work, this, taskTimeout, TimeUnit.MILLISECONDS, cancelHandler, ActionManagerConstants.DEFAULT_ACTION_PRIORITY);
        workerPool.submit(r);
    }


    @Override
    public void scheduleWork(Runnable work, int priority) {
        TimedRunnable r = new TimedRunnable(work, this, taskTimeout, TimeUnit.MILLISECONDS, priority);
        workerPool.submit(r);
    }

    public void scheduleWork(Runnable work, CancelHandler cancelHandler, int priority) {
        TimedRunnable r = new TimedRunnable(work, this, taskTimeout, TimeUnit.MILLISECONDS, cancelHandler, priority);
        workerPool.submit(r);
    }

    RunningStatistic waitTime = new RunningStatistic("Queue wait time");
    RunningStatistic throttleTime = new RunningStatistic("Throttle time");
    RunningStatistic processingTime = new RunningStatistic("Processing time");

    @Override
    public void logCompletion(long created, long started, long executed, long finished, boolean successful, Throwable error) {
        waitTime.log(started - created);
        throttleTime.log(executed - started);
        processingTime.log(finished - executed);
    }

    @Override
    public void clearProcessingStatistics() {
        waitTime.reset();
        throttleTime.reset();
        processingTime.reset();
    }

    @Override
    public TabularDataSupport getStatistics() {
        try {
            TabularDataSupport stats = new TabularDataSupport(RunningStatistic.getStaticsTableType());
            stats.put(waitTime.getStatistics());
            stats.put(throttleTime.getStatistics());
            stats.put(processingTime.getStatistics());
            return stats;
        } catch (OpenDataException ex) {
            LOG.error("Error generating statistics", ex);
            return null;
        }
    }

    @Override
    public boolean isRunning() {
        return workerPool != null && !workerPool.isTerminating() && !workerPool.isTerminated();
    }

    @Override
    public long getActiveCount() {
        return workerPool.getActiveCount();
    }

    @Override
    public long getTaskCount() {
        return workerPool.getTaskCount();
    }

    @Override
    public long getCompletedTaskCount() {
        return workerPool.getCompletedTaskCount();
    }

    List<Runnable> resumeList = null;

    @Override
    public void pauseExecution() {
        if (isRunning()) {
            resumeList = workerPool.shutdownNow();
            isPaused = true;
        }
    }

    @Override
    public void resumeExecution() {
        if (!isRunning()) {
            initThreadPool();
            if (isPaused && resumeList != null) {
                resumeList.forEach(workerPool::execute);
                resumeList.clear();
            }
            isPaused = false;
        }
    }

    @Override
    public void stopExecution() {
        workerPool.shutdownNow();
        isPaused = false;
        if (resumeList != null) {
            resumeList.clear();
        }
    }

    @Override
    public int getMaxThreads() {
        return maxThreads;
    }

    private final Semaphore pollingLock = new Semaphore(1);
    private long lastCheck = -1;
    private boolean wasRecentlyBusy = false;

    @SuppressWarnings("squid:S3776")
    private boolean isTooBusy() throws InterruptedException {
        if (maxCpu <= 0 && maxHeap <= 0) {
            return false;
        }

        long now = System.currentTimeMillis();
        long timeSinceLastCheck = now - lastCheck;
        if (timeSinceLastCheck < 0 || timeSinceLastCheck > cooldownWaitTime) {
            pollingLock.acquire();
            now = System.currentTimeMillis();
            timeSinceLastCheck = now - lastCheck;
            if (timeSinceLastCheck < 0 || timeSinceLastCheck > cooldownWaitTime) {
                try {
                    double cpuLevel = maxCpu > 0 ? getCpuLevel() : -1;
                    double heapUsage = maxHeap > 0 ? getMemoryUsage() : -1;

                    wasRecentlyBusy = ((maxCpu > 0 && cpuLevel >= maxCpu)
                            || (maxHeap > 0 && heapUsage >= maxHeap));
                } catch (InstanceNotFoundException ex) {
                    LOG.error("OS MBean Instance not found (should not ever happen)", ex);
                } catch (ReflectionException ex) {
                    LOG.error("OS MBean Instance reflection error (should not ever happen)", ex);
                }
                lastCheck = System.currentTimeMillis();
            }
            pollingLock.release();
        }
        return wasRecentlyBusy;
    }

    @Override
    public void waitForLowCpuAndLowMemory() throws InterruptedException {
        while (isTooBusy()) {
            Thread.sleep(cooldownWaitTime);
        }
    }

    @Override
    public final double getCpuLevel() throws InstanceNotFoundException, ReflectionException {
        // This method will block until CPU usage is low enough
        AttributeList list = mbs.getAttributes(osBeanName, new String[]{"ProcessCpuLoad"});

        if (list.isEmpty()) {
            LOG.error("No CPU stats found for ProcessCpuLoad");
            return -1;
        }

        Attribute att = (Attribute) list.get(0);
        return (Double) att.getValue();
    }

    @Override
    public final double getMemoryUsage() {
        try {
            Object memoryusage = mbs.getAttribute(memBeanName, "HeapMemoryUsage");
            CompositeData cd = (CompositeData) memoryusage;
            long max = (Long) cd.get("max");
            long used = (Long) cd.get("used");
            return (double) used / (double) max;
        } catch (AttributeNotFoundException | InstanceNotFoundException | MBeanException | ReflectionException e) {
            LOG.error("No Memory stats found for HeapMemoryUsage", e);
            return -1;
        }
    }

    @Override
    public double getMaxCpu() {
        return maxCpu;
    }

    @Override
    public double getMaxHeap() {
        return maxHeap;
    }

    @Override
    public void setThreadPoolSize(int newSize) {
        maxThreads = newSize;
        initThreadPool();
    }

    @SuppressWarnings("squid:S2142")
    private void initThreadPool() {
        if (workQueue == null) {
            workQueue = new PriorityBlockingQueue<>();
        }

        // Terminate pool if the thread size has changed
        if (workerPool != null && workerPool.getMaximumPoolSize() != maxThreads) {
            try {
                workerPool.awaitTermination(taskTimeout, TimeUnit.MILLISECONDS);
            } catch (InterruptedException ex) {
                LOG.error("Timeout occurred when waiting to terminate worker pool", ex);
            }
            workerPool = null;
        }
        if (!isRunning()) {
            workerPool = new PriorityThreadPoolExecutor(maxThreads, maxThreads, taskTimeout, TimeUnit.MILLISECONDS, workQueue);
        }
    }

    @Activate
    protected void activate(Config config) {
        maxCpu = config.max_cpu();
        maxHeap = config.max_heap();
        maxThreads = config.max_threads();
        cooldownWaitTime = config.cooldown_wait_time();
        taskTimeout = config.task_timeout();

        try {
            memBeanName = ObjectName.getInstance("java.lang:type=Memory");
            osBeanName = ObjectName.getInstance("java.lang:type=OperatingSystem");
        } catch (MalformedObjectNameException | NullPointerException ex) {
            LOG.error("Error getting OS MBean (shouldn't ever happen)", ex);
        }

        initThreadPool();
    }
}<|MERGE_RESOLUTION|>--- conflicted
+++ resolved
@@ -24,11 +24,12 @@
 import com.adobe.acs.commons.fam.ThrottledTaskRunner;
 import com.adobe.acs.commons.fam.mbean.ThrottledTaskRunnerMBean;
 import com.adobe.granite.jmx.annotation.AnnotatedStandardMBean;
-import org.osgi.service.component.annotations.Activate;
-import org.osgi.service.component.annotations.Component;
-import org.osgi.service.metatype.annotations.AttributeDefinition;
-import org.osgi.service.metatype.annotations.Designate;
-import org.osgi.service.metatype.annotations.ObjectClassDefinition;
+import org.apache.felix.scr.annotations.Component;
+import org.apache.felix.scr.annotations.Properties;
+import org.apache.felix.scr.annotations.Property;
+import org.apache.felix.scr.annotations.Service;
+import org.apache.sling.commons.osgi.PropertiesUtil;
+import org.osgi.service.component.ComponentContext;
 import org.slf4j.Logger;
 import org.slf4j.LoggerFactory;
 
@@ -46,20 +47,13 @@
 import javax.management.openmbean.OpenDataException;
 import javax.management.openmbean.TabularDataSupport;
 import java.lang.management.ManagementFactory;
+import java.util.Dictionary;
 import java.util.List;
 import java.util.concurrent.BlockingQueue;
 import java.util.concurrent.PriorityBlockingQueue;
 import java.util.concurrent.Semaphore;
 import java.util.concurrent.TimeUnit;
 
-<<<<<<< HEAD
-@Component(service = {ThrottledTaskRunner.class, ThrottledTaskRunnerStats.class},
-       immediate = true,
-       property = {
-       "jmx.objectname" + "=" + "com.adobe.acs.commons.fam:type=Throttled Task Runner"
-       })
-@Designate(ocd= ThrottledTaskRunnerImpl.Config.class)
-=======
 @Component(metatype = true, immediate = true,
            label = "ACS AEM Commons - Throttled Task Runner Service",
            description = "WARNING: Setting a low 'Watchdog time' value that results in the interrupting of writing threads can lead to repository corruption. Ensure that this value is high enough to allow even outlier writing processes to complete.")
@@ -71,34 +65,7 @@
     @Property(name = "max.heap", label = "Max heap %", description = "Range is 0..1; -1 means disable this check", doubleValue = 0.85),
     @Property(name = "cooldown.wait.time", label = "Cooldown time", description="Time to wait for cpu/mem cooldown between checks", value = "100"),
     @Property(name = "task.timeout", label = "Watchdog time", description="Maximum time allowed (in ms) per action before it is interrupted forcefully. Defaults to 1 hour.", value = "3600000"),})
->>>>>>> 1547d686
 public class ThrottledTaskRunnerImpl extends AnnotatedStandardMBean implements ThrottledTaskRunner, ThrottledTaskRunnerStats {
-
-    @ObjectClassDefinition(name = "ACS AEM Commons - Throttled Task Runner Service",
-            description = "WARNING: Setting a low 'Watchdog time' value that results in the interrupting of writing threads can lead to repository corruption. Ensure that this value is high enough to allow even outlier writing processes to complete.")
-    public @interface Config {
-
-        double DEFAULT_MAX_CPU = 0.75;
-        double DEFAULT_MAX_HEAP = 0.85;
-        int DEFAULT_MAX_THREADS = 4;
-        int DEFAULT_COOLDOWN_TIME = 100;
-        int DEFAULT_TASK_TIMEOUT = 3600000;
-
-        @AttributeDefinition(name = "Max threads", description = "Default is 4, recommended not to exceed the number of CPU cores", defaultValue = "" + DEFAULT_MAX_THREADS)
-        int max_threads() default DEFAULT_MAX_THREADS;
-
-        @AttributeDefinition(name = "Max cpu %", description = "Range is 0..1; -1 means disable this check", defaultValue = ""+DEFAULT_MAX_CPU)
-        double max_cpu() default DEFAULT_MAX_CPU;
-
-        @AttributeDefinition(name = "Max heap %", description = "Range is 0..1; -1 means disable this check", defaultValue = "" + DEFAULT_MAX_HEAP)
-        double max_heap() default DEFAULT_MAX_HEAP;
-
-        @AttributeDefinition(name = "Cooldown time", description = "Time to wait for cpu/mem cooldown between checks", defaultValue = "" + DEFAULT_COOLDOWN_TIME)
-        int cooldown_wait_time() default DEFAULT_MAX_THREADS;
-
-        @AttributeDefinition(name = "Watchdog time", description = "Maximum time allowed (in ms) per action before it is interrupted forcefully. Defaults to 1 hour.", defaultValue = "" + DEFAULT_TASK_TIMEOUT)
-        int task_timeout() default DEFAULT_TASK_TIMEOUT;
-    }
 
     private static final Logger LOG = LoggerFactory.getLogger(ThrottledTaskRunnerImpl.class);
     private int taskTimeout;
@@ -134,11 +101,11 @@
         TimedRunnable r = new TimedRunnable(work, this, taskTimeout, TimeUnit.MILLISECONDS, priority);
         workerPool.submit(r);
     }
-
+    
     public void scheduleWork(Runnable work, CancelHandler cancelHandler, int priority) {
         TimedRunnable r = new TimedRunnable(work, this, taskTimeout, TimeUnit.MILLISECONDS, cancelHandler, priority);
         workerPool.submit(r);
-    }
+    }    
 
     RunningStatistic waitTime = new RunningStatistic("Queue wait time");
     RunningStatistic throttleTime = new RunningStatistic("Throttle time");
@@ -272,7 +239,7 @@
 
     @Override
     public final double getCpuLevel() throws InstanceNotFoundException, ReflectionException {
-        // This method will block until CPU usage is low enough
+        // This method will block until CPU usage is low enough            
         AttributeList list = mbs.getAttributes(osBeanName, new String[]{"ProcessCpuLoad"});
 
         if (list.isEmpty()) {
@@ -334,13 +301,15 @@
         }
     }
 
-    @Activate
-    protected void activate(Config config) {
-        maxCpu = config.max_cpu();
-        maxHeap = config.max_heap();
-        maxThreads = config.max_threads();
-        cooldownWaitTime = config.cooldown_wait_time();
-        taskTimeout = config.task_timeout();
+    protected void activate(ComponentContext componentContext) {
+        Dictionary<?, ?> properties = componentContext.getProperties();
+        int defaultThreadCount = Math.max(1, Runtime.getRuntime().availableProcessors()/2);
+
+        maxCpu = PropertiesUtil.toDouble(properties.get("max.cpu"), 0.75);
+        maxHeap = PropertiesUtil.toDouble(properties.get("max.heap"), 0.85);
+        maxThreads = PropertiesUtil.toInteger(properties.get("max.threads"), defaultThreadCount);
+        cooldownWaitTime = PropertiesUtil.toInteger(properties.get("cooldown.wait.time"), 100);
+        taskTimeout = PropertiesUtil.toInteger(properties.get("task.timeout"), 3600000);
 
         try {
             memBeanName = ObjectName.getInstance("java.lang:type=Memory");
