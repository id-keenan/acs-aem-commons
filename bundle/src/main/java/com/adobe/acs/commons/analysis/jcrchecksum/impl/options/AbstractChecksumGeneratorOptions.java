--- conflicted
+++ resolved
@@ -20,23 +20,14 @@
 
 package com.adobe.acs.commons.analysis.jcrchecksum.impl.options;
 
-<<<<<<< HEAD
-=======
 import org.osgi.annotation.versioning.ProviderType;
 import com.adobe.acs.commons.analysis.jcrchecksum.ChecksumGenerator;
 import com.adobe.acs.commons.analysis.jcrchecksum.ChecksumGeneratorOptions;
 import com.adobe.acs.commons.util.InfoWriter;
 
->>>>>>> 1547d686
 import java.util.Arrays;
 import java.util.HashSet;
 import java.util.Set;
-
-import org.osgi.annotation.versioning.ProviderType;
-
-import com.adobe.acs.commons.analysis.jcrchecksum.ChecksumGenerator;
-import com.adobe.acs.commons.analysis.jcrchecksum.ChecksumGeneratorOptions;
-import com.adobe.acs.commons.util.InfoWriter;
 
 /**
  * Provides options to configure how to generate checksums using {@link ChecksumGenerator}.
@@ -45,19 +36,11 @@
 public abstract class AbstractChecksumGeneratorOptions implements ChecksumGeneratorOptions {
 
     protected Set<String> includedNodeTypes = new HashSet<>();
-<<<<<<< HEAD
 
     protected Set<String> excludedNodeTypes = new HashSet<>();
 
     protected Set<String> excludedProperties = new HashSet<>();
 
-=======
-
-    protected Set<String> excludedNodeTypes = new HashSet<>();
-
-    protected Set<String> excludedProperties = new HashSet<>();
-
->>>>>>> 1547d686
     protected Set<String> sortedProperties = new HashSet<>();
 
     protected Set<String> excludedNodeNames = new HashSet<String>();
