--- conflicted
+++ resolved
@@ -31,6 +31,11 @@
 import com.adobe.acs.commons.search.CloseableQuery;
 import com.adobe.acs.commons.search.CloseableQueryBuilder;
 import org.apache.commons.lang.StringUtils;
+import org.apache.felix.scr.annotations.Component;
+import org.apache.felix.scr.annotations.Property;
+import org.apache.felix.scr.annotations.PropertyUnbounded;
+import org.apache.felix.scr.annotations.Reference;
+import org.apache.felix.scr.annotations.Service;
 import org.apache.sling.api.resource.ModifiableValueMap;
 import org.apache.sling.api.resource.PersistenceException;
 import org.apache.sling.api.resource.Resource;
@@ -38,11 +43,6 @@
 import org.apache.sling.api.resource.ValueMap;
 import org.apache.sling.commons.osgi.PropertiesUtil;
 import org.osgi.service.component.ComponentContext;
-import org.osgi.service.component.annotations.Component;
-import org.osgi.service.component.annotations.Reference;
-import org.osgi.service.metatype.annotations.AttributeDefinition;
-import org.osgi.service.metatype.annotations.Designate;
-import org.osgi.service.metatype.annotations.ObjectClassDefinition;
 import org.slf4j.Logger;
 import org.slf4j.LoggerFactory;
 
@@ -60,20 +60,12 @@
 import com.day.cq.wcm.api.Page;
 import com.day.cq.wcm.api.PageManager;
 
-@Component(service=TwitterFeedUpdater.class)
-@Designate(ocd=TwitterFeedUpdaterImpl.Config.class)
+@Component(label = "ACS AEM Commons - Twitter Feed Update Service",
+    metatype = true, description = "Service to update Twitter Feed components.")
+@Service
 public final class TwitterFeedUpdaterImpl implements TwitterFeedUpdater {
 
     private static final Logger log = LoggerFactory.getLogger(TwitterFeedUpdaterImpl.class);
-    
-    @ObjectClassDefinition(name = "ACS AEM Commons - Twitter Feed Update Service", 
-    description = "Service to update Twitter Feed components.")
-    public @interface Config {
-        @AttributeDefinition(defaultValue = "acs-commons/components/content/twitter-feed",
-                name = "Twitter Feed component paths", description = "Component paths for Twitter Feed components.")
-        String[] twitter_component_paths();
-    
-    }
 
     @Reference
     private Replicator replicator;
@@ -81,11 +73,8 @@
     @Reference
     private CloseableQueryBuilder queryBuilder;
 
-<<<<<<< HEAD
-=======
     @Property(value = "acs-commons/components/content/twitter-feed", unbounded = PropertyUnbounded.ARRAY,
             label = "Twitter Feed component paths", description = "Component paths for Twitter Feed components.")
->>>>>>> 1547d686
     private static final String TWITTER_COMPONENT_PATHS = "twitter.component.paths";
 
     private String[] twitterComponentPaths = null;
