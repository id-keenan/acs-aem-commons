/*
 * #%L
 * ACS AEM Commons Bundle
 * %%
 * Copyright (C) 2013 Adobe
 * %%
 * Licensed under the Apache License, Version 2.0 (the "License");
 * you may not use this file except in compliance with the License.
 * You may obtain a copy of the License at
 *
 *      http://www.apache.org/licenses/LICENSE-2.0
 *
 * Unless required by applicable law or agreed to in writing, software
 * distributed under the License is distributed on an "AS IS" BASIS,
 * WITHOUT WARRANTIES OR CONDITIONS OF ANY KIND, either express or implied.
 * See the License for the specific language governing permissions and
 * limitations under the License.
 * #L%
 */

package com.adobe.acs.commons.quickly;

import org.apache.sling.api.SlingHttpServletRequest;
import org.apache.sling.api.SlingHttpServletResponse;
import org.osgi.annotation.versioning.ProviderType;

<<<<<<< HEAD
=======
import org.osgi.annotation.versioning.ProviderType;
>>>>>>> 1547d686
import com.google.gson.JsonObject;

@ProviderType
@SuppressWarnings("squid:S1214")
public interface QuicklyEngine {
    String CONFIG_RESULTS = "results";

    /**
     *
     * @param slingRequest the Request object
     * @param slingResponse the Response object
     * @param cmd the Command
     * @return
     */
    JsonObject execute(SlingHttpServletRequest slingRequest,
                       SlingHttpServletResponse slingResponse,
                       Command cmd);
}<|MERGE_RESOLUTION|>--- conflicted
+++ resolved
@@ -22,12 +22,8 @@
 
 import org.apache.sling.api.SlingHttpServletRequest;
 import org.apache.sling.api.SlingHttpServletResponse;
+
 import org.osgi.annotation.versioning.ProviderType;
-
-<<<<<<< HEAD
-=======
-import org.osgi.annotation.versioning.ProviderType;
->>>>>>> 1547d686
 import com.google.gson.JsonObject;
 
 @ProviderType
@@ -41,6 +37,7 @@
      * @param slingResponse the Response object
      * @param cmd the Command
      * @return
+     * @throws JSONException
      */
     JsonObject execute(SlingHttpServletRequest slingRequest,
                        SlingHttpServletResponse slingResponse,
