/*
 * #%L
 * ACS AEM Commons Bundle
 * %%
 * Copyright (C) 2015 Adobe
 * %%
 * Licensed under the Apache License, Version 2.0 (the "License");
 * you may not use this file except in compliance with the License.
 * You may obtain a copy of the License at
 *
 *      http://www.apache.org/licenses/LICENSE-2.0
 *
 * Unless required by applicable law or agreed to in writing, software
 * distributed under the License is distributed on an "AS IS" BASIS,
 * WITHOUT WARRANTIES OR CONDITIONS OF ANY KIND, either express or implied.
 * See the License for the specific language governing permissions and
 * limitations under the License.
 * #L%
 */
package com.adobe.acs.commons.httpcache.config.impl;

import com.adobe.acs.commons.httpcache.config.HttpCacheConfig;
import com.adobe.acs.commons.httpcache.config.HttpCacheConfigExtension;
import com.adobe.acs.commons.httpcache.config.impl.keys.GroupCacheKey;
import com.adobe.acs.commons.httpcache.exception.HttpCacheKeyCreationException;
import com.adobe.acs.commons.httpcache.exception.HttpCacheRepositoryAccessException;
import com.adobe.acs.commons.httpcache.keys.AbstractCacheKey;
import com.adobe.acs.commons.httpcache.keys.CacheKey;
import com.adobe.acs.commons.httpcache.keys.CacheKeyFactory;
import com.adobe.acs.commons.httpcache.util.UserUtils;
import org.apache.commons.collections.CollectionUtils;
import org.apache.commons.lang.StringUtils;
import org.apache.commons.lang.builder.EqualsBuilder;
import org.apache.commons.lang.builder.HashCodeBuilder;
import org.apache.jackrabbit.api.security.user.User;
import org.apache.sling.api.SlingHttpServletRequest;
import org.osgi.service.component.annotations.Activate;
import org.osgi.service.component.annotations.Component;
import org.osgi.service.component.annotations.ConfigurationPolicy;
import org.osgi.service.component.annotations.Modified;
import org.osgi.service.metatype.annotations.AttributeDefinition;
import org.osgi.service.metatype.annotations.Designate;
import org.osgi.service.metatype.annotations.ObjectClassDefinition;
import org.slf4j.Logger;
import org.slf4j.LoggerFactory;

import javax.jcr.RepositoryException;
<<<<<<< HEAD
import java.io.IOException;
import java.io.ObjectInputStream;
import java.io.ObjectOutputStream;
import java.io.Serializable;
=======
>>>>>>> 1547d686
import java.util.ArrayList;
import java.util.Arrays;
import java.util.List;
import java.util.ListIterator;

/**
 * Implementation for custom cache config extension and associated cache key creation based on aem groups. This cache
 * config extension accepts the http request only if at least one of the configured groups is present in the request
 * user's group membership list. Made it as config factory as it could move along 1-1 with HttpCacheConfig.
 */
<<<<<<< HEAD
@Component(configurationPolicy=ConfigurationPolicy.REQUIRE,
           factory = "GroupHttpCacheConfigExtension",
           property= {
           "webconsole.configurationFactory.nameHint" + "="
           + "Allowed user groups: {httpcache.config.extension.user-groups.allowed}"
           }
)
@Designate(ocd=GroupHttpCacheConfigExtension.Config.class,factory=true)
public class GroupHttpCacheConfigExtension implements HttpCacheConfigExtension, CacheKeyFactory {
    private static final Logger log = LoggerFactory.getLogger(GroupHttpCacheConfigExtension.class);

    @ObjectClassDefinition(name = "ACS AEM Commons - HTTP Cache - Group based extension for HttpCacheConfig and CacheKeyFactory.",
           description = "HttpCacheConfig custom extension for group based configuration and associated cache key "+ "creation.")
    public @interface Config {
        @AttributeDefinition(name = "Allowed user groups",
                description = "Users groups that are used to accept and create cache keys.")
        String[] httpcache_config_extension_user_groups_allowed() default {};

        @AttributeDefinition(name = "Config Name")
        String configName() default StringUtils.EMPTY;
    }
=======
@Component(label = "ACS AEM Commons - HTTP Cache - Group based extension for HttpCacheConfig and CacheKeyFactory",
           description = "HttpCacheConfig custom extension for group based configuration and associated cache key "
                   + "creation.",
           metatype = true,
           configurationFactory = true,
           policy = ConfigurationPolicy.REQUIRE
)
@Properties({
        @Property(name = "webconsole.configurationFactory.nameHint",
                  value = "Allowed user groups: {httpcache.config.extension.user-groups.allowed}")
})
@Service
public class GroupHttpCacheConfigExtension implements HttpCacheConfigExtension, CacheKeyFactory {
    private static final Logger log = LoggerFactory.getLogger(GroupHttpCacheConfigExtension.class);

    // Custom cache config attributes
    @Property(label = "Allowed user groups",
              description = "Users groups that are used to accept and create cache keys.",
              unbounded = PropertyUnbounded.ARRAY)
    private static final String PROP_USER_GROUPS = "httpcache.config.extension.user-groups.allowed";

    @Property(label = "Config Name",
        description = "")
    private static final String PROP_CONFIG_NAME = "config.name";

>>>>>>> 1547d686
    private List<String> userGroups;

    //-------------------------<HttpCacheConfigExtension methods>

    @Override
    public boolean accepts(SlingHttpServletRequest request, HttpCacheConfig cacheConfig) throws
            HttpCacheRepositoryAccessException {

        // Match groups.
        if (UserUtils.isAnonymous(request.getResourceResolver().getUserID())) {
            // If the user is anonymous, no matching with groups required.
            return true;
        } else {
            // Case of authenticated requests.
            if (userGroups.isEmpty()) {
                // In case custom attributes list is empty.
                if (log.isTraceEnabled()) {
                    log.trace("GroupHttpCacheConfigExtension accepts request [ {} ]", request.getRequestURI());
                }
                return true;
            }

            try {
                List<String> requestUserGroupNames = UserUtils.getUserGroupMembershipNames(request
                        .getResourceResolver().adaptTo(User.class));

                // At least one of the group in config should match.
                boolean isGroupMatchFound = CollectionUtils.containsAny(userGroups, requestUserGroupNames);
                if (!isGroupMatchFound) {
                    log.trace("Group didn't match and hence rejecting the cache config.");
                } else {
                    if (log.isTraceEnabled()) {
                        log.trace("GroupHttpCacheConfigExtension accepts request [ {} ]", request.getRequestURI());
                    }
                }
                return isGroupMatchFound;
            } catch (RepositoryException e) {
                throw new HttpCacheRepositoryAccessException("Unable to access group information of request user.", e);
            }
        }
    }

    //-------------------------<CacheKeyFactory methods>

    @Override
    public CacheKey build(final SlingHttpServletRequest slingHttpServletRequest, final HttpCacheConfig cacheConfig)
            throws HttpCacheKeyCreationException {
        return new GroupCacheKey(slingHttpServletRequest, cacheConfig, userGroups);
    }

    @Override
    public CacheKey build(final String resourcePath, final HttpCacheConfig cacheConfig)
            throws HttpCacheKeyCreationException {
        return new GroupCacheKey(resourcePath, cacheConfig, userGroups);
    }

    @Override
    public boolean doesKeyMatchConfig(CacheKey key, HttpCacheConfig cacheConfig) throws HttpCacheKeyCreationException {

        // Check if key is instance of GroupCacheKey.
        if (!(key instanceof GroupCacheKey)) {
            return false;
        }
        // Validate if key request uri can be constructed out of uri patterns in cache config.
        return new GroupCacheKey(key.getUri(), cacheConfig, userGroups).equals(key);
    }



    //-------------------------<OSGi Component methods>

    @Activate
    @Modified
    protected void activate(GroupHttpCacheConfigExtension.Config config) {

        // User groups after removing empty strings.
        userGroups = new ArrayList(Arrays.asList(config.httpcache_config_extension_user_groups_allowed()));
        ListIterator<String> listIterator = userGroups.listIterator();
        while (listIterator.hasNext()) {
            String value = listIterator.next();
            if (StringUtils.isBlank(value)) {
                listIterator.remove();
            }
        }

        log.info("GroupHttpCacheConfigExtension activated/modified.");
    }
}<|MERGE_RESOLUTION|>--- conflicted
+++ resolved
@@ -32,59 +32,32 @@
 import org.apache.commons.lang.StringUtils;
 import org.apache.commons.lang.builder.EqualsBuilder;
 import org.apache.commons.lang.builder.HashCodeBuilder;
+import org.apache.felix.scr.annotations.Activate;
+import org.apache.felix.scr.annotations.Component;
+import org.apache.felix.scr.annotations.ConfigurationPolicy;
+import org.apache.felix.scr.annotations.Modified;
+import org.apache.felix.scr.annotations.Properties;
+import org.apache.felix.scr.annotations.Property;
+import org.apache.felix.scr.annotations.PropertyUnbounded;
+import org.apache.felix.scr.annotations.Service;
 import org.apache.jackrabbit.api.security.user.User;
 import org.apache.sling.api.SlingHttpServletRequest;
-import org.osgi.service.component.annotations.Activate;
-import org.osgi.service.component.annotations.Component;
-import org.osgi.service.component.annotations.ConfigurationPolicy;
-import org.osgi.service.component.annotations.Modified;
-import org.osgi.service.metatype.annotations.AttributeDefinition;
-import org.osgi.service.metatype.annotations.Designate;
-import org.osgi.service.metatype.annotations.ObjectClassDefinition;
+import org.apache.sling.commons.osgi.PropertiesUtil;
 import org.slf4j.Logger;
 import org.slf4j.LoggerFactory;
 
 import javax.jcr.RepositoryException;
-<<<<<<< HEAD
-import java.io.IOException;
-import java.io.ObjectInputStream;
-import java.io.ObjectOutputStream;
-import java.io.Serializable;
-=======
->>>>>>> 1547d686
 import java.util.ArrayList;
 import java.util.Arrays;
 import java.util.List;
 import java.util.ListIterator;
+import java.util.Map;
 
 /**
  * Implementation for custom cache config extension and associated cache key creation based on aem groups. This cache
  * config extension accepts the http request only if at least one of the configured groups is present in the request
  * user's group membership list. Made it as config factory as it could move along 1-1 with HttpCacheConfig.
  */
-<<<<<<< HEAD
-@Component(configurationPolicy=ConfigurationPolicy.REQUIRE,
-           factory = "GroupHttpCacheConfigExtension",
-           property= {
-           "webconsole.configurationFactory.nameHint" + "="
-           + "Allowed user groups: {httpcache.config.extension.user-groups.allowed}"
-           }
-)
-@Designate(ocd=GroupHttpCacheConfigExtension.Config.class,factory=true)
-public class GroupHttpCacheConfigExtension implements HttpCacheConfigExtension, CacheKeyFactory {
-    private static final Logger log = LoggerFactory.getLogger(GroupHttpCacheConfigExtension.class);
-
-    @ObjectClassDefinition(name = "ACS AEM Commons - HTTP Cache - Group based extension for HttpCacheConfig and CacheKeyFactory.",
-           description = "HttpCacheConfig custom extension for group based configuration and associated cache key "+ "creation.")
-    public @interface Config {
-        @AttributeDefinition(name = "Allowed user groups",
-                description = "Users groups that are used to accept and create cache keys.")
-        String[] httpcache_config_extension_user_groups_allowed() default {};
-
-        @AttributeDefinition(name = "Config Name")
-        String configName() default StringUtils.EMPTY;
-    }
-=======
 @Component(label = "ACS AEM Commons - HTTP Cache - Group based extension for HttpCacheConfig and CacheKeyFactory",
            description = "HttpCacheConfig custom extension for group based configuration and associated cache key "
                    + "creation.",
@@ -110,7 +83,6 @@
         description = "")
     private static final String PROP_CONFIG_NAME = "config.name";
 
->>>>>>> 1547d686
     private List<String> userGroups;
 
     //-------------------------<HttpCacheConfigExtension methods>
@@ -184,10 +156,11 @@
 
     @Activate
     @Modified
-    protected void activate(GroupHttpCacheConfigExtension.Config config) {
+    protected void activate(Map<String, Object> configs) {
 
         // User groups after removing empty strings.
-        userGroups = new ArrayList(Arrays.asList(config.httpcache_config_extension_user_groups_allowed()));
+        userGroups = new ArrayList(Arrays.asList(PropertiesUtil.toStringArray(configs.get(PROP_USER_GROUPS), new
+                String[]{})));
         ListIterator<String> listIterator = userGroups.listIterator();
         while (listIterator.hasNext()) {
             String value = listIterator.next();
