--- conflicted
+++ resolved
@@ -23,16 +23,12 @@
 import com.adobe.acs.commons.util.WorkflowHelper;
 import com.day.cq.dam.api.Asset;
 import com.day.cq.dam.commons.util.DamUtil;
-<<<<<<< HEAD
-import com.day.cq.workflow.WorkflowSession;
-import com.day.cq.workflow.exec.WorkItem;
-import com.day.cq.workflow.metadata.MetaDataMap;
-=======
 import com.day.cq.wcm.api.Page;
 import com.day.cq.wcm.api.PageManager;
 import com.day.cq.workflow.WorkflowSession;
 import com.day.cq.workflow.exec.WorkflowData;
->>>>>>> 4014c166
+import com.day.cq.workflow.exec.WorkItem;
+import com.day.cq.workflow.metadata.MetaDataMap;
 import org.apache.felix.scr.annotations.Component;
 import org.apache.felix.scr.annotations.Reference;
 import org.apache.felix.scr.annotations.Service;
@@ -45,12 +41,8 @@
 import org.slf4j.Logger;
 import org.slf4j.LoggerFactory;
 
-<<<<<<< HEAD
-import javax.jcr.Session;
 import java.util.ArrayList;
 import java.util.Collections;
-=======
->>>>>>> 4014c166
 import java.util.HashMap;
 import java.util.List;
 import java.util.Map;
@@ -86,7 +78,6 @@
         return resourceResolverFactory.getResourceResolver(authInfo);
     }
 
-<<<<<<< HEAD
     @Override
     public AssetResourceResolverPair getAssetFromPayload(WorkItem item, WorkflowSession workflowSession) {
         Asset asset = null;
@@ -148,7 +139,8 @@
         int q = Integer.parseInt(qualityStr);
         double res = base * q / MAX_GENERIC_QUALITY;
         return res;
-=======
+    }
+
     /**
      * @{inheritDoc}
      **/
@@ -189,6 +181,5 @@
     @Override
     public boolean isPathTypedPayload(com.adobe.granite.workflow.exec.WorkflowData workflowData) {
         return PAYLOAD_TYPE_JCR_PATH.equals(workflowData.getPayloadType());
->>>>>>> 4014c166
     }
 }