/*
 * #%L
 * ACS AEM Commons Bundle
 * %%
 * Copyright (C) 2013 Adobe
 * %%
 * Licensed under the Apache License, Version 2.0 (the "License");
 * you may not use this file except in compliance with the License.
 * You may obtain a copy of the License at
 * 
 *      http://www.apache.org/licenses/LICENSE-2.0
 * 
 * Unless required by applicable law or agreed to in writing, software
 * distributed under the License is distributed on an "AS IS" BASIS,
 * WITHOUT WARRANTIES OR CONDITIONS OF ANY KIND, either express or implied.
 * See the License for the specific language governing permissions and
 * limitations under the License.
 * #L%
 */
package com.adobe.acs.commons.wcm.tags.wcmmode;

import javax.servlet.ServletRequest;
import javax.servlet.jsp.JspException;
import javax.servlet.jsp.tagext.TagSupport;

import org.osgi.annotation.versioning.ProviderType;

import com.day.cq.wcm.api.WCMMode;

import tldgen.BodyContentType;
import tldgen.Tag;
import tldgen.TagAttribute;
<<<<<<< HEAD
=======
import org.osgi.annotation.versioning.ProviderType;

import com.day.cq.wcm.api.WCMMode;
>>>>>>> 1547d686

/**
 * Implementation of the &lt;wcmmode:setMode&gt; tag, this sets the <code>WCMMode</code> to
 * the specified mode and restores it to the original mode.<br/>
 * The following attributes can be specified:
 * <ul>
 * <li>mode: to mode to be set</li>
 * <li>restore: must the original mode be restored (default true)</li>
 * </ul>
 * Example:<br/>
 * &lt;wcmmode:setMode mode="disabled"&gt;
 * ...
 * &lt;/wcmmode:setMode&gt;
 *
 * @see <a href="http://dev.day.com/docs/en/cq/current/javadoc/com/day/cq/wcm/api/WCMMode.html">WCMMode</a>
 */
@ProviderType
@Tag(value = "setMode", bodyContentType = BodyContentType.JSP)
public final class SetWCMMode extends TagSupport {

    private static final long serialVersionUID = 1247938294323013878L;

    private String mode;

    private boolean restore = true;

    private WCMMode oldMode = null;

    /**
     * {@inheritDoc}
     */
    @Override
    public int doStartTag() throws JspException {
        final WCMMode toSet = WCMMode.valueOf(mode);
        final ServletRequest request = pageContext.getRequest();
        this.oldMode = WCMMode.fromRequest(request);
        toSet.toRequest(request);
        return EVAL_BODY_INCLUDE;
    }

    /**
     * {@inheritDoc}
     */
    @Override
    public int doEndTag() throws JspException {
        if (restore) {
            if (oldMode != null) {
                oldMode.toRequest(pageContext.getRequest());
            } else {
                WCMMode.DISABLED.toRequest(pageContext.getRequest());
            }
        }
        reset();
        return EVAL_PAGE;
    }

    @TagAttribute(required = true, runtimeValueAllowed = true)
    public void setMode(final String mode) {
        this.mode = mode.toUpperCase();
    }

    @TagAttribute(required = false, runtimeValueAllowed = true)
    public void setRestore(final boolean restore) {
        this.restore = restore;
    }

    /**
     * {@inheritDoc}
     */
    @Override
    public void release() {
        super.release();
        reset();
    }

    private void reset() {
        this.mode = null;
        this.restore = true;
        this.oldMode = null;
    }

}
<|MERGE_RESOLUTION|>--- conflicted
+++ resolved
@@ -1,120 +1,113 @@
-/*
- * #%L
- * ACS AEM Commons Bundle
- * %%
- * Copyright (C) 2013 Adobe
- * %%
- * Licensed under the Apache License, Version 2.0 (the "License");
- * you may not use this file except in compliance with the License.
- * You may obtain a copy of the License at
- * 
- *      http://www.apache.org/licenses/LICENSE-2.0
- * 
- * Unless required by applicable law or agreed to in writing, software
- * distributed under the License is distributed on an "AS IS" BASIS,
- * WITHOUT WARRANTIES OR CONDITIONS OF ANY KIND, either express or implied.
- * See the License for the specific language governing permissions and
- * limitations under the License.
- * #L%
- */
-package com.adobe.acs.commons.wcm.tags.wcmmode;
-
-import javax.servlet.ServletRequest;
-import javax.servlet.jsp.JspException;
-import javax.servlet.jsp.tagext.TagSupport;
-
-import org.osgi.annotation.versioning.ProviderType;
-
-import com.day.cq.wcm.api.WCMMode;
-
-import tldgen.BodyContentType;
-import tldgen.Tag;
-import tldgen.TagAttribute;
-<<<<<<< HEAD
-=======
-import org.osgi.annotation.versioning.ProviderType;
-
-import com.day.cq.wcm.api.WCMMode;
->>>>>>> 1547d686
-
-/**
- * Implementation of the &lt;wcmmode:setMode&gt; tag, this sets the <code>WCMMode</code> to
- * the specified mode and restores it to the original mode.<br/>
- * The following attributes can be specified:
- * <ul>
- * <li>mode: to mode to be set</li>
- * <li>restore: must the original mode be restored (default true)</li>
- * </ul>
- * Example:<br/>
- * &lt;wcmmode:setMode mode="disabled"&gt;
- * ...
- * &lt;/wcmmode:setMode&gt;
- *
- * @see <a href="http://dev.day.com/docs/en/cq/current/javadoc/com/day/cq/wcm/api/WCMMode.html">WCMMode</a>
- */
-@ProviderType
-@Tag(value = "setMode", bodyContentType = BodyContentType.JSP)
-public final class SetWCMMode extends TagSupport {
-
-    private static final long serialVersionUID = 1247938294323013878L;
-
-    private String mode;
-
-    private boolean restore = true;
-
-    private WCMMode oldMode = null;
-
-    /**
-     * {@inheritDoc}
-     */
-    @Override
-    public int doStartTag() throws JspException {
-        final WCMMode toSet = WCMMode.valueOf(mode);
-        final ServletRequest request = pageContext.getRequest();
-        this.oldMode = WCMMode.fromRequest(request);
-        toSet.toRequest(request);
-        return EVAL_BODY_INCLUDE;
-    }
-
-    /**
-     * {@inheritDoc}
-     */
-    @Override
-    public int doEndTag() throws JspException {
-        if (restore) {
-            if (oldMode != null) {
-                oldMode.toRequest(pageContext.getRequest());
-            } else {
-                WCMMode.DISABLED.toRequest(pageContext.getRequest());
-            }
-        }
-        reset();
-        return EVAL_PAGE;
-    }
-
-    @TagAttribute(required = true, runtimeValueAllowed = true)
-    public void setMode(final String mode) {
-        this.mode = mode.toUpperCase();
-    }
-
-    @TagAttribute(required = false, runtimeValueAllowed = true)
-    public void setRestore(final boolean restore) {
-        this.restore = restore;
-    }
-
-    /**
-     * {@inheritDoc}
-     */
-    @Override
-    public void release() {
-        super.release();
-        reset();
-    }
-
-    private void reset() {
-        this.mode = null;
-        this.restore = true;
-        this.oldMode = null;
-    }
-
-}
+/*
+ * #%L
+ * ACS AEM Commons Bundle
+ * %%
+ * Copyright (C) 2013 Adobe
+ * %%
+ * Licensed under the Apache License, Version 2.0 (the "License");
+ * you may not use this file except in compliance with the License.
+ * You may obtain a copy of the License at
+ * 
+ *      http://www.apache.org/licenses/LICENSE-2.0
+ * 
+ * Unless required by applicable law or agreed to in writing, software
+ * distributed under the License is distributed on an "AS IS" BASIS,
+ * WITHOUT WARRANTIES OR CONDITIONS OF ANY KIND, either express or implied.
+ * See the License for the specific language governing permissions and
+ * limitations under the License.
+ * #L%
+ */
+package com.adobe.acs.commons.wcm.tags.wcmmode;
+
+import javax.servlet.ServletRequest;
+import javax.servlet.jsp.JspException;
+import javax.servlet.jsp.tagext.TagSupport;
+
+import tldgen.BodyContentType;
+import tldgen.Tag;
+import tldgen.TagAttribute;
+import org.osgi.annotation.versioning.ProviderType;
+
+import com.day.cq.wcm.api.WCMMode;
+
+/**
+ * Implementation of the &lt;wcmmode:setMode&gt; tag, this sets the <code>WCMMode</code> to
+ * the specified mode and restores it to the original mode.<br/>
+ * The following attributes can be specified:
+ * <ul>
+ * <li>mode: to mode to be set</li>
+ * <li>restore: must the original mode be restored (default true)</li>
+ * </ul>
+ * Example:<br/>
+ * &lt;wcmmode:setMode mode="disabled"&gt;
+ * ...
+ * &lt;/wcmmode:setMode&gt;
+ *
+ * @see <a href="http://dev.day.com/docs/en/cq/current/javadoc/com/day/cq/wcm/api/WCMMode.html">WCMMode</a>
+ */
+@ProviderType
+@Tag(value = "setMode", bodyContentType = BodyContentType.JSP)
+public final class SetWCMMode extends TagSupport {
+
+    private static final long serialVersionUID = 1247938294323013878L;
+
+    private String mode;
+
+    private boolean restore = true;
+
+    private WCMMode oldMode = null;
+
+    /**
+     * {@inheritDoc}
+     */
+    @Override
+    public int doStartTag() throws JspException {
+        final WCMMode toSet = WCMMode.valueOf(mode);
+        final ServletRequest request = pageContext.getRequest();
+        this.oldMode = WCMMode.fromRequest(request);
+        toSet.toRequest(request);
+        return EVAL_BODY_INCLUDE;
+    }
+
+    /**
+     * {@inheritDoc}
+     */
+    @Override
+    public int doEndTag() throws JspException {
+        if (restore) {
+            if (oldMode != null) {
+                oldMode.toRequest(pageContext.getRequest());
+            } else {
+                WCMMode.DISABLED.toRequest(pageContext.getRequest());
+            }
+        }
+        reset();
+        return EVAL_PAGE;
+    }
+
+    @TagAttribute(required = true, runtimeValueAllowed = true)
+    public void setMode(final String mode) {
+        this.mode = mode.toUpperCase();
+    }
+
+    @TagAttribute(required = false, runtimeValueAllowed = true)
+    public void setRestore(final boolean restore) {
+        this.restore = restore;
+    }
+
+    /**
+     * {@inheritDoc}
+     */
+    @Override
+    public void release() {
+        super.release();
+        reset();
+    }
+
+    private void reset() {
+        this.mode = null;
+        this.restore = true;
+        this.oldMode = null;
+    }
+
+}