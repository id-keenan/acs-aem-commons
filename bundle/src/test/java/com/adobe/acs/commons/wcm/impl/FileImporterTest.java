/*
 * #%L
 * ACS AEM Commons Bundle
 * %%
 * Copyright (C) 2014 Adobe
 * %%
 * Licensed under the Apache License, Version 2.0 (the "License");
 * you may not use this file except in compliance with the License.
 * You may obtain a copy of the License at
 * 
 *      http://www.apache.org/licenses/LICENSE-2.0
 * 
 * Unless required by applicable law or agreed to in writing, software
 * distributed under the License is distributed on an "AS IS" BASIS,
 * WITHOUT WARRANTIES OR CONDITIONS OF ANY KIND, either express or implied.
 * See the License for the specific language governing permissions and
 * limitations under the License.
 * #L%
 */
package com.adobe.acs.commons.wcm.impl;

import static org.junit.Assert.*;
import static org.mockito.Mockito.*;

import java.io.ByteArrayInputStream;
import java.io.File;
import java.util.Calendar;
import java.util.Collections;

import javax.jcr.Node;
import javax.jcr.Session;

import org.apache.commons.lang.RandomStringUtils;
import org.apache.jackrabbit.JcrConstants;
import org.apache.jackrabbit.commons.JcrUtils;
import org.apache.sling.api.resource.Resource;
import org.apache.sling.commons.mime.MimeTypeService;
import org.apache.sling.commons.testing.jcr.RepositoryProvider;
import org.junit.After;
import org.junit.Assert;
import org.junit.Before;
import org.junit.Test;
import org.junit.runner.RunWith;
import org.mockito.InjectMocks;
import org.mockito.Mock;
import org.mockito.runners.MockitoJUnitRunner;

@RunWith(MockitoJUnitRunner.class)
public class FileImporterTest {

    private RepositoryProvider provider;

    @InjectMocks
    private FileImporter importer = new FileImporter();

    private File testFile;

    @Mock
    private MimeTypeService mimeTypeService;

    private Session session;

    private Node folder;

    @Before
    public void setup() throws Exception {
        provider = RepositoryProvider.instance();
        importer.activate(Collections.<String, Object> emptyMap());
<<<<<<< HEAD
        testFile = new File(getClass().getResource("emailTemplate.txt").getFile());
        Assert.assertTrue(testFile.exists());
=======
        testFile = new File("src/test/resources/com/adobe/acs/commons/email/impl/emailTemplate.txt");
>>>>>>> 1547d686
        when(mimeTypeService.getMimeType("emailTemplate.txt")).thenReturn("text/plain");

        session = provider.getRepository().loginAdministrative(null);
        folder = session.getRootNode().addNode(RandomStringUtils.randomAlphabetic(10), JcrConstants.NT_FOLDER);
        session.save();
    }

    @After
    public void teardown() {
        if (session != null) {
            session.logout();
            session = null;
        }
    }

    @Test
    public void testImportToFolder() throws Exception {
        Resource resource = mock(Resource.class);
        when(resource.adaptTo(Node.class)).thenReturn(folder);
        importer.importData("file", testFile.getAbsolutePath(), resource);

        assertFalse(session.hasPendingChanges());
        assertTrue(folder.hasNode(testFile.getName()));
    }

    @Test
    public void testImportToFolderHavingFileWhichIsOlder() throws Exception {
        final Calendar earliest = Calendar.getInstance();
        earliest.setTimeInMillis(0L);
        final Node file = JcrUtils.putFile(folder, testFile.getName(), "x-text/test", new ByteArrayInputStream("".getBytes()),
                earliest);

        session.save();
        
        Resource resource = mock(Resource.class);
        when(resource.adaptTo(Node.class)).thenReturn(folder);
        importer.importData("file", testFile.getAbsolutePath(), resource);

        assertFalse(session.hasPendingChanges());
        assertTrue(folder.hasNode(testFile.getName()));
        assertEquals("text/plain", JcrUtils.getStringProperty(file, "jcr:content/jcr:mimeType", ""));
    }

    @Test
    public void testImportToFolderHavingFileWhichIsNewer() throws Exception {
        final Calendar latest = Calendar.getInstance();
        latest.add(Calendar.DATE, 2);
        final Node file = JcrUtils.putFile(folder, testFile.getName(), "x-text/test", new ByteArrayInputStream("".getBytes()),
                latest);

        session.save();
        
        Resource resource = mock(Resource.class);
        when(resource.adaptTo(Node.class)).thenReturn(folder);
        importer.importData("file", testFile.getAbsolutePath(), resource);

        assertFalse(session.hasPendingChanges());
        assertTrue(folder.hasNode(testFile.getName()));

        // this verifies the the file wasn't imported
        assertEquals("x-text/test", JcrUtils.getStringProperty(file, "jcr:content/jcr:mimeType", ""));
    }

    @Test
    public void testImportToFile() throws Exception {
        Calendar earliest = Calendar.getInstance();
        earliest.setTimeInMillis(0L);
        Node file = JcrUtils.putFile(folder, "test.txt", "x-text/test", new ByteArrayInputStream("".getBytes()),
                earliest);

        session.save();

        Resource resource = mock(Resource.class);
        when(resource.adaptTo(Node.class)).thenReturn(file);
        importer.importData("file", testFile.getAbsolutePath(), resource);

        assertFalse(session.hasPendingChanges());
        assertFalse(folder.hasNode(testFile.getName()));
        assertEquals("text/plain", JcrUtils.getStringProperty(file, "jcr:content/jcr:mimeType", ""));
    }

    @Test
    public void testImportToFileWhichIsNewer() throws Exception {
        Calendar latest = Calendar.getInstance();
        latest.add(Calendar.DATE, 2);
        Node file = JcrUtils
                .putFile(folder, "test.txt", "x-text/test", new ByteArrayInputStream("".getBytes()), latest);

        session.save();

        Resource resource = mock(Resource.class);
        when(resource.adaptTo(Node.class)).thenReturn(file);
        importer.importData("file", testFile.getAbsolutePath(), resource);

        assertFalse(session.hasPendingChanges());
        assertFalse(folder.hasNode(testFile.getName()));

        // this verifies the the file wasn't imported
        assertEquals("x-text/test", JcrUtils.getStringProperty(file, "jcr:content/jcr:mimeType", ""));
    }

    @Test
    public void testWrongScheme() throws Exception {
        Resource resource = mock(Resource.class);
        when(resource.adaptTo(Node.class)).thenReturn(folder);
        importer.importData("file2", testFile.getAbsolutePath(), resource);

        assertFalse(session.hasPendingChanges());
        assertFalse(folder.hasNode(testFile.getName()));
    }

    @Test
    public void testNullAdaptation() throws Exception {
        Resource resource = mock(Resource.class);
        when(resource.adaptTo(Node.class)).thenReturn(null);
        importer.importData("file", testFile.getAbsolutePath(), resource);

        assertFalse(session.hasPendingChanges());
        assertFalse(folder.hasNode(testFile.getName()));
    }

    @Test
    public void testImportNoSuchFile() throws Exception {
        File badFile = new File("src/test/resources/NONEXISTING.txt");
        Resource resource = mock(Resource.class);
        when(resource.adaptTo(Node.class)).thenReturn(folder);
        importer.importData("file", badFile.getAbsolutePath(), resource);

        assertFalse(session.hasPendingChanges());
        assertFalse(folder.hasNodes());
    }

}<|MERGE_RESOLUTION|>--- conflicted
+++ resolved
@@ -37,7 +37,6 @@
 import org.apache.sling.commons.mime.MimeTypeService;
 import org.apache.sling.commons.testing.jcr.RepositoryProvider;
 import org.junit.After;
-import org.junit.Assert;
 import org.junit.Before;
 import org.junit.Test;
 import org.junit.runner.RunWith;
@@ -66,12 +65,7 @@
     public void setup() throws Exception {
         provider = RepositoryProvider.instance();
         importer.activate(Collections.<String, Object> emptyMap());
-<<<<<<< HEAD
-        testFile = new File(getClass().getResource("emailTemplate.txt").getFile());
-        Assert.assertTrue(testFile.exists());
-=======
         testFile = new File("src/test/resources/com/adobe/acs/commons/email/impl/emailTemplate.txt");
->>>>>>> 1547d686
         when(mimeTypeService.getMimeType("emailTemplate.txt")).thenReturn("text/plain");
 
         session = provider.getRepository().loginAdministrative(null);
