/*
 * #%L
 * ACS AEM Commons Bundle
 * %%
 * Copyright (C) 2015 Adobe
 * %%
 * Licensed under the Apache License, Version 2.0 (the "License");
 * you may not use this file except in compliance with the License.
 * You may obtain a copy of the License at
 *
 *      http://www.apache.org/licenses/LICENSE-2.0
 *
 * Unless required by applicable law or agreed to in writing, software
 * distributed under the License is distributed on an "AS IS" BASIS,
 * WITHOUT WARRANTIES OR CONDITIONS OF ANY KIND, either express or implied.
 * See the License for the specific language governing permissions and
 * limitations under the License.
 * #L%
 */
package com.adobe.acs.commons.oak.impl;

import static org.junit.Assert.assertEquals;
import static org.junit.Assert.assertNotNull;
import static org.junit.Assert.assertNull;

import java.util.HashMap;
import java.util.Map;

import org.apache.sling.api.resource.Resource;
import org.apache.sling.api.resource.ValueMap;
import org.apache.sling.commons.scheduler.Scheduler;
import org.apache.sling.testing.mock.sling.ResourceResolverType;
import org.apache.sling.testing.mock.sling.junit.SlingContext;
import org.junit.Before;
import org.junit.Rule;
import org.junit.Test;
import org.junit.runner.RunWith;
import org.mockito.Mock;
import org.mockito.runners.MockitoJUnitRunner;
import org.powermock.core.classloader.annotations.PrepareForTest;
import org.slf4j.LoggerFactory;

import com.adobe.acs.commons.analysis.jcrchecksum.ChecksumGenerator;
import com.adobe.acs.commons.analysis.jcrchecksum.impl.ChecksumGeneratorImpl;

/**
 * 
 * Test the algorithm within the JobHandler, but do not validate the inner working of the
 * performing methods
 * 
 *
 */

@RunWith(MockitoJUnitRunner.class)
@PrepareForTest({EnsureOakIndexJobHandler.class, LoggerFactory.class})
public class EnsureOakIndexJobHandlerTest {

    
    /**
     * It's required to use JCR_OAK here, although it's not really necessary from a 
     * feature point of view.
     * But the Node implementation of JCR_MOCK (MockNode.class) does not support the 
     * "setPrimaryType()" call, but throws an exception instead. So falling back to the
     * full-blown Oak implementation.
     * That makes testing a bit slower and also requires to make all index definitions fully compliant.
     */
    
    @Rule
    public SlingContext context = new SlingContext(ResourceResolverType.JCR_OAK);
    
    EnsureOakIndexJobHandler handler;
    
    private static final String OAK_INDEX = "/oak:index";
    private static final String INDEX_NAME = "myIndex";
    private static final String DEFINITION_PATH = "/apps/mydefinitions/index";
    
    private static final String ENSURE_INDEX_PATH = DEFINITION_PATH + "/" + INDEX_NAME;
    private static final String OAK_INDEX_PATH = OAK_INDEX + "/" + INDEX_NAME;

    Map<String,Object> ensureIndexProperties;
    Map<String,Object> oakIndexProperties;
    
    @Mock
    Scheduler scheduler;
    

    @Before
    public void setup() {
        
        // setup test content in the repo
        context.build().resource(OAK_INDEX).commit();
        
        // setup dependencies
        Map<String,Object> props = new HashMap<>();
        props.put("oak.indexes.path", OAK_INDEX);
<<<<<<< HEAD
        props.put("ensure.definitions.path",DEFINITION_PATH);
=======
        props.put("ensure-definitions.path",DEFINITION_PATH);
>>>>>>> 1547d686
        props.put("immediate", "false");
        
        context.registerService(Scheduler.class,scheduler);
        context.registerService(ChecksumGenerator.class, new ChecksumGeneratorImpl());
        EnsureOakIndex eoi = new EnsureOakIndex();
        context.registerInjectActivateService(eoi, props);
        

        handler = new EnsureOakIndexJobHandler(eoi, OAK_INDEX, DEFINITION_PATH);
        
        // setup the invariant properties for the index definition
        ensureIndexProperties = new HashMap<>();
        ensureIndexProperties.put("jcr:primaryType",EnsureOakIndexJobHandler.NT_OAK_UNSTRUCTURED);
        ensureIndexProperties.put("type","property");
        ensureIndexProperties.put("propertyNames","newProp");
        
        // we need to create a working index definition, let's choose a property index to make it simpler here.
        // it has also the advantage that indexing is synchronous, so we can validate the result immediately after
        oakIndexProperties = new HashMap<>();
        oakIndexProperties.put("jcr:primaryType", EnsureOakIndexJobHandler.NT_OAK_QUERY_INDEX_DEFINITION);
        oakIndexProperties.put("type", "property");
        oakIndexProperties.put("propertyNames", "randomProp");
        
    }
    
    @Test
    public void testIgnoreProperty() {
        ensureIndexProperties.put(EnsureOakIndexJobHandler.PN_IGNORE, "true");
        context.build().resource(ENSURE_INDEX_PATH, ensureIndexProperties).commit();
        handler.run();
        Resource indexResource = context.resourceResolver().getResource(OAK_INDEX_PATH);
        assertNull(indexResource);   
    }
    
    @Test
    public void testDeleteIndex() {
        ensureIndexProperties.put(EnsureOakIndexJobHandler.PN_DELETE, "true");
        context.build().resource(ENSURE_INDEX_PATH, ensureIndexProperties).commit();
        context.build().resource(OAK_INDEX_PATH, oakIndexProperties).commit();
        handler.run();
        Resource indexResource = context.resourceResolver().getResource(OAK_INDEX_PATH);
        assertNull(indexResource);
        // re-run the test and get the log message (statement about non-existing index)
        handler.run();
        indexResource = context.resourceResolver().getResource(OAK_INDEX_PATH);
        assertNull(indexResource);
    }
    
    @Test
    public void testDisableIndex() {
        ensureIndexProperties.put(EnsureOakIndexJobHandler.PN_DISABLE, "true");
        context.build().resource(ENSURE_INDEX_PATH, ensureIndexProperties).commit();
        context.build().resource(OAK_INDEX_PATH, oakIndexProperties).commit();
        handler.run();
        Resource indexResource = context.resourceResolver().getResource(OAK_INDEX_PATH);
        assertNotNull("Index does not exist anymore",indexResource);
        ValueMap vm = indexResource.adaptTo(ValueMap.class);
        assertNotNull(vm);
        assertEquals("disabled",vm.get("type",String.class));
        
    }
    
    @Test
    public void testDisableIndexWithNonExistingOakIndex() {
        ensureIndexProperties.put(EnsureOakIndexJobHandler.PN_DISABLE, "true");
        context.build().resource(ENSURE_INDEX_PATH, ensureIndexProperties).commit();
        handler.run();
        Resource indexResource = context.resourceResolver().getResource(OAK_INDEX_PATH);
        assertNull("Index has been created, but it should not have",indexResource);
    }
    
    @Test
    public void testCreate() {
        
        context.build().resource(ENSURE_INDEX_PATH, ensureIndexProperties).commit();
        handler.run();
        Resource indexResource = context.resourceResolver().getResource(OAK_INDEX_PATH);
        assertNotNull(indexResource);
        ValueMap vm = indexResource.adaptTo(ValueMap.class);
        assertNotNull(vm);
        assertEquals("newProp",vm.get("propertyNames",String.class));
        assertEquals("1",vm.get("reindexCount",String.class));
    }
    
    @Test
    public void testCreateWithForcedRefresh() {
        
        ensureIndexProperties.put(EnsureOakIndexJobHandler.PN_FORCE_REINDEX, "true");
        context.build().resource(ENSURE_INDEX_PATH, ensureIndexProperties).commit();
        handler.run();
        Resource indexResource = context.resourceResolver().getResource(OAK_INDEX_PATH);
        assertNotNull(indexResource);
        ValueMap vm = indexResource.adaptTo(ValueMap.class);
        assertNotNull(vm);
        assertEquals("newProp",vm.get("propertyNames",String.class));
        assertEquals("1",vm.get("reindexCount",String.class));
        assertEquals("true",vm.get(EnsureOakIndexJobHandler.PN_FORCE_REINDEX,String.class));
    }
    
    @Test
    public void testUpdate() {
        
        context.build().resource(ENSURE_INDEX_PATH, ensureIndexProperties).commit();
        context.build().resource(OAK_INDEX_PATH, oakIndexProperties).commit();
        handler.run();
        Resource indexResource = context.resourceResolver().getResource(OAK_INDEX_PATH);
        assertNotNull(indexResource);
        ValueMap vm = indexResource.adaptTo(ValueMap.class);
        assertNotNull(vm);
        assertEquals("newProp",vm.get("propertyNames",String.class));
        assertEquals("1",vm.get("reindexCount",String.class));
    }
    
    @Test
    public void testUpdateRecreateOnUpdate() {
        ensureIndexProperties.put(EnsureOakIndexJobHandler.PN_RECREATE_ON_UPDATE, "true");
        context.build().resource(ENSURE_INDEX_PATH, ensureIndexProperties).commit();
        context.build().resource(OAK_INDEX_PATH, oakIndexProperties).commit();
        handler.run();
        Resource indexResource = context.resourceResolver().getResource(OAK_INDEX_PATH);
        assertNotNull(indexResource);
        ValueMap vm = indexResource.adaptTo(ValueMap.class);
        assertNotNull(vm);
        assertEquals("newProp",vm.get("propertyNames",String.class));
        assertNull(vm.get("reindexCount",String.class));
    }
    
    @Test
    public void testUpdateWithForcedRefresh() {
        
        ensureIndexProperties.put(EnsureOakIndexJobHandler.PN_FORCE_REINDEX, "true");
        context.build().resource(ENSURE_INDEX_PATH, ensureIndexProperties).commit();
        context.build().resource(OAK_INDEX_PATH, oakIndexProperties).commit();
        handler.run();
        Resource indexResource = context.resourceResolver().getResource(OAK_INDEX_PATH);
        assertNotNull(indexResource);
        ValueMap vm = indexResource.adaptTo(ValueMap.class);
        assertNotNull(vm);
        assertEquals("newProp",vm.get("propertyNames",String.class));
        assertEquals("2",vm.get("reindexCount",String.class));
        
        // if we repeat this step, forceReindex should be ignored
        handler.run();
        vm = indexResource.adaptTo(ValueMap.class);
        assertEquals("2",vm.get("reindexCount",String.class));
    }
    

}<|MERGE_RESOLUTION|>--- conflicted
+++ resolved
@@ -93,11 +93,7 @@
         // setup dependencies
         Map<String,Object> props = new HashMap<>();
         props.put("oak.indexes.path", OAK_INDEX);
-<<<<<<< HEAD
-        props.put("ensure.definitions.path",DEFINITION_PATH);
-=======
         props.put("ensure-definitions.path",DEFINITION_PATH);
->>>>>>> 1547d686
         props.put("immediate", "false");
         
         context.registerService(Scheduler.class,scheduler);
