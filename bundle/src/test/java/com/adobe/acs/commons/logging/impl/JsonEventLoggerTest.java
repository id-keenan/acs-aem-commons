--- conflicted
+++ resolved
@@ -29,18 +29,12 @@
 import java.util.Calendar;
 import java.util.Collections;
 import java.util.Date;
-<<<<<<< HEAD
-=======
 import java.util.HashMap;
->>>>>>> 1547d686
 import java.util.LinkedHashMap;
 import java.util.LinkedHashSet;
 import java.util.Map;
 
-<<<<<<< HEAD
-=======
 import com.google.common.collect.ImmutableMap;
->>>>>>> 1547d686
 import org.apache.jackrabbit.util.ISO8601;
 import org.apache.sling.commons.json.JSONException;
 import org.apache.sling.commons.json.JSONObject;
@@ -118,35 +112,6 @@
         assertEquals("complex event, string set props", "second", jStringSet.getJSONArray("resourceChangedAttributes").getString(1));
     }
 
-<<<<<<< HEAD
-    JsonEventLogger.Config constructConfig(final String category, final String level, final String filter, final String... eventTopics) {
-        return new JsonEventLogger.Config() {
-            @Override
-            public String[] event_topics() {
-                return eventTopics;
-            }
-
-            @Override
-            public String event_filter() {
-                return filter;
-            }
-
-            @Override
-            public String event_logger_category() {
-                return category;
-            }
-
-            @Override
-            public String event_logger_level() {
-                return level;
-            }
-
-            @Override
-            public Class<? extends Annotation> annotationType() {
-                return JsonEventLogger.Config.class;
-            }
-        };
-=======
     Map<String, Object> constructConfig(final String category, final String level, final String filter, final String... eventTopics) {
         Map<String, Object> map = new HashMap<>();
         map.put(JsonEventLogger.OSGI_CATEGORY, category);
@@ -154,7 +119,6 @@
         map.put(JsonEventLogger.OSGI_FILTER, filter);
         map.put(JsonEventLogger.OSGI_TOPICS, eventTopics);
         return map;
->>>>>>> 1547d686
     }
 
     @Test
