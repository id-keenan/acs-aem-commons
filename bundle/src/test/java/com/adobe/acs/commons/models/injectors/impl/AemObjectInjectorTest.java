--- conflicted
+++ resolved
@@ -24,10 +24,6 @@
 import javax.inject.Inject;
 import javax.jcr.Session;
 
-<<<<<<< HEAD
-import com.day.cq.i18n.I18n;
-=======
->>>>>>> 1547d686
 import org.apache.sling.api.SlingHttpServletRequest;
 import org.apache.sling.api.resource.Resource;
 import org.apache.sling.api.resource.ResourceResolver;
@@ -61,35 +57,21 @@
 
     @Rule
     public SlingContext context = new SlingContext(ResourceResolverType.JCR_MOCK);
-<<<<<<< HEAD
-
-
-
-=======
     
     
     
->>>>>>> 1547d686
     @Before
     public final void setUp() throws Exception {
         AemObjectInjector aemObjectsInjector = new AemObjectInjector();
         context.registerService(aemObjectsInjector);
-<<<<<<< HEAD
-
-=======
         
->>>>>>> 1547d686
         context.registerService(PageManager.class,pageManager);
         context.registerService(Designer.class,designer);
         context.addModelsForClasses(TestResourceModel.class);
 
         // create a resource to have something we can adapt
         context.create().resource("/content/resource");
-<<<<<<< HEAD
-
-=======
         
->>>>>>> 1547d686
     }
 
     @Test
