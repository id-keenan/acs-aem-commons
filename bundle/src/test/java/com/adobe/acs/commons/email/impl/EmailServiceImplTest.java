--- conflicted
+++ resolved
@@ -19,11 +19,6 @@
  */
 package com.adobe.acs.commons.email.impl;
 
-<<<<<<< HEAD
-import com.adobe.acs.commons.email.EmailService;
-import com.day.cq.commons.mail.MailTemplate;
-=======
->>>>>>> 1547d686
 import com.day.cq.mailer.MessageGateway;
 import com.day.cq.mailer.MessageGatewayService;
 import junitx.util.PrivateAccessor;
@@ -31,16 +26,8 @@
 import org.apache.commons.mail.ByteArrayDataSource;
 import org.apache.commons.mail.HtmlEmail;
 import org.apache.commons.mail.SimpleEmail;
-<<<<<<< HEAD
-import org.apache.sling.api.resource.ResourceResolver;
-import org.apache.sling.api.resource.ResourceResolverFactory;
 import org.apache.sling.testing.mock.sling.ResourceResolverType;
 import org.apache.sling.testing.mock.sling.junit.SlingContext;
-import org.junit.After;
-=======
-import org.apache.sling.testing.mock.sling.ResourceResolverType;
-import org.apache.sling.testing.mock.sling.junit.SlingContext;
->>>>>>> 1547d686
 import org.junit.Before;
 import org.junit.Rule;
 import org.junit.Test;
@@ -49,16 +36,7 @@
 import org.mockito.ArgumentCaptor;
 import org.mockito.InjectMocks;
 import org.mockito.Mock;
-<<<<<<< HEAD
-import org.mockito.Mockito;
-import org.mockito.MockitoAnnotations;
 import org.mockito.runners.MockitoJUnitRunner;
-import org.powermock.api.mockito.PowerMockito;
-import org.powermock.core.classloader.annotations.PrepareForTest;
-import org.powermock.modules.junit4.PowerMockRunner;
-=======
-import org.mockito.runners.MockitoJUnitRunner;
->>>>>>> 1547d686
 
 import javax.activation.DataSource;
 import javax.mail.internet.MimeMultipart;
@@ -84,25 +62,6 @@
     @Mock
     private MessageGateway<HtmlEmail> messageGatewayHtmlEmail;
 
-<<<<<<< HEAD
-    private EmailService emailService = new EmailServiceImpl();
-
-    @Rule
-    public ExpectedException thrown = ExpectedException.none();
-    
-    @Rule
-    public SlingContext context = new SlingContext(ResourceResolverType.JCR_MOCK);
-
-    private static final String emailTemplatePath = "/emailTemplate.txt";
-    private static final String EMAIL_TEMPLATE = "emailTemplate.txt";
-
-    private static final String emailTemplateAttachmentPath = "/emailTemplateAttachment.html";
-    private static final String EMAIL_TEMPLATE_ATTACHMENT = "emailTemplateAttachment.html";
-
-    @Before
-    public final void setUp() {
-        context.load().binaryFile(this.getClass().getResourceAsStream(EMAIL_TEMPLATE),emailTemplatePath);
-=======
     @InjectMocks
     private EmailServiceImpl emailService = new EmailServiceImpl();
 
@@ -122,17 +81,10 @@
     @Before
     public final void setUp() throws Exception  {
         context.load().binaryFile(this.getClass().getResourceAsStream(EMAIL_TEMPLATE), emailTemplatePath);
->>>>>>> 1547d686
         context.load().binaryFile(this.getClass().getResourceAsStream(EMAIL_TEMPLATE_ATTACHMENT), emailTemplateAttachmentPath);
 
         when(messageGatewayService.getGateway(SimpleEmail.class)).thenReturn(messageGatewaySimpleEmail);
         when(messageGatewayService.getGateway(HtmlEmail.class)).thenReturn(messageGatewayHtmlEmail);
-<<<<<<< HEAD
-        
-        context.registerService(MessageGatewayService.class, messageGatewayService);
-        context.registerInjectActivateService(emailService);
-=======
->>>>>>> 1547d686
 
         context.registerService(MessageGatewayService.class, messageGatewayService);
         context.registerInjectActivateService(emailService);
@@ -259,10 +211,7 @@
         emailService.sendEmail(templatePath, params, recipients);
     }
 
-<<<<<<< HEAD
-=======
-
->>>>>>> 1547d686
+
     @Test(expected=IllegalArgumentException.class)
     public final void testBlankTemplatePath() {
         final String templatePath = null;
@@ -296,8 +245,7 @@
         Map<String, Object> params = new HashMap<>();
         params.put("so.timeout", 100);
         params.put("conn.timeout", 500);
-        //emailService.activate(params);
-        context.registerInjectActivateService(emailService, params);
+        emailService.activate(params);
         SimpleEmail email = sendTestEmail();
         assertEquals(500, email.getSocketConnectionTimeout());
         assertEquals(100, email.getSocketTimeout());
