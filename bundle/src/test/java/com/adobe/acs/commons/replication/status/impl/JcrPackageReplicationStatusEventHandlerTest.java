--- conflicted
+++ resolved
@@ -54,16 +54,13 @@
     @Mock
     ResourceResolver resourceResolver;
 
-    @Mock
-    ResourceResolverFactory resourceResolverFactory;
-
     @InjectMocks
     JcrPackageReplicationStatusEventHandler jcrPackageReplicationStatusEventHandler = new
             JcrPackageReplicationStatusEventHandler();
 
     @Before
     public void setUp() throws Exception {
-        when(resourceResolverFactory.getAdministrativeResourceResolver(null)).thenReturn(resourceResolver);
+
     }
 
     @After
@@ -105,12 +102,8 @@
         final Job job = mock(Job.class);
         when(job.getProperty("paths")).thenReturn(paths);
 
-<<<<<<< HEAD
-        when(resourceResolverFactory.getServiceResourceResolver(anyMap())).thenReturn(adminResourceResolver);
-        when(adminResourceResolver.getResource(packagePath)).thenReturn(packageResource);
-=======
+        when(resourceResolverFactory.getServiceResourceResolver(anyMap())).thenReturn(resourceResolver);
         when(resourceResolver.getResource(packagePath)).thenReturn(packageResource);
->>>>>>> 51b13825
         when(packageResource.adaptTo(Node.class)).thenReturn(packageNode);
         when(packaging.open(packageNode, false)).thenReturn(jcrPackage);
         when(packageHelper.getContents(jcrPackage)).thenReturn(contentPaths);
