--- conflicted
+++ resolved
@@ -9,6 +9,9 @@
 <!-- Keep this up to date! After a release, change the tag name to the latest release -->
 [unreleased changes details]: https://github.com/Adobe-Consulting-Services/acs-aem-commons/compare/acs-aem-commons-4.7.2...HEAD
 
+### Added
+- #2512 - Added Contextual Content Variables feature
+
 ## 5.0.0 - 2021-03-14
 
 ### Fixed
@@ -22,11 +25,7 @@
 ## 4.12.0 - 2021-03-13
 
 ### Added
-<<<<<<< HEAD
-- #2512 - Added Contextual Content Variables feature
-=======
 - #2518 - Extended the I18N provider / injector mechanism with more options 
->>>>>>> 853b2a95
 - #2451 - Adding a new dispatcher cache control header filter based on the resource type of the page
 - #2535 - Add option to append new data to arrays using the data importer tool in MCP
 
