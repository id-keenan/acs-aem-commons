--- conflicted
+++ resolved
@@ -13,11 +13,8 @@
 - #1778 - Added folder support to system notifications
 - #1780 - Added a new version of the XSS Taglib to support the sling XSSAPI.
 - #1783 - Added the possibility to replace the existing host in an attribute
-<<<<<<< HEAD
 - #1795 - Added the Asset Content Packager and unit tests
-=======
 - #1806 - Http Cache: Added RequestPath extension
->>>>>>> 231adcb8
 
 ### Changed
 - #1539 - Removed unused references to the QueryBuilder API.
