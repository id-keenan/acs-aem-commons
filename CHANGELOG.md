# Change Log

All notable changes to this project will be documented in this file. This format was adapated
after the 3.9.0 release. All changes up until the 3.9.0 release can be found in https://github.com/Adobe-Consulting-Services/acs-aem-commons/releases.

The format is based on [Keep a Changelog](http://keepachangelog.com)

## [Unreleased]

### Added
<<<<<<< HEAD
=======
- #1743 - Added support for v2.1 of org.apache.sling.xss bundle
>>>>>>> 1547d686
- Created log and error output for Asset Ingestor when asset is null
- Add oakpal-maven-plugin and oakpal-checks module, using the acs-internal checklist for acs-aem-commons-content acceptance tests, and export the acs-commons-integrators checklist for downstream compatibility checks.
- #1564 - Added SFTP support for asset ingest utilities
- #1611 - HttpCache: Added custom expiry time per cache configuration (not supported by standard mem-store), caffeine cache store
- #1612 - Retries count and retry pause is configurable for all Asset Ingestors
- #1637 - Add support for bounce address setting in EmailService
- #1654 - Added I18nProvider service to support injectors
- #1648 - Add Smart Tags to XMP Metadata Node Workflow Process
- #1670 - Added @JsonValueMapValue, @I18N, @HierarchicalPageProperty, and improved @AemObject and @SharedValueMapValue.
- #1686 - Added CloseableQueryBuilder service to deal with CQ QueryBuilder's shallow unclosed ResourceResolvers.
- #1683 - HttpCache: Added OOTB config extension:: request cookie extension
- #1685 - HttpCache: Added OOTB config extension:: combined extension
- #1692 - HttpCache: Added OOTB config extension:: request header,parameter, valuemap value extension
- #1700 - MCP Forms framework now tracks client libraries required for components as needed

### Fixed
- #1724 - AemEnvironmentIndicatorFilterTest.testDisallowedWcmMode is failed because of caret in windows
- #1699 - MCP UI doesn't work because of StackOverflowError exception
- #1692 - HttpCache: Refactored resource / group config extensions 
<<<<<<< HEAD
- #1691 - Manage Controlled Process feature doesn't work because of R6 annotations
- #1667 - Refactored the activate methods of all http cache services
- #1664 - OSGI annotations : fixed default values for various activate methods
=======
>>>>>>> 1547d686
- #1607 - HttpCache: improved the write to response mechanism.
- #1539 - Reviewed usages of QueryBuilder for ResourceResolver leakages and close leaks.
- #1590 - Multifield component doesn't render non-composite at all (NPE error)
- #1588 - Updated error handler JSP to use ModeUtils
- #1583 - Asset Ingestor may try to create asset folders when they already exist
- #1578 - Added user/password handling as well as timeout specification in SFTP import
- #1576 - SFTP import folder handling bugs
- #1572 - Update JSCH version used for SFTP support
- #1561 - Corrected header conversion behavior in spreadsheet and made it optional in data importer tool
- #1552 - Ensure Authorizable - trim OSGi config array element whitespace for EnsureServiceUser aces property
- #1551 - ThrottledTaskRunner avoid overflow errors when comparing priority with large absolute (negative or positive) values
- #1563 - Limiting the parsys does not work when pasting multiple paragraphs
- #1593 - Sftp Asset Injector throws URISyntaxException if item contains special characters
- #1598 - Asset Ingestor | If user provides invalid info, nothing is happens. Erorr in report is expected
- #1597 - If 'Preserve Filename' unchecked, asset name will support only the following characters: letters, digits, hyphens, underscores, another chars will be replaced with hyphens
- #1604 - File asset import and url asset imports saves source path as migratedFrom property into assets jcr:content node. If asset is skipped the message in the format "source -> destination" is written into report
- #1606 - Url Asset Import saves correct path into migratedFrom property of assets's jcr:content node
- #1610 - Bulk Workflow Manager doing nothing
- #1613 - Potential NPE in JcrPackageReplicationStatusEventHandler
- #1623 - Fix timing-related test failures in HealthCheckStatusEmailerTest
- #1627 - Asset Ingestor and Valid Folder Name: if Preserve File name unchecked, asset and folder names will support only the following characters: letters, digits, hyphens, underscores, another chars will be replaced with hyphens
- #1585 - Fixed editing of redirect map entries if the file contains comments or whitespace
- #1651 - Fix target path issue for Asset Ingestor, if Preserve File name unchecked
- #1682 - Enable secure XML processing
- #1684 - Useing Autocloseable when closing resourceresolvers
- #1694 - Switch S3AssetIngestorTest and FileAssetIngestorTest back to JCR_OAK to avoid UnsupportedOperationException on MockSession.refresh().
- #1699 - Updated MCP servlet to not serialize known types that would otherwise cause problems

### Changed
- #1571 - Remove separate twitter bundle and use exception trapping to only register AdapterFactory when Twitter4J is available.
- #1573 - Tag Creator - automatic detection/support of /etc/tags or /content/cq:tags root paths
- #1578 - Asset import needs additional configuration inputs
- #1615 - Add cq:Tag as a contentType for ContentVisitor API (allowing Content Traversing workflows to act upon cq:Tags)
- #1609 - EnsureOakIndex excludes property seed, and sub-tree [oak:QueryIndexDefinition]/facets/jcr:content, by way up an updated to ChecksumGeneratorImpl that allows specific excludedNodeNames and excludedSubTrees.
- #1560 - Changing to osgi annotations
- #1615 - Add cq:Tag as a contentType for ContentVisitor API (allowing Content Traversing workflows to act upon cq:Tags)
- #1619 - Implemented dependency checking, updating Guava and jjwt to latest versions.
- #1634 - Made reference policy option greedy to allow plugging in a custom DispatcherFlusher service
- #1649 - Added support for custom Content-Type header.
<<<<<<< HEAD
- #1719 - Added missing OSGi metatype names for 10 OSGi components.
- #1722 - Added dashes back to OSGi properties using R7 support ($_$)
=======
- #1720 - Adjusted metatype for HTTP Cache components.
>>>>>>> 1547d686

### Removed
- #1635 - Removed WCM Inbox Web Console Plugin

## [3.19.0] - 2018-11-03

### Added
- #1410 - Show/Hide fields and tabs based on dropdown and/or checkbox selections
- #1446 - Renovator combines and replaces previous relocator tools in MCP
- #1526 - Added a priority to the Action Manager and associated classes so that Actions can executed in order of priority.
- #1529 - Instant Package Utility
- #1530 - New [MCP] Form API features allow sling models to annotate properties and generate forms directly from models with very little coding.
- #1531 - Content Fragment Importer tool added
- #1532 - Request Throttler tool added

### Changed
- #1523 - Added check to EnsureACEs to avoid duplicate path processing.

### Fixed
- #1464 - ResourceResolverMapTransformer decodes URI-encoded values correctly now
- #1495 - Error page handler resets component context attribute correctly now
- #1497 - Javadoc improvement in EndpointService
- #1501 - Error downloading reports from MCP processes with 6.3.3.0
- #1506 - Fixed path browser input fields in MCP to work on AEM 6.4
- #1513 - PageCompare popovers and legend fixed
- #1516 - Undefined exception on configure-limit-parsys.min.js
- #1523 - Resource check duplication fixed in Ensure ACE feature
- #1524 - Audit log search UI fixes (also fixes #1351)
- #1533 - Cleaned up leftovers from archetype template
- #1537 - Fixed leaking ResourceResolver in FastActionManagerRunnerImpl

### Removed

- #1446 - Removed Folder Relocator and Page Relocator tools

## [3.18.2] - 2018-09-26

### Fixed
- #1492 - Avoid double encoding with Resource Resolver Mapping Rewriter
- #1486 - By default include policy mapping nodes for the replication status handler
- #1490 - Fixed issue in Error Page Handler where /etc/map'd content confused 'real resource' look-up.
- #1457 - Forward ported fixed from ACS Commons 2.x line for Parsys Placeholder feature
- #1498 - Inadventantly included ServletResovler configs causing incorrect servlet resolution behaviour in AEM (default JSON servlet not working)

### Changed
- #1462 - Updated ACS Commons multifield to support Colorfields
- #1479 - Package Replication Status Updater processes each package in its own job to isolate effects of expections

## [3.18.0] - 2018-09-24

### Added
- #1460 - Adobe.IO Integration donated by Emerging Technologies EMEA team

### Fixed
- #1467 - Versioned ClientLibs cause WARN log messages on AEM 6.3
- #1428 - URL Asset Import retain case sensitivity in column names
- #1458 - Fixed issue where page date was not updated when modifying redirect map file
- #1467 - Versioned ClientLibs cause WARN log messages on AEM 6.3
- #1469 - Commons Imaging dependency from wcm.io should be excluded
- #1476 - Asset ingestor modifies file names unnecessarily
- #1480 - Adobe I/O healthcheck must only check 1 onepoint
- #1487 - Fixing defect in touchui-limit-parsys that breaks touch ui authoring in 6.2
- #1488 - TouchUI breaks in 6.2 because of using 6.3 JS functions
- #1495 - Error Page Handler doesn't reset the `com.day.cq.wcm.componentcontext` request attribute
- #1467 - Versioned ClientLibs cause WARN log messages on AEM 6.3
- #1458 - Fixed issue where page date was not updated when modifying redirect map file

### Changed
- #1469 - Exclude transitive dependency on unreleased commons-imaging via AEM Mocks.
- #1472 - Ensure that only Central and Adobe Public Maven repository are used in Travis builds.
- #1459 - Added ability to edit individual entries in the redirect map and a confirmation for deletes
- #1476 - Asset ingestion no longer mangles folder names, if they are already valid JCR node names

## [3.17.4] - 2018-08-15

### Fixed
- #1413 - Added ACL to make the redirect maps globally readable

## [3.17.2] - 2018-08-13

### Fixed
- #1438 - Ensured Groups do not honor intermediate paths
- #1424 - HTTP Cache - Handle case (Core CF Component) where the response.getHeaders() throws an exception.
- #1423 - HTTP Cache - JCR Store - Update the /var/acs-commons/httpcache rep:policy to allow service user to create nodes.
- #1414 - Fixed issue with TouchUI multifield where field collection was too shallow (did not account for deeply nested structures).
- #1409 - Package Replication Status Updater throws exceptions when version is being created in parallel
- #1407 - Package Replication Status Updater does not set correct replication status for policies below editable templates
- #1417 - Fixed xss vulnerabilities in generic lists
- #1386 - Fixed ajax calls like undefined.2.json when hovering over parsys
- #1334 - Package Replication Status Updater does not treat initialContent below editable templates correctly
- #1301 - Fixed issue in MCP process forms where CoralUI bindings happened twice per form breaking some functionality (like file uploads).
- #1415 - Fixed issue in Error Page Handler where /etc/map'd content confused 'real resource' look-up.
- #1349 - Fixed issue with infinite loop in BrandPortalAgentFilter, when mpConfig property is not present.
- #1441 - Fixed issue with the Report Runner loading custom Report Executors
- #1429 - Fixed Composite Multifield support for pathfield
- #1431 - Fixed Composite Multifield support for Coral3 Select
- #1433 - Fixed issue with Coral 3 UI Checkbox
- #1443 - Fixed issue with Coral 3 UI datepicker
- #1451 - Add ns-scoped flags to function to fix repeated toolbar buttons in Edit mode (Shared Component Properties).
- #1442 - Redirect Map Manager - Fixed error when adding redirects without file uploaded
- #1426 - On Deploy Scripts - added filter.xml include for /etc/rep:policy

### Changed
- #1401 - Added AEM 6.3 support for conditional hiding in edit dialogs
- #1420 - MCP page component no longer extends "final" GraniteUI shell component
- #1435 - Updated Throttled Task Runner configuration defaults to be better optimized for production situations.

### Added
- #1410 - Added support to hide/show dialog fields and tabs based on values selected for dropdown and or checkbox.

## [3.17.0] - 2018-05-22

### Fixed
- #1370 - Fixed Invalid Entries display in FireFox for Redirect Map
- #1371 - Fixed Incorrect Entry Deletion when Filtering for Redirect Map
- #1359 - Limiting the parsys in touch UI only works with static templates but not with editable templates
- #1360 - Limiting the parsys does not work when doubleclicking into the dropzone to add a new component
- #1383 - URL asset import now reports renditions which cannot be matched correctly
- #1379 - URL asset import improvements for reporting and error handling
- #1376 - Spreadsheet API data handling improvements

### Added
- #1365 - Sling model injector for Shared Component Property values.

[Unreleased]: https://github.com/Adobe-Consulting-Services/acs-aem-commons/compare/acs-aem-commons-3.16.0...HEAD

## [3.16.0] - 2018-05-10

### Fixed
- #1278 - EvolutionContext refactored to contain a method returning version history
- #1344 - Update Felix Plugin URL for Ensure Oak Index to match documentation/example code.
- #1363 - Corrects permissions allowing HTTP Cache to write to the JCR Cache space under /var/acs-commons/httpcache

### Added
- #1292 - New MCP Tool to refresh asset folder thumbnails
- #1346 - New Variant/CompositeVariant api for greater type fluidity in data conversion; Spreadsheet API handles proper data type conversion, which improves URL Asset Import and Data Importer as well.
- #1347 - Redirect Map Entry editor
- #1357 - Asset ingestion now uses hypen in folder names by default and offers option controlling asset naming behavior.

### Changed
- #1343 - CodeClimate now checks for license header
- #1354 - Added JMX Bean for monitoring and executing on-dploy scripts  

## [3.15.2] - 2018-04-25

### Changed
- #1338 - Asset ingestion now visible to the groups: administrators, asset-ingest, dam-administrators

### Added
- #1338 - Authorized Group process definition factory for MCP abstracts the basic authentication check, easier to customize now

### Fixed
- #1335 - MCP Error handling and user experience are overhauled and the overall experience is improved

## [3.15.0] - 2018-04-13

### Changed
- #1284 - Expose the shared and global properties resources via bindings.
- #1323 - Remove PMD from pom.xml and added logging rules to CodeClimate's PMD configuration
- #1321 - Switch Jacoco coverage to run offline to improve reporting of Powermock covered code.

### Added
- #1314 - Added cards to Tools > ACS Commons for the missing ACS Commons tooling.
- #1237 - Reporting feature: Adding a report column for finding references to a resource
- #1279 - New import tools for node metadata and file/url-based asset ingestion
- #1307 - MCP now has error reporting and also XLSX export for errors.
- #1238 - HTTP cache JCR storage
- #1245 - On-Deploy Scripts Framework

### Fixed
- #1262 - MCP race condition affects showing completion status for processes that finish very quickly
- #1276 - Bulk workflow now works with 6.4 and the user-event-data is pre-selected (commit button not grayed out anymore)
- #1303 - Updated HTTP Cache test to handle all platforms more agnostically
- #1265 - Set default Replicated At and Replicated By values when the parameterized values are null in ReplicationStatusManagerImpl to prevent NPEs.
- #1235 - Fixed issue with QR Code loading (and disrupting) non-/content based touch ui editors (ie. Workflow Model editor)
- #1283 - Updated PagesReferenceProvider to return the path to the cq:Page rather than cq:PageContent as the reference.
- #1319 - Ensuring that PageRootProviderConfig references are sorted consistently.

## [3.14.12] - 2018-04-03

### Fixed

- #1291 - S3 Asset Ingestor stops after 1000 Assets attempting to be imported
- #1286 - Error page handler now verifies parent resource is not a NonExistingResource
- #1288 - Restrict the redirect map file upload to .txt file extension
- #1272 - Ensure Service User service is not restricted ACE by path
- #1142 - Make sure report tabulation is thread-safe
- #1298 - Ensure that dispatcher cache headers are only written once per header name

## [3.14.10] - 2018-03-08

### Added

- #1247 - Added the new component for dynamically population of dropdown in Report Builder Parameter
- #1229 - Added config option to remove trailing slash from extensionless URLs in sitemap.
- #1242 - New ResourceUtil utility class.
- #1255 - Add trimming to the dispatcher flush rules to allow multi line xml configs
- #1256 - Allow adding of context root maven property for deploying acs-aem-commons locally
- #1274 - MCP now supports RequestParameter in process definitions.  This gives access to file binary and other metadata such as name and size.

### Fixed

- #1260 - MCP serialization issue; using file upload would break the UI if large files were uploaded

## [3.14.8] - 2018-02-13

### Fixed

- #1250 - Redirect Map upload fails with "multipart boundary" error

## [3.14.6] - 2018-01-31

### Fixed

- #1230 - Fixed issue causing XHR requests to undefined.2.json from TouchUI Parsys-related ClientLibs
- #1239 - Fixing issue which prevented ACS AEM Commons 3.14.0, 3.14.2 and 3.14.4 being installed on AEM 6.2.
- #1244 - Added Ensure Group functionality.

## [3.14.4] - 2018-01-24

### Fixed

- #1233 - Restore missing ACLs accidentally removed by a prior commit.

## [3.14.2] - 2018-01-24

### Fixed

- #1231 - Do not set fieldLabel or fieldDescription on radiogroup components.

## [3.14.0] - 2018-01-18

### Added

- #989 - Dynamic Loading for optional Touch UI ClientLibraries.
- #1218 - New Report Builder Feature.
- #1228 - Added config option to have extensionless URLs in sitemap.

### Changed

- #1224 - Refactored several components to use GSON rather than Sling Commons JSON.

### Fixed

- #1213 - Fixing Redirect Manager Action Load Issues
- #1204 - Unclosed stream in VersionedClientlibsTransformerFactory
- #1205 - Calculate MD5 based on minified clientlib (in case minification is enabled). This is a workaround around the AEM limitation to only correctly invalidate either the minified or unminified clientlib).
- #1217 - Make compile-scope dependencies provided-scope and add enforcer rule to ensure no compile scope dependencies are added in the future.
- #1201 - Improved error handling and logging in EnsureOakIndex

## [3.13.0] - 2017-12-04

### Added

- #1108 - Added MCP Process for creating Asset Folders (with Titles) using an Excel file to define the structure.
- #1145 - New Redirect Map Manager feature
- #1175 - Permission Sensitive Cache Servlet

### Changed

- #1174 - Introduced CodeClimate quality checks. Resulted in lots of miscellaneous non-API changes.
- #1191 - Ensure that HttpCache works with response objects when `getOutputStream()` throws `IllegalStateException`
- #1193 - Improvements to Property Merge Post Processor, including asset metadata editing and merge-all-tags

### Fixed

- #1166 - Fixed issue with various ClientLib dependency errors, and fixed Quickly Filter registration.
- #1171 - Reduce duplicate coverage comments in pull requests.
- #1176 - Composite MultiField in case of NodeStore cannot restore value from deep property
- #1154 - Select in Nested Multi-field is not stored correctly
- #1187 - Externalize links from the DynamicClassicUiClientLibraryServlet to include context-path
- #1197 - Redraw map after period in order to ensure it is properly centered

## [3.12.0] - 2017-11-13

### Added

- #1121 - New MCP Task to report broken references
- #1101 - Add Dialog to Asset Metadata allowing easy access to the publish URL for an asset.

### Changed

- #1169 - Use Granite-packaged POI to ensure compatibility with AEM 6.2's included POI.
- #1170 - Improve exception handling in Workflow Process - DAM Metadata Property Reset

### Fixed

- #1148 - Properly handle blank character encoding in SiteMapServlet
- #1122 - Add clientlib category to touchui-widgets to load in Create Page wizard.
- #1150 - Fix the empty datetime value displayed as "invalid date" in the touchui dialog
- #842 - Fix issue with Environment Indicator title being reset
- #1143 - Remove current page from result from PagesReferenceProvider
- #1156 - Remove unnecessary initialization of `window.Granite.author`
- #1158 - Corrected incorrect date parsing/formatting in AuditLogSearch
- #1160 - Fix fieldset selector to allow custom class attribute for touchui composite multifield
- #1167 - Fix an error which reads the wrong name attribute for datepicker component

## [3.11.0] - 2017-10-18

### Added

- #1133: Added S3 MCP Asset Ingestor
- #1140: Add support in StaticReferenceRewriterTransformerFactory for complex values, e.g. `img:srcset`
- #1095: Moved Tag Maker from ACS Tools and made executable via MCP

### Fixed

- #1094: Fixed issue with QR Code where its on by default. This requires toggling QR Code on and off to reset the client lib category.
- #1119: Fixed issue with timezone of on/off times on System Notifications  
- #1110: Added package dependency on AEM 6.2 to ensure proper installation order.
- #1128: Changed to SecureRandom for string generation in LinkedIn integration.
- #1132: Fixed number of parameters in SharpenImageTransformerImpl

## [3.10.0] - 2017-08-24

### Added

- #916: AEM Assets Brand Portal workflow process and Agent filter
- #958: Named Image Transform Servlet Sharpen transform
- #1005: Asset Folder Properties Support to allow custom fields/properties to be added to AEM Assets Folders in UI
- #1039: Health Check Status E-mailer
- #1041: QR Code to Publish in Page Editor
- #1067: Vanity Path Web server re-writer mapping
- Managed Controlled Processes framework with 5 sample tools: Folder Relocator, Page Relocator, Asset Report (space usage), Deep Prune, Asset Ingestor (aka AntEater v2)
- `com.adobe.acs.commons.fam.actions.ActionsBatch` for bundling Fast Action Manager actions so multiple changes can be retried if any of them fail and break the commit.
- Fast Action Manager now has a halt feature in the API which instantly stops an action manager and any of its scheduled work

### Changed

- #1033: Allow Resource Resolver Map Factory's re-write attributes to be passed in as an array
- Updated Fast Action Manager retry logic to support more failure cases properly.
- Updated Fast Action Manager retry logic to be savvy about interrupted exceptions thrown by the watchdog trying to kill the thread.
- Updated PageRootProvider (Shared Component Properties) to support multiple/independent configurations.

### Fixed

- #982: Fixed issue with Touch UI Icon Picker was prefixing icon classes with 'fa'
- #1008: E-mail subject mangled for non-latin chars
- #1043: JCR Package Replication now populates the replicated by properties of the packaged resources with the actual user that requested the replication of the package (with configurable override via OSGi config for backwards compat)
- #1044: JCR Package Replication fixes a resource leak where the JCR Packages were not closed after being opened
- #1051: Emails sent via EmailService do not have connection/socket timeouts
- #1064: Fixed NPE in ResourceServiceManager when no serviceReferences exist
- Error page handler OSGi configuration missing web hint for 'not-found' behavior.
- Touch UI Multi-field saved User-picker values were not populated in dialog
- Fast Action Manager is much more efficient in how it gauges CPU usage, which makes it even faster than before.

### Security
- #1059: ResourceServiceManager no longer users admin resource resolver

### Deprecated
- com.adobe.acs.commons.wcm.impl.PageRootProviderImpl has been deprecated. com.adobe.acs.commons.wcm.impl.PageRootProviderConfig should be used instead.

<!---

### Removed

----><|MERGE_RESOLUTION|>--- conflicted
+++ resolved
@@ -8,10 +8,7 @@
 ## [Unreleased]
 
 ### Added
-<<<<<<< HEAD
-=======
 - #1743 - Added support for v2.1 of org.apache.sling.xss bundle
->>>>>>> 1547d686
 - Created log and error output for Asset Ingestor when asset is null
 - Add oakpal-maven-plugin and oakpal-checks module, using the acs-internal checklist for acs-aem-commons-content acceptance tests, and export the acs-commons-integrators checklist for downstream compatibility checks.
 - #1564 - Added SFTP support for asset ingest utilities
@@ -31,12 +28,6 @@
 - #1724 - AemEnvironmentIndicatorFilterTest.testDisallowedWcmMode is failed because of caret in windows
 - #1699 - MCP UI doesn't work because of StackOverflowError exception
 - #1692 - HttpCache: Refactored resource / group config extensions 
-<<<<<<< HEAD
-- #1691 - Manage Controlled Process feature doesn't work because of R6 annotations
-- #1667 - Refactored the activate methods of all http cache services
-- #1664 - OSGI annotations : fixed default values for various activate methods
-=======
->>>>>>> 1547d686
 - #1607 - HttpCache: improved the write to response mechanism.
 - #1539 - Reviewed usages of QueryBuilder for ResourceResolver leakages and close leaks.
 - #1590 - Multifield component doesn't render non-composite at all (NPE error)
@@ -76,12 +67,7 @@
 - #1619 - Implemented dependency checking, updating Guava and jjwt to latest versions.
 - #1634 - Made reference policy option greedy to allow plugging in a custom DispatcherFlusher service
 - #1649 - Added support for custom Content-Type header.
-<<<<<<< HEAD
-- #1719 - Added missing OSGi metatype names for 10 OSGi components.
-- #1722 - Added dashes back to OSGi properties using R7 support ($_$)
-=======
 - #1720 - Adjusted metatype for HTTP Cache components.
->>>>>>> 1547d686
 
 ### Removed
 - #1635 - Removed WCM Inbox Web Console Plugin
