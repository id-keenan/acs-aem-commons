--- conflicted
+++ resolved
@@ -7,6 +7,10 @@
 
 ## [Unreleased]
 
+### Fixed
+- #1370 - Fixed Invalid Entries display in FireFox
+- #1371 - Fixed Incorrect Entry Deletion when Filtering
+
 [Unreleased]: https://github.com/Adobe-Consulting-Services/acs-aem-commons/compare/acs-aem-commons-3.16.0...HEAD
 
 ## [3.16.0] - 2018-05-10
@@ -14,12 +18,7 @@
 ### Fixed
 - #1278 - EvolutionContext refactored to contain a method returning version history
 - #1344 - Update Felix Plugin URL for Ensure Oak Index to match documentation/example code.
-<<<<<<< HEAD
-- #1370 - Fixed Invalid Entries display in FireFox
-- #1371 - Fixed Incorrect Entry Deletion when Filtering
-=======
 - #1363 - Corrects permissions allowing HTTP Cache to write to the JCR Cache space under /var/acs-commons/httpcache
->>>>>>> 4b51d706
 
 ### Added
 - #1292 - New MCP Tool to refresh asset folder thumbnails
