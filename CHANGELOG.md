# Change Log

All notable changes to this project will be documented in this file. This format was adapated
after the 3.9.0 release. All changes up until the 3.9.0 release can be found in https://github.com/Adobe-Consulting-Services/acs-aem-commons/releases.

The format is based on [Keep a Changelog](http://keepachangelog.com)

## Unreleased

### Added
- #1795 - Added the Asset Content Packager
- #1880 - Granite Select Filter
- #1893 - add javax.annotation dependency (removed in JDK 11)
- #1900 - Tag Report MCP
- #1904 - Dialog resource provider generates cq:dialog for you (note: disabled by default)
- #1920 - Add @ChildResourceFromRequest annotation to substitute for @ChildResource when a child model object requires a SlingHttpServletRequest to adapt from.
<<<<<<< HEAD
- #1944 - Added Templated Dialogs feature
=======
- #1872 - Added support for oakpal:webster, creating a process to keep checklists, nodetypes, and privileges up-to-date.
>>>>>>> f4986bba

### Fixed
- #1845 - Fixes issue with ComponentErrorHandler OSGi component never being satisfied due to incorrect dependency on ModeUtil
- #1868 - Added support for @Named annotation in MCP Form Field processor
- #1885 - WorkflowPackageManager API now supports (and prefers) /var/workflow/packages location.
- #1897 - Fixed an NPE with removing a group w/ Ensure Authorizable when the group was already removed
- #1934 - add explicit javax.annotation version to maven-bundle-plugin after #1893
- #1202 - fix overflow handling in looping iterator

## [4.1.0] - 2019-05-07

### Added
- #1294 - New Remote Assets feature
- #1713 - Added Servlet Filter to generate an ETag header based on a message digest
- #1778 - Added folder support to system notifications
- #1780 - Added a new version of the XSS Taglib to support the sling XSSAPI.
- #1783 - Added the possibility to replace the existing host in an attribute
- #1797 - Add a OakPal check to ensure that all the required imported packages are satisfied
- #1806 - Http Cache: Added RequestPath extension
- #1825 - Added sql2scorer JSON servlet to provide oak:scoreExplanation details for JCR-SQL2 queries.
- #1899 - Added page inheritance respected in Named Transform Image Servlet for cq:Page

### Changed
- #1539 - Removed unused references to the QueryBuilder API.
- #1765 - Strings in spreadsheet input are no longer automatically assumed to be strings -- Fixes to spreadsheet and variant for handling data types, especially dates, as well as unit test coverage for data importer.
- #1774 - Upgraded oakpal dependency to 1.2.0 to support execution in an AEM OSGi runtime.
- #1786 - Shade embedded libraries and produce dependency-reduced pom to avoid downstream effects of embedded dependencies.
- #1823 - Upgraded oakpal plugin to 1.2.1 to for json serialization fix.
- #1856 - It's now possible to change the locale used for number, date and time handling for Spreadsheet instances, allowing consistent behavior independent of OS defaults.
- #1852 - Switched from event-based resource observation to the ResourceChangeListener API wherever possible. In the case of the JCRNodeChangeEventHandler component, reconfiguration is necessary to be able to use the new API.

### Fixed
- #1819 - Http Cache - Combined extensions : fixed mechanism to use LDAP syntax to bind factories
- #1528 - Added support for 6.4/6.5 workflow instances location and fixed issue with removing workflows older than.
- #1709 - Fixes issue with ACS AEM Commons utility page's header bars not rendering properly.
- #1759 - Fixing the undefined error on limit object in classicui-limit-parsys.js
- #1760 - Corrected provider type usage for MCP form classes, as well as JSON serialization issues
- #1762 - Fixed missing code for DAM Assets Copy Publish URL feature.
- #1773 - Fix name clashes for pipeline.types
- #1776 - Fix possibly negative index
- #1780 - Fixed ACS Commons XSS Taglib to work with the support XSSFunctions class.
- #1789 - Corrected handling of checkboxes in MCP, fixing renovator dry-run bug.
- #1791 - Fixed Asset Folder Creator to support non-string cell types (ie. Numeric)
- #1800 - Make sure all pending changes are committed in Fast Action Manager when saveInterval isn't 1
- #1805 - Fixing the unit tests of the Variant class that may fail on unusual OS locale settings
- #1833 - Fixes issue with ACS AEM Commons utility report page's header bar not rendering properly.
- #1840 - Fixed UI issue with User Exporter to allow removal of all properties.
- #1859 - Fixes the misalignment of delete icon in Reports List Page
- #1855 - Remote asset sync functionality couldn't sync date properties unless the OS language was set to English.
- #1858 - Fixed issue with legacy dialog type for Shared Component Properties.
- #1839 - Fixed editing page for system notifications
- #1881 - Fixed issue where ReflectionUtil.isAssignableFrom() returned false positive result.
- #1888 - Fixed issues with Stylesheet Inliner.
- #1836 - Allow uniform download links in JCR Compare

## [4.0.0] - 2019-02-20

### Added
- #1743 - Added support for v2.1 of org.apache.sling.xss bundle
- Created log and error output for Asset Ingestor when asset is null
- Add oakpal-maven-plugin and oakpal-checks module, using the acs-internal checklist for acs-aem-commons-content acceptance tests, and export the acs-commons-integrators checklist for downstream compatibility checks.
- #1564 - Added SFTP support for asset ingest utilities
- #1611 - HttpCache: Added custom expiry time per cache configuration (not supported by standard mem-store), caffeine cache store
- #1612 - Retries count and retry pause is configurable for all Asset Ingestors
- #1637 - Add support for bounce address setting in EmailService
- #1654 - Added I18nProvider service to support injectors
- #1648 - Add Smart Tags to XMP Metadata Node Workflow Process
- #1670 - Added @JsonValueMapValue, @I18N, @HierarchicalPageProperty, and improved @AemObject and @SharedValueMapValue.
- #1686 - Added CloseableQueryBuilder service to deal with CQ QueryBuilder's shallow unclosed ResourceResolvers.
- #1683 - HttpCache: Added OOTB config extension:: request cookie extension
- #1692 - HttpCache: Added OOTB config extension:: request header,parameter, resource properties value extension
- #1700 - MCP Forms framework now tracks client libraries required for components as needed

### Fixed
- #1796 - HttpCache: Added back in CombinedCacheKeyFactory
- #1733 - Do not throw ReplicationExceptions from Dispatcher Flush Rules Preprocessor
- #1745 - Show/hide widgets: feature can now also show/hide complex fields like Image or FileUpload
- #1724 - AemEnvironmentIndicatorFilterTest.testDisallowedWcmMode is failed because of caret in windows
- #1699 - MCP UI doesn't work because of StackOverflowError exception
- #1692 - HttpCache: Refactored resource / group config extensions
- #1607 - HttpCache: improved the write to response mechanism.
- #1539 - Reviewed usages of QueryBuilder for ResourceResolver leakages and close leaks.
- #1590 - Multifield component doesn't render non-composite at all (NPE error)
- #1588 - Updated error handler JSP to use ModeUtils
- #1583 - Asset Ingestor may try to create asset folders when they already exist
- #1578 - Added user/password handling as well as timeout specification in SFTP import
- #1576 - SFTP import folder handling bugs
- #1572 - Update JSCH version used for SFTP support
- #1561 - Corrected header conversion behavior in spreadsheet and made it optional in data importer tool
- #1552 - Ensure Authorizable - trim OSGi config array element whitespace for EnsureServiceUser aces property
- #1551 - ThrottledTaskRunner avoid overflow errors when comparing priority with large absolute (negative or positive) values
- #1563 - Limiting the parsys does not work when pasting multiple paragraphs
- #1593 - Sftp Asset Injector throws URISyntaxException if item contains special characters
- #1598 - Asset Ingestor | If user provides invalid info, nothing is happens. Erorr in report is expected
- #1597 - If 'Preserve Filename' unchecked, asset name will support only the following characters: letters, digits, hyphens, underscores, another chars will be replaced with hyphens
- #1604 - File asset import and url asset imports saves source path as migratedFrom property into assets jcr:content node. If asset is skipped the message in the format "source -> destination" is written into report
- #1606 - Url Asset Import saves correct path into migratedFrom property of assets's jcr:content node
- #1610 - Bulk Workflow Manager doing nothing
- #1613 - Potential NPE in JcrPackageReplicationStatusEventHandler
- #1623 - Fix timing-related test failures in HealthCheckStatusEmailerTest
- #1627 - Asset Ingestor and Valid Folder Name: if Preserve File name unchecked, asset and folder names will support only the following characters: letters, digits, hyphens, underscores, another chars will be replaced with hyphens
- #1585 - Fixed editing of redirect map entries if the file contains comments or whitespace
- #1651 - Fix target path issue for Asset Ingestor, if Preserve File name unchecked
- #1682 - Enable secure XML processing
- #1684 - Useing Autocloseable when closing resourceresolvers
- #1694 - Switch S3AssetIngestorTest and FileAssetIngestorTest back to JCR_OAK to avoid UnsupportedOperationException on MockSession.refresh().
- #1699 - Updated MCP servlet to not serialize known types that would otherwise cause problems
- #1716 - Added short-name to all TLD files.
- #1730 - MCP Forms Multifield class now handles arrays correctly
- #1723 - Fix unclosed channel when non exising path provided

### Changed
- #1726 - Deploy the bundle via the dedicated DAV url
- #1571 - Remove separate twitter bundle and use exception trapping to only register AdapterFactory when Twitter4J is available.
- #1573 - Tag Creator - automatic detection/support of /etc/tags or /content/cq:tags root paths
- #1578 - Asset import needs additional configuration inputs
- #1615 - Add cq:Tag as a contentType for ContentVisitor API (allowing Content Traversing workflows to act upon cq:Tags)
- #1609 - EnsureOakIndex excludes property seed, and sub-tree [oak:QueryIndexDefinition]/facets/jcr:content, by way up an updated to ChecksumGeneratorImpl that allows specific excludedNodeNames and excludedSubTrees.
- #1614 - (Breaking change) Disables all auto-on clientlibs by default, requiring proxy clientlibs.
- #1615 - Add cq:Tag as a contentType for ContentVisitor API (allowing Content Traversing workflows to act upon cq:Tags)
- #1619 - Implemented dependency checking, updating Guava and jjwt to latest versions.
- #1634 - Made reference policy option greedy to allow plugging in a custom DispatcherFlusher service
- #1649 - Added support for custom Content-Type header.
- #1720 - Adjusted metatype for HTTP Cache components.
- #1729 - Url Asset Ingestor | Support case sensitive properties
- #1753 - Remove Dynamic*ClientLibraryServlet and breaks out TouchUI widgets into discrete Client Libraries

### Removed
- #1635 - Removed WCM Inbox Web Console Plugin
- #1716 - TLD files are no longer automatically generated

## [3.19.0] - 2018-11-03

### Added
- #1410 - Show/Hide fields and tabs based on dropdown and/or checkbox selections
- #1446 - Renovator combines and replaces previous relocator tools in MCP
- #1526 - Added a priority to the Action Manager and associated classes so that Actions can executed in order of priority.
- #1529 - Instant Package Utility
- #1530 - New [MCP] Form API features allow sling models to annotate properties and generate forms directly from models with very little coding.
- #1531 - Content Fragment Importer tool added
- #1532 - Request Throttler tool added

### Changed
- #1523 - Added check to EnsureACEs to avoid duplicate path processing.

### Fixed
- #1464 - ResourceResolverMapTransformer decodes URI-encoded values correctly now
- #1495 - Error page handler resets component context attribute correctly now
- #1497 - Javadoc improvement in EndpointService
- #1501 - Error downloading reports from MCP processes with 6.3.3.0
- #1506 - Fixed path browser input fields in MCP to work on AEM 6.4
- #1513 - PageCompare popovers and legend fixed
- #1516 - Undefined exception on configure-limit-parsys.min.js
- #1523 - Resource check duplication fixed in Ensure ACE feature
- #1524 - Audit log search UI fixes (also fixes #1351)
- #1533 - Cleaned up leftovers from archetype template
- #1537 - Fixed leaking ResourceResolver in FastActionManagerRunnerImpl

### Removed

- #1446 - Removed Folder Relocator and Page Relocator tools

## [3.18.2] - 2018-09-26

### Fixed
- #1492 - Avoid double encoding with Resource Resolver Mapping Rewriter
- #1486 - By default include policy mapping nodes for the replication status handler
- #1490 - Fixed issue in Error Page Handler where /etc/map'd content confused 'real resource' look-up.
- #1457 - Forward ported fixed from ACS Commons 2.x line for Parsys Placeholder feature
- #1498 - Inadventantly included ServletResovler configs causing incorrect servlet resolution behaviour in AEM (default JSON servlet not working)

### Changed
- #1462 - Updated ACS Commons multifield to support Colorfields
- #1479 - Package Replication Status Updater processes each package in its own job to isolate effects of expections

## [3.18.0] - 2018-09-24

### Added
- #1460 - Adobe.IO Integration donated by Emerging Technologies EMEA team

### Fixed
- #1467 - Versioned ClientLibs cause WARN log messages on AEM 6.3
- #1428 - URL Asset Import retain case sensitivity in column names
- #1458 - Fixed issue where page date was not updated when modifying redirect map file
- #1467 - Versioned ClientLibs cause WARN log messages on AEM 6.3
- #1469 - Commons Imaging dependency from wcm.io should be excluded
- #1476 - Asset ingestor modifies file names unnecessarily
- #1480 - Adobe I/O healthcheck must only check 1 onepoint
- #1487 - Fixing defect in touchui-limit-parsys that breaks touch ui authoring in 6.2
- #1488 - TouchUI breaks in 6.2 because of using 6.3 JS functions
- #1495 - Error Page Handler doesn't reset the `com.day.cq.wcm.componentcontext` request attribute
- #1467 - Versioned ClientLibs cause WARN log messages on AEM 6.3
- #1458 - Fixed issue where page date was not updated when modifying redirect map file

### Changed
- #1469 - Exclude transitive dependency on unreleased commons-imaging via AEM Mocks.
- #1472 - Ensure that only Central and Adobe Public Maven repository are used in Travis builds.
- #1459 - Added ability to edit individual entries in the redirect map and a confirmation for deletes
- #1476 - Asset ingestion no longer mangles folder names, if they are already valid JCR node names

## [3.17.4] - 2018-08-15

### Fixed
- #1413 - Added ACL to make the redirect maps globally readable

## [3.17.2] - 2018-08-13

### Fixed
- #1438 - Ensured Groups do not honor intermediate paths
- #1424 - HTTP Cache - Handle case (Core CF Component) where the response.getHeaders() throws an exception.
- #1423 - HTTP Cache - JCR Store - Update the /var/acs-commons/httpcache rep:policy to allow service user to create nodes.
- #1414 - Fixed issue with TouchUI multifield where field collection was too shallow (did not account for deeply nested structures).
- #1409 - Package Replication Status Updater throws exceptions when version is being created in parallel
- #1407 - Package Replication Status Updater does not set correct replication status for policies below editable templates
- #1417 - Fixed xss vulnerabilities in generic lists
- #1386 - Fixed ajax calls like undefined.2.json when hovering over parsys
- #1334 - Package Replication Status Updater does not treat initialContent below editable templates correctly
- #1301 - Fixed issue in MCP process forms where CoralUI bindings happened twice per form breaking some functionality (like file uploads).
- #1415 - Fixed issue in Error Page Handler where /etc/map'd content confused 'real resource' look-up.
- #1349 - Fixed issue with infinite loop in BrandPortalAgentFilter, when mpConfig property is not present.
- #1441 - Fixed issue with the Report Runner loading custom Report Executors
- #1429 - Fixed Composite Multifield support for pathfield
- #1431 - Fixed Composite Multifield support for Coral3 Select
- #1433 - Fixed issue with Coral 3 UI Checkbox
- #1443 - Fixed issue with Coral 3 UI datepicker
- #1451 - Add ns-scoped flags to function to fix repeated toolbar buttons in Edit mode (Shared Component Properties).
- #1442 - Redirect Map Manager - Fixed error when adding redirects without file uploaded
- #1426 - On Deploy Scripts - added filter.xml include for /etc/rep:policy

### Changed
- #1401 - Added AEM 6.3 support for conditional hiding in edit dialogs
- #1420 - MCP page component no longer extends "final" GraniteUI shell component
- #1435 - Updated Throttled Task Runner configuration defaults to be better optimized for production situations.

### Added
- #1410 - Added support to hide/show dialog fields and tabs based on values selected for dropdown and or checkbox.

## [3.17.0] - 2018-05-22

### Fixed
- #1370 - Fixed Invalid Entries display in FireFox for Redirect Map
- #1371 - Fixed Incorrect Entry Deletion when Filtering for Redirect Map
- #1359 - Limiting the parsys in touch UI only works with static templates but not with editable templates
- #1360 - Limiting the parsys does not work when doubleclicking into the dropzone to add a new component
- #1383 - URL asset import now reports renditions which cannot be matched correctly
- #1379 - URL asset import improvements for reporting and error handling
- #1376 - Spreadsheet API data handling improvements

### Added
- #1365 - Sling model injector for Shared Component Property values.

[Unreleased]: https://github.com/Adobe-Consulting-Services/acs-aem-commons/compare/acs-aem-commons-3.16.0...HEAD

## [3.16.0] - 2018-05-10

### Fixed
- #1278 - EvolutionContext refactored to contain a method returning version history
- #1344 - Update Felix Plugin URL for Ensure Oak Index to match documentation/example code.
- #1363 - Corrects permissions allowing HTTP Cache to write to the JCR Cache space under /var/acs-commons/httpcache

### Added
- #1292 - New MCP Tool to refresh asset folder thumbnails
- #1346 - New Variant/CompositeVariant api for greater type fluidity in data conversion; Spreadsheet API handles proper data type conversion, which improves URL Asset Import and Data Importer as well.
- #1347 - Redirect Map Entry editor
- #1357 - Asset ingestion now uses hypen in folder names by default and offers option controlling asset naming behavior.

### Changed
- #1343 - CodeClimate now checks for license header
- #1354 - Added JMX Bean for monitoring and executing on-dploy scripts  

## [3.15.2] - 2018-04-25

### Changed
- #1338 - Asset ingestion now visible to the groups: administrators, asset-ingest, dam-administrators

### Added
- #1338 - Authorized Group process definition factory for MCP abstracts the basic authentication check, easier to customize now

### Fixed
- #1335 - MCP Error handling and user experience are overhauled and the overall experience is improved

## [3.15.0] - 2018-04-13

### Changed
- #1284 - Expose the shared and global properties resources via bindings.
- #1323 - Remove PMD from pom.xml and added logging rules to CodeClimate's PMD configuration
- #1321 - Switch Jacoco coverage to run offline to improve reporting of Powermock covered code.

### Added
- #1314 - Added cards to Tools > ACS Commons for the missing ACS Commons tooling.
- #1237 - Reporting feature: Adding a report column for finding references to a resource
- #1279 - New import tools for node metadata and file/url-based asset ingestion
- #1307 - MCP now has error reporting and also XLSX export for errors.
- #1238 - HTTP cache JCR storage
- #1245 - On-Deploy Scripts Framework

### Fixed
- #1262 - MCP race condition affects showing completion status for processes that finish very quickly
- #1276 - Bulk workflow now works with 6.4 and the user-event-data is pre-selected (commit button not grayed out anymore)
- #1303 - Updated HTTP Cache test to handle all platforms more agnostically
- #1265 - Set default Replicated At and Replicated By values when the parameterized values are null in ReplicationStatusManagerImpl to prevent NPEs.
- #1235 - Fixed issue with QR Code loading (and disrupting) non-/content based touch ui editors (ie. Workflow Model editor)
- #1283 - Updated PagesReferenceProvider to return the path to the cq:Page rather than cq:PageContent as the reference.
- #1319 - Ensuring that PageRootProviderConfig references are sorted consistently.

## [3.14.12] - 2018-04-03

### Fixed

- #1291 - S3 Asset Ingestor stops after 1000 Assets attempting to be imported
- #1286 - Error page handler now verifies parent resource is not a NonExistingResource
- #1288 - Restrict the redirect map file upload to .txt file extension
- #1272 - Ensure Service User service is not restricted ACE by path
- #1142 - Make sure report tabulation is thread-safe
- #1298 - Ensure that dispatcher cache headers are only written once per header name

## [3.14.10] - 2018-03-08

### Added

- #1247 - Added the new component for dynamically population of dropdown in Report Builder Parameter
- #1229 - Added config option to remove trailing slash from extensionless URLs in sitemap.
- #1242 - New ResourceUtil utility class.
- #1255 - Add trimming to the dispatcher flush rules to allow multi line xml configs
- #1256 - Allow adding of context root maven property for deploying acs-aem-commons locally
- #1274 - MCP now supports RequestParameter in process definitions.  This gives access to file binary and other metadata such as name and size.

### Fixed

- #1260 - MCP serialization issue; using file upload would break the UI if large files were uploaded

## [3.14.8] - 2018-02-13

### Fixed

- #1250 - Redirect Map upload fails with "multipart boundary" error

## [3.14.6] - 2018-01-31

### Fixed

- #1230 - Fixed issue causing XHR requests to undefined.2.json from TouchUI Parsys-related ClientLibs
- #1239 - Fixing issue which prevented ACS AEM Commons 3.14.0, 3.14.2 and 3.14.4 being installed on AEM 6.2.
- #1244 - Added Ensure Group functionality.

## [3.14.4] - 2018-01-24

### Fixed

- #1233 - Restore missing ACLs accidentally removed by a prior commit.

## [3.14.2] - 2018-01-24

### Fixed

- #1231 - Do not set fieldLabel or fieldDescription on radiogroup components.

## [3.14.0] - 2018-01-18

### Added

- #989 - Dynamic Loading for optional Touch UI ClientLibraries.
- #1218 - New Report Builder Feature.
- #1228 - Added config option to have extensionless URLs in sitemap.

### Changed

- #1224 - Refactored several components to use GSON rather than Sling Commons JSON.

### Fixed

- #1213 - Fixing Redirect Manager Action Load Issues
- #1204 - Unclosed stream in VersionedClientlibsTransformerFactory
- #1205 - Calculate MD5 based on minified clientlib (in case minification is enabled). This is a workaround around the AEM limitation to only correctly invalidate either the minified or unminified clientlib).
- #1217 - Make compile-scope dependencies provided-scope and add enforcer rule to ensure no compile scope dependencies are added in the future.
- #1201 - Improved error handling and logging in EnsureOakIndex

## [3.13.0] - 2017-12-04

### Added

- #1108 - Added MCP Process for creating Asset Folders (with Titles) using an Excel file to define the structure.
- #1145 - New Redirect Map Manager feature
- #1175 - Permission Sensitive Cache Servlet

### Changed

- #1174 - Introduced CodeClimate quality checks. Resulted in lots of miscellaneous non-API changes.
- #1191 - Ensure that HttpCache works with response objects when `getOutputStream()` throws `IllegalStateException`
- #1193 - Improvements to Property Merge Post Processor, including asset metadata editing and merge-all-tags

### Fixed

- #1166 - Fixed issue with various ClientLib dependency errors, and fixed Quickly Filter registration.
- #1171 - Reduce duplicate coverage comments in pull requests.
- #1176 - Composite MultiField in case of NodeStore cannot restore value from deep property
- #1154 - Select in Nested Multi-field is not stored correctly
- #1187 - Externalize links from the DynamicClassicUiClientLibraryServlet to include context-path
- #1197 - Redraw map after period in order to ensure it is properly centered

## [3.12.0] - 2017-11-13

### Added

- #1121 - New MCP Task to report broken references
- #1101 - Add Dialog to Asset Metadata allowing easy access to the publish URL for an asset.

### Changed

- #1169 - Use Granite-packaged POI to ensure compatibility with AEM 6.2's included POI.
- #1170 - Improve exception handling in Workflow Process - DAM Metadata Property Reset

### Fixed

- #1148 - Properly handle blank character encoding in SiteMapServlet
- #1122 - Add clientlib category to touchui-widgets to load in Create Page wizard.
- #1150 - Fix the empty datetime value displayed as "invalid date" in the touchui dialog
- #842 - Fix issue with Environment Indicator title being reset
- #1143 - Remove current page from result from PagesReferenceProvider
- #1156 - Remove unnecessary initialization of `window.Granite.author`
- #1158 - Corrected incorrect date parsing/formatting in AuditLogSearch
- #1160 - Fix fieldset selector to allow custom class attribute for touchui composite multifield
- #1167 - Fix an error which reads the wrong name attribute for datepicker component

## [3.11.0] - 2017-10-18

### Added

- #1133: Added S3 MCP Asset Ingestor
- #1140: Add support in StaticReferenceRewriterTransformerFactory for complex values, e.g. `img:srcset`
- #1095: Moved Tag Maker from ACS Tools and made executable via MCP

### Fixed

- #1094: Fixed issue with QR Code where its on by default. This requires toggling QR Code on and off to reset the client lib category.
- #1119: Fixed issue with timezone of on/off times on System Notifications  
- #1110: Added package dependency on AEM 6.2 to ensure proper installation order.
- #1128: Changed to SecureRandom for string generation in LinkedIn integration.
- #1132: Fixed number of parameters in SharpenImageTransformerImpl

## [3.10.0] - 2017-08-24

### Added

- #916: AEM Assets Brand Portal workflow process and Agent filter
- #958: Named Image Transform Servlet Sharpen transform
- #1005: Asset Folder Properties Support to allow custom fields/properties to be added to AEM Assets Folders in UI
- #1039: Health Check Status E-mailer
- #1041: QR Code to Publish in Page Editor
- #1067: Vanity Path Web server re-writer mapping
- Managed Controlled Processes framework with 5 sample tools: Folder Relocator, Page Relocator, Asset Report (space usage), Deep Prune, Asset Ingestor (aka AntEater v2)
- `com.adobe.acs.commons.fam.actions.ActionsBatch` for bundling Fast Action Manager actions so multiple changes can be retried if any of them fail and break the commit.
- Fast Action Manager now has a halt feature in the API which instantly stops an action manager and any of its scheduled work

### Changed

- #1033: Allow Resource Resolver Map Factory's re-write attributes to be passed in as an array
- Updated Fast Action Manager retry logic to support more failure cases properly.
- Updated Fast Action Manager retry logic to be savvy about interrupted exceptions thrown by the watchdog trying to kill the thread.
- Updated PageRootProvider (Shared Component Properties) to support multiple/independent configurations.

### Fixed

- #982: Fixed issue with Touch UI Icon Picker was prefixing icon classes with 'fa'
- #1008: E-mail subject mangled for non-latin chars
- #1043: JCR Package Replication now populates the replicated by properties of the packaged resources with the actual user that requested the replication of the package (with configurable override via OSGi config for backwards compat)
- #1044: JCR Package Replication fixes a resource leak where the JCR Packages were not closed after being opened
- #1051: Emails sent via EmailService do not have connection/socket timeouts
- #1064: Fixed NPE in ResourceServiceManager when no serviceReferences exist
- Error page handler OSGi configuration missing web hint for 'not-found' behavior.
- Touch UI Multi-field saved User-picker values were not populated in dialog
- Fast Action Manager is much more efficient in how it gauges CPU usage, which makes it even faster than before.

### Security
- #1059: ResourceServiceManager no longer users admin resource resolver

### Deprecated
- com.adobe.acs.commons.wcm.impl.PageRootProviderImpl has been deprecated. com.adobe.acs.commons.wcm.impl.PageRootProviderConfig should be used instead.

<!---

### Removed

----><|MERGE_RESOLUTION|>--- conflicted
+++ resolved
@@ -14,11 +14,8 @@
 - #1900 - Tag Report MCP
 - #1904 - Dialog resource provider generates cq:dialog for you (note: disabled by default)
 - #1920 - Add @ChildResourceFromRequest annotation to substitute for @ChildResource when a child model object requires a SlingHttpServletRequest to adapt from.
-<<<<<<< HEAD
 - #1944 - Added Templated Dialogs feature
-=======
 - #1872 - Added support for oakpal:webster, creating a process to keep checklists, nodetypes, and privileges up-to-date.
->>>>>>> f4986bba
 
 ### Fixed
 - #1845 - Fixes issue with ComponentErrorHandler OSGi component never being satisfied due to incorrect dependency on ModeUtil
