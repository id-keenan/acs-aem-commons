--- conflicted
+++ resolved
@@ -45,11 +45,8 @@
 - #1615 - Add cq:Tag as a contentType for ContentVisitor API (allowing Content Traversing workflows to act upon cq:Tags)
 - #1609 - EnsureOakIndex excludes property seed, and sub-tree [oak:QueryIndexDefinition]/facets/jcr:content, by way up an updated to ChecksumGeneratorImpl that allows specific excludedNodeNames and excludedSubTrees.
 - #1560 - Changing to osgi annotations
-<<<<<<< HEAD
+- #1615 - Add cq:Tag as a contentType for ContentVisitor API (allowing Content Traversing workflows to act upon cq:Tags)
 - #1619 - Implemented dependency checking, updating Guava and jjwt to latest versions.
-=======
-- #1615 - Add cq:Tag as a contentType for ContentVisitor API (allowing Content Traversing workflows to act upon cq:Tags)
->>>>>>> 875ce4e9
 - #1634 - Made reference policy option greedy to allow plugging in a custom DispatcherFlusher service
 - #1649 - Added support for custom Content-Type header.
 
