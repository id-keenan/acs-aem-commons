--- conflicted
+++ resolved
@@ -10,14 +10,11 @@
 [unreleased changes details]: https://github.com/Adobe-Consulting-Services/acs-aem-commons/compare/acs-aem-commons-4.7.2...HEAD
 
 ### Added
-<<<<<<< HEAD
 - #2512 - Added Templated Dialogs feature
-=======
 - #2451 - Adding a new dispatcher cache control header filter based on the resource type of the page
 
 ### Fixed
 - #2529 - Unable to find an implementation for interface acscommons.io.jsonwebtoken.io.Serializer using java.util.ServiceLoader
->>>>>>> c4309809
 
 ## 4.11.2 - 2021-01-05
 
