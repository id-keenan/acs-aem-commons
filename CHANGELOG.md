# Change Log

All notable changes to this project will be documented in this file. This format was adapated
after the 3.9.0 release. All changes up until the 3.9.0 release can be found in https://github.com/Adobe-Consulting-Services/acs-aem-commons/releases.

The format is based on [Keep a Changelog](http://keepachangelog.com/)

## [Unreleased]

<<<<<<< HEAD
### Fixed
- #1370 - Fixed Invalid Entries display in FireFox
- #1371 - Fixed Incorrect Entry Deletion when Filtering
=======
### Added
- #1365 - Sling model injector for Shared Component Property values.
>>>>>>> 86318e3f

[Unreleased]: https://github.com/Adobe-Consulting-Services/acs-aem-commons/compare/acs-aem-commons-3.16.0...HEAD

## [3.16.0] - 2018-05-10

### Fixed
- #1278 - EvolutionContext refactored to contain a method returning version history
- #1344 - Update Felix Plugin URL for Ensure Oak Index to match documentation/example code.
- #1363 - Corrects permissions allowing HTTP Cache to write to the JCR Cache space under /var/acs-commons/httpcache

### Added
- #1292 - New MCP Tool to refresh asset folder thumbnails
- #1346 - New Variant/CompositeVariant api for greater type fluidity in data conversion; Spreadsheet API handles proper data type conversion, which improves URL Asset Import and Data Importer as well.
- #1347 - Redirect Map Entry editor
- #1357 - Asset ingestion now uses hypen in folder names by default and offers option controlling asset naming behavior.

### Changed
- #1343 - CodeClimate now checks for license header
- #1354 - Added JMX Bean for monitoring and executing on-dploy scripts  

## [3.15.2] - 2018-04-25

### Changed
- #1338 - Asset ingestion now visible to the groups: administrators, asset-ingest, dam-administrators

### Added
- #1338 - Authorized Group process definition factory for MCP abstracts the basic authentication check, easier to customize now

### Fixed
- #1335 - MCP Error handling and user experience are overhauled and the overall experience is improved

## [3.15.0] - 2018-04-13

### Changed
- #1284 - Expose the shared and global properties resources via bindings.
- #1323 - Remove PMD from pom.xml and added logging rules to CodeClimate's PMD configuration 
- #1321 - Switch Jacoco coverage to run offline to improve reporting of Powermock covered code.

### Added
- #1314 - Added cards to Tools > ACS Commons for the missing ACS Commons tooling.
- #1237 - Reporting feature: Adding a report column for finding references to a resource 
- #1279 - New import tools for node metadata and file/url-based asset ingestion
- #1307 - MCP now has error reporting and also XLSX export for errors.
- #1238 - HTTP cache JCR storage 
- #1245 - On-Deploy Scripts Framework

### Fixed
- #1262 - MCP race condition affects showing completion status for processes that finish very quickly
- #1276 - Bulk workflow now works with 6.4 and the user-event-data is pre-selected (commit button not grayed out anymore)
- #1303 - Updated HTTP Cache test to handle all platforms more agnostically
- #1265 - Set default Replicated At and Replicated By values when the parameterized values are null in ReplicationStatusManagerImpl to prevent NPEs.
- #1235 - Fixed issue with QR Code loading (and disrupting) non-/content based touch ui editors (ie. Workflow Model editor)
- #1283 - Updated PagesReferenceProvider to return the path to the cq:Page rather than cq:PageContent as the reference.
- #1319 - Ensuring that PageRootProviderConfig references are sorted consistently.

## [3.14.12] - 2018-04-03

### Fixed

- #1291 - S3 Asset Ingestor stops after 1000 Assets attempting to be imported
- #1286 - Error page handler now verifies parent resource is not a NonExistingResource
- #1288 - Restrict the redirect map file upload to .txt file extension
- #1272 - Ensure Service User service is not restricted ACE by path
- #1142 - Make sure report tabulation is thread-safe
- #1298 - Ensure that dispatcher cache headers are only written once per header name

## [3.14.10] - 2018-03-08

### Added

- #1247 - Added the new component for dynamically population of dropdown in Report Builder Parameter
- #1229 - Added config option to remove trailing slash from extensionless URLs in sitemap.
- #1242 - New ResourceUtil utility class.
- #1255 - Add trimming to the dispatcher flush rules to allow multi line xml configs
- #1256 - Allow adding of context root maven property for deploying acs-aem-commons locally
- #1274 - MCP now supports RequestParameter in process definitions.  This gives access to file binary and other metadata such as name and size.

### Fixed

- #1260 - MCP serialization issue; using file upload would break the UI if large files were uploaded

## [3.14.8] - 2018-02-13

### Fixed

- #1250 - Redirect Map upload fails with "multipart boundary" error

## [3.14.6] - 2018-01-31

### Fixed

- #1230 - Fixed issue causing XHR requests to undefined.2.json from TouchUI Parsys-related ClientLibs
- #1239 - Fixing issue which prevented ACS AEM Commons 3.14.0, 3.14.2 and 3.14.4 being installed on AEM 6.2.
- #1244 - Added Ensure Group functionality.

## [3.14.4] - 2018-01-24

### Fixed

- #1233 - Restore missing ACLs accidentally removed by a prior commit.

## [3.14.2] - 2018-01-24

### Fixed

- #1231 - Do not set fieldLabel or fieldDescription on radiogroup components.

## [3.14.0] - 2018-01-18

### Added

- #989 - Dynamic Loading for optional Touch UI ClientLibraries.
- #1218 - New Report Builder Feature.
- #1228 - Added config option to have extensionless URLs in sitemap.

### Changed

- #1224 - Refactored several components to use GSON rather than Sling Commons JSON.

### Fixed

- #1213 - Fixing Redirect Manager Action Load Issues 
- #1204 - Unclosed stream in VersionedClientlibsTransformerFactory
- #1205 - Calculate MD5 based on minified clientlib (in case minification is enabled). This is a workaround around the AEM limitation to only correctly invalidate either the minified or unminified clientlib).
- #1217 - Make compile-scope dependencies provided-scope and add enforcer rule to ensure no compile scope dependencies are added in the future.
- #1201 - Improved error handling and logging in EnsureOakIndex

## [3.13.0] - 2017-12-04

### Added

- #1108 - Added MCP Process for creating Asset Folders (with Titles) using an Excel file to define the structure.
- #1145 - New Redirect Map Manager feature
- #1175 - Permission Sensitive Cache Servlet

### Changed

- #1174 - Introduced CodeClimate quality checks. Resulted in lots of miscellaneous non-API changes.
- #1191 - Ensure that HttpCache works with response objects when `getOutputStream()` throws `IllegalStateException`
- #1193 - Improvements to Property Merge Post Processor, including asset metadata editing and merge-all-tags

### Fixed

- #1166 - Fixed issue with various ClientLib dependency errors, and fixed Quickly Filter registration.
- #1171 - Reduce duplicate coverage comments in pull requests.
- #1176 - Composite MultiField in case of NodeStore cannot restore value from deep property
- #1154 - Select in Nested Multi-field is not stored correctly
- #1187 - Externalize links from the DynamicClassicUiClientLibraryServlet to include context-path
- #1197 - Redraw map after period in order to ensure it is properly centered

## [3.12.0] - 2017-11-13

### Added

- #1121 - New MCP Task to report broken references
- #1101 - Add Dialog to Asset Metadata allowing easy access to the publish URL for an asset.

### Changed

- #1169 - Use Granite-packaged POI to ensure compatibility with AEM 6.2's included POI.
- #1170 - Improve exception handling in Workflow Process - DAM Metadata Property Reset

### Fixed

- #1148 - Properly handle blank character encoding in SiteMapServlet
- #1122 - Add clientlib category to touchui-widgets to load in Create Page wizard.
- #1150 - Fix the empty datetime value displayed as "invalid date" in the touchui dialog 
- #842 - Fix issue with Environment Indicator title being reset
- #1143 - Remove current page from result from PagesReferenceProvider
- #1156 - Remove unnecessary initialization of `window.Granite.author`
- #1158 - Corrected incorrect date parsing/formatting in AuditLogSearch
- #1160 - Fix fieldset selector to allow custom class attribute for touchui composite multifield
- #1167 - Fix an error which reads the wrong name attribute for datepicker component

## [3.11.0] - 2017-10-18

### Added

- #1133: Added S3 MCP Asset Ingestor
- #1140: Add support in StaticReferenceRewriterTransformerFactory for complex values, e.g. `img:srcset`
- #1095: Moved Tag Maker from ACS Tools and made executable via MCP

### Fixed

- #1094: Fixed issue with QR Code where its on by default. This requires toggling QR Code on and off to reset the client lib category.
- #1119: Fixed issue with timezone of on/off times on System Notifications  
- #1110: Added package dependency on AEM 6.2 to ensure proper installation order.
- #1128: Changed to SecureRandom for string generation in LinkedIn integration.
- #1132: Fixed number of parameters in SharpenImageTransformerImpl

## [3.10.0] - 2017-08-24

### Added

- #916: AEM Assets Brand Portal workflow process and Agent filter
- #958: Named Image Transform Servlet Sharpen transform 
- #1005: Asset Folder Properties Support to allow custom fields/properties to be added to AEM Assets Folders in UI
- #1039: Health Check Status E-mailer
- #1041: QR Code to Publish in Page Editor
- #1067: Vanity Path Web server re-writer mapping 
- Managed Controlled Processes framework with 5 sample tools: Folder Relocator, Page Relocator, Asset Report (space usage), Deep Prune, Asset Ingestor (aka AntEater v2)
- `com.adobe.acs.commons.fam.actions.ActionsBatch` for bundling Fast Action Manager actions so multiple changes can be retried if any of them fail and break the commit.
- Fast Action Manager now has a halt feature in the API which instantly stops an action manager and any of its scheduled work

### Changed

- #1033: Allow Resource Resolver Map Factory's re-write attributes to be passed in as an array
- Updated Fast Action Manager retry logic to support more failure cases properly.
- Updated Fast Action Manager retry logic to be savvy about interrupted exceptions thrown by the watchdog trying to kill the thread.
- Updated PageRootProvider (Shared Component Properties) to support multiple/independent configurations.

### Fixed

- #982: Fixed issue with Touch UI Icon Picker was prefixing icon classes with 'fa' 
- #1008: E-mail subject mangled for non-latin chars
- #1043: JCR Package Replication now populates the replicated by properties of the packaged resources with the actual user that requested the replication of the package (with configurable override via OSGi config for backwards compat) 
- #1044: JCR Package Replication fixes a resource leak where the JCR Packages were not closed after being opened 
- #1051: Emails sent via EmailService do not have connection/socket timeouts 
- #1064: Fixed NPE in ResourceServiceManager when no serviceReferences exist
- Error page handler OSGi configuration missing web hint for 'not-found' behavior.
- Touch UI Multi-field saved User-picker values were not populated in dialog 
- Fast Action Manager is much more efficient in how it gauges CPU usage, which makes it even faster than before.

### Security
- #1059: ResourceServiceManager no longer users admin resource resolver

### Deprecated
- com.adobe.acs.commons.wcm.impl.PageRootProviderImpl has been deprecated. com.adobe.acs.commons.wcm.impl.PageRootProviderConfig should be used instead.

<!---
 
### Removed

----><|MERGE_RESOLUTION|>--- conflicted
+++ resolved
@@ -7,14 +7,12 @@
 
 ## [Unreleased]
 
-<<<<<<< HEAD
 ### Fixed
 - #1370 - Fixed Invalid Entries display in FireFox
 - #1371 - Fixed Incorrect Entry Deletion when Filtering
-=======
+
 ### Added
 - #1365 - Sling model injector for Shared Component Property values.
->>>>>>> 86318e3f
 
 [Unreleased]: https://github.com/Adobe-Consulting-Services/acs-aem-commons/compare/acs-aem-commons-3.16.0...HEAD
 
