--- conflicted
+++ resolved
@@ -42,16 +42,13 @@
 - #1571 - Remove separate twitter bundle and use exception trapping to only register AdapterFactory when Twitter4J is available.
 - #1573 - Tag Creator - automatic detection/support of /etc/tags or /content/cq:tags root paths
 - #1578 - Asset import needs additional configuration inputs
-<<<<<<< HEAD
+- #1560 - Changing to osgi annotations
 - #1619 - Implemented dependency checking, updating Guava and jjwt to latest versions.
-=======
-- #1560 - Changing to osgi annotations
 - #1634 - Made reference policy option greedy to allow plugging in a custom DispatcherFlusher service
 - #1649 - Added support for custom Content-Type header.
 
 ### Removed
 - #1635 - Removed WCM Inbox Web Console Plugin
->>>>>>> a4ad6c31
 
 ## [3.19.0] - 2018-11-03
 
