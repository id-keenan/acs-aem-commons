# Change Log

All notable changes to this project will be documented in this file. This format was adapated
after the 3.9.0 release. All changes up until the 3.9.0 release can be found in https://github.com/Adobe-Consulting-Services/acs-aem-commons/releases.

The format is based on [Keep a Changelog](http://keepachangelog.com/)

## [Unreleased]

[Unreleased]: https://github.com/Adobe-Consulting-Services/acs-aem-commons/compare/acs-aem-commons-3.14.12...HEAD

### Changed
- #1284 - Expose the shared and global properties resources via bindings.
<<<<<<< HEAD
- #1323 - Remove PMD from pom.xml and added logging rules to CodeClimate's PMD configuration 
=======
- #1321 - Switch Jacoco coverage to run offline to improve reporting of Powermock covered code.
>>>>>>> 5b03f076

### Added
- #1314 - Added cards to Tools > ACS Commons for the missing ACS Commons tooling.
- #1237 - Reporting feature: Adding a report column for finding references to a resource 
- #1307 - MCP now has error reporting and also XLSX export for errors.
- #1238 - HTTP cache JCR storage 
- #1245 - On-Deploy Scripts Framework

### Fixed
- #1262 - MCP race condition affects showing completion status for processes that finish very quickly
- #1276 - Bulk workflow now works with 6.4 and the user-event-data is pre-selected (commit button not grayed out anymore)
- #1303 - Updated HTTP Cache test to handle all platforms more agnostically
- #1265 - Set default Replicated At and Replicated By values when the parameterized values are null in ReplicationStatusManagerImpl to prevent NPEs.
- #1235 - Fixed issue with QR Code loading (and disrupting) non-/content based touch ui editors (ie. Workflow Model editor)
- #1283 - Updated PagesReferenceProvider to return the path to the cq:Page rather than cq:PageContent as the reference.
- #1319 - Ensuring that PageRootProviderConfig references are sorted consistently.

## [3.14.12] - 2018-04-03

### Fixed

- #1291 - S3 Asset Ingestor stops after 1000 Assets attempting to be imported
- #1286 - Error page handler now verifies parent resource is not a NonExistingResource
- #1288 - Restrict the redirect map file upload to .txt file extension
- #1272 - Ensure Service User service is not restricted ACE by path
- #1142 - Make sure report tabulation is thread-safe
- #1298 - Ensure that dispatcher cache headers are only written once per header name

## [3.14.10] - 2018-03-08

### Added

- #1247 - Added the new component for dynamically population of dropdown in Report Builder Parameter
- #1229 - Added config option to remove trailing slash from extensionless URLs in sitemap.
- #1242 - New ResourceUtil utility class.
- #1255 - Add trimming to the dispatcher flush rules to allow multi line xml configs
- #1256 - Allow adding of context root maven property for deploying acs-aem-commons locally
- #1274 - MCP now supports RequestParameter in process definitions.  This gives access to file binary and other metadata such as name and size.

### Fixed

- #1260 - MCP serialization issue; using file upload would break the UI if large files were uploaded

## [3.14.8] - 2018-02-13

### Fixed

- #1250 - Redirect Map upload fails with "multipart boundary" error

## [3.14.6] - 2018-01-31

### Fixed

- #1230 - Fixed issue causing XHR requests to undefined.2.json from TouchUI Parsys-related ClientLibs
- #1239 - Fixing issue which prevented ACS AEM Commons 3.14.0, 3.14.2 and 3.14.4 being installed on AEM 6.2.
- #1244 - Added Ensure Group functionality.

## [3.14.4] - 2018-01-24

### Fixed

- #1233 - Restore missing ACLs accidentally removed by a prior commit.

## [3.14.2] - 2018-01-24

### Fixed

- #1231 - Do not set fieldLabel or fieldDescription on radiogroup components.

## [3.14.0] - 2018-01-18

### Added

- #989 - Dynamic Loading for optional Touch UI ClientLibraries.
- #1218 - New Report Builder Feature.
- #1228 - Added config option to have extensionless URLs in sitemap.

### Changed

- #1224 - Refactored several components to use GSON rather than Sling Commons JSON.

### Fixed

- #1213 - Fixing Redirect Manager Action Load Issues 
- #1204 - Unclosed stream in VersionedClientlibsTransformerFactory
- #1205 - Calculate MD5 based on minified clientlib (in case minification is enabled). This is a workaround around the AEM limitation to only correctly invalidate either the minified or unminified clientlib).
- #1217 - Make compile-scope dependencies provided-scope and add enforcer rule to ensure no compile scope dependencies are added in the future.
- #1201 - Improved error handling and logging in EnsureOakIndex

## [3.13.0] - 2017-12-04

### Added

- #1108 - Added MCP Process for creating Asset Folders (with Titles) using an Excel file to define the structure.
- #1145 - New Redirect Map Manager feature
- #1175 - Permission Sensitive Cache Servlet

### Changed

- #1174 - Introduced CodeClimate quality checks. Resulted in lots of miscellaneous non-API changes.
- #1191 - Ensure that HttpCache works with response objects when `getOutputStream()` throws `IllegalStateException`
- #1193 - Improvements to Property Merge Post Processor, including asset metadata editing and merge-all-tags

### Fixed

- #1166 - Fixed issue with various ClientLib dependency errors, and fixed Quickly Filter registration.
- #1171 - Reduce duplicate coverage comments in pull requests.
- #1176 - Composite MultiField in case of NodeStore cannot restore value from deep property
- #1154 - Select in Nested Multi-field is not stored correctly
- #1187 - Externalize links from the DynamicClassicUiClientLibraryServlet to include context-path
- #1197 - Redraw map after period in order to ensure it is properly centered

## [3.12.0] - 2017-11-13

### Added

- #1121 - New MCP Task to report broken references
- #1101 - Add Dialog to Asset Metadata allowing easy access to the publish URL for an asset.

### Changed

- #1169 - Use Granite-packaged POI to ensure compatibility with AEM 6.2's included POI.
- #1170 - Improve exception handling in Workflow Process - DAM Metadata Property Reset

### Fixed

- #1148 - Properly handle blank character encoding in SiteMapServlet
- #1122 - Add clientlib category to touchui-widgets to load in Create Page wizard.
- #1150 - Fix the empty datetime value displayed as "invalid date" in the touchui dialog 
- #842 - Fix issue with Environment Indicator title being reset
- #1143 - Remove current page from result from PagesReferenceProvider
- #1156 - Remove unnecessary initialization of `window.Granite.author`
- #1158 - Corrected incorrect date parsing/formatting in AuditLogSearch
- #1160 - Fix fieldset selector to allow custom class attribute for touchui composite multifield
- #1167 - Fix an error which reads the wrong name attribute for datepicker component

## [3.11.0] - 2017-10-18

### Added

- #1133: Added S3 MCP Asset Ingestor
- #1140: Add support in StaticReferenceRewriterTransformerFactory for complex values, e.g. `img:srcset`
- #1095: Moved Tag Maker from ACS Tools and made executable via MCP

### Fixed

- #1094: Fixed issue with QR Code where its on by default. This requires toggling QR Code on and off to reset the client lib category.
- #1119: Fixed issue with timezone of on/off times on System Notifications  
- #1110: Added package dependency on AEM 6.2 to ensure proper installation order.
- #1128: Changed to SecureRandom for string generation in LinkedIn integration.
- #1132: Fixed number of parameters in SharpenImageTransformerImpl

## [3.10.0] - 2017-08-24

### Added

- #916: AEM Assets Brand Portal workflow process and Agent filter
- #958: Named Image Transform Servlet Sharpen transform 
- #1005: Asset Folder Properties Support to allow custom fields/properties to be added to AEM Assets Folders in UI
- #1039: Health Check Status E-mailer
- #1041: QR Code to Publish in Page Editor
- #1067: Vanity Path Web server re-writer mapping 
- Managed Controlled Processes framework with 5 sample tools: Folder Relocator, Page Relocator, Asset Report (space usage), Deep Prune, Asset Ingestor (aka AntEater v2)
- `com.adobe.acs.commons.fam.actions.ActionsBatch` for bundling Fast Action Manager actions so multiple changes can be retried if any of them fail and break the commit.
- Fast Action Manager now has a halt feature in the API which instantly stops an action manager and any of its scheduled work

### Changed

- #1033: Allow Resource Resolver Map Factory's re-write attributes to be passed in as an array
- Updated Fast Action Manager retry logic to support more failure cases properly.
- Updated Fast Action Manager retry logic to be savvy about interrupted exceptions thrown by the watchdog trying to kill the thread.
- Updated PageRootProvider (Shared Component Properties) to support multiple/independent configurations.

### Fixed

- #982: Fixed issue with Touch UI Icon Picker was prefixing icon classes with 'fa' 
- #1008: E-mail subject mangled for non-latin chars
- #1043: JCR Package Replication now populates the replicated by properties of the packaged resources with the actual user that requested the replication of the package (with configurable override via OSGi config for backwards compat) 
- #1044: JCR Package Replication fixes a resource leak where the JCR Packages were not closed after being opened 
- #1051: Emails sent via EmailService do not have connection/socket timeouts 
- #1064: Fixed NPE in ResourceServiceManager when no serviceReferences exist
- Error page handler OSGi configuration missing web hint for 'not-found' behavior.
- Touch UI Multi-field saved User-picker values were not populated in dialog 
- Fast Action Manager is much more efficient in how it gauges CPU usage, which makes it even faster than before.

### Security
- #1059: ResourceServiceManager no longer users admin resource resolver

### Deprecated
- com.adobe.acs.commons.wcm.impl.PageRootProviderImpl has been deprecated. com.adobe.acs.commons.wcm.impl.PageRootProviderConfig should be used instead.

<!---
 
### Removed

----><|MERGE_RESOLUTION|>--- conflicted
+++ resolved
@@ -11,11 +11,8 @@
 
 ### Changed
 - #1284 - Expose the shared and global properties resources via bindings.
-<<<<<<< HEAD
 - #1323 - Remove PMD from pom.xml and added logging rules to CodeClimate's PMD configuration 
-=======
 - #1321 - Switch Jacoco coverage to run offline to improve reporting of Powermock covered code.
->>>>>>> 5b03f076
 
 ### Added
 - #1314 - Added cards to Tools > ACS Commons for the missing ACS Commons tooling.
