# Change Log

All notable changes to this project will be documented in this file. This format was adapated
after the 3.9.0 release. All changes up until the 3.9.0 release can be found in https://github.com/Adobe-Consulting-Services/acs-aem-commons/releases.

The format is based on [Keep a Changelog](http://keepachangelog.com)

## [Unreleased]

### Added
- #1294 - New Remote Assets feature
- #1713 - Added Servlet Filter to generate an ETag header based on a message digest
- #1778 - Added folder support to system notifications
- #1780 - Added a new version of the XSS Taglib to support the sling XSSAPI.
- #1783 - Added the possibility to replace the existing host in an attribute
- #1806 - Http Cache: Added RequestPath extension
- #1825 - Added sql2scorer JSON servlet to provide oak:scoreExplanation details for JCR-SQL2 queries.

### Changed
- #1539 - Removed unused references to the QueryBuilder API.
- #1765 - Strings in spreadsheet input are no longer automatically assumed to be strings -- Fixes to spreadsheet and variant for handling data types, especially dates, as well as unit test coverage for data importer.
- #1774 - Upgraded oakpal dependency to 1.2.0 to support execution in an AEM OSGi runtime.
- #1786 - Shade embedded libraries and produce dependency-reduced pom to avoid downstream effects of embedded dependencies.
- #1823 - Upgraded oakpal plugin to 1.2.1 to for json serialization fix.

### Fixed
- #1819 - Http Cache - Combined extensions : fixed mechanism to use LDAP syntax to bind factories
- #1528 - Added support for 6.4/6.5 workflow instances location and fixed issue with removing workflows older than.
- #1709 - Fixes issue with ACS AEM Commons utility page's header bars not rendering properly.
- #1759 - Fixing the undefined error on limit object in classicui-limit-parsys.js
- #1760 - Corrected provider type usage for MCP form classes, as well as JSON serialization issues
- #1762 - Fixed missing code for DAM Assets Copy Publish URL feature.
- #1773 - Fix name clashes for pipeline.types
- #1776 - Fix possibly negative index
- #1780 - Fixed ACS Commons XSS Taglib to work with the support XSSFunctions class.
- #1789 - Corrected handling of checkboxes in MCP, fixing renovator dry-run bug.
- #1791 - Fixed Asset Folder Creator to support non-string cell types (ie. Numeric)
- #1800 - Make sure all pending changes are committed in Fast Action Manager when saveInterval isn't 1
- #1805 - Fixing the unit tests of the Variant class that may fail on unusual OS locale settings
- #1833 - Fixes issue with ACS AEM Commons utility report page's header bar not rendering properly.
- #1840 - Fixed UI issue with User Exporter to allow removal of all properties.
- #1855 - Remote asset sync functionality couldn't sync date properties unless the OS language was set to English.
- #1858 - Fixed issue with legacy dialog type for Shared Component Properties.
<<<<<<< HEAD
- #1881 - Fixed issue where ReflectionUtil.isAssignableFrom() returned false positive result.
=======
- #1839 - Fixed editing page for system notifications
>>>>>>> 0a9ed3d4

## [4.0.0] - 2019-02-20

### Added
- #1743 - Added support for v2.1 of org.apache.sling.xss bundle
- Created log and error output for Asset Ingestor when asset is null
- Add oakpal-maven-plugin and oakpal-checks module, using the acs-internal checklist for acs-aem-commons-content acceptance tests, and export the acs-commons-integrators checklist for downstream compatibility checks.
- #1564 - Added SFTP support for asset ingest utilities
- #1611 - HttpCache: Added custom expiry time per cache configuration (not supported by standard mem-store), caffeine cache store
- #1612 - Retries count and retry pause is configurable for all Asset Ingestors
- #1637 - Add support for bounce address setting in EmailService
- #1654 - Added I18nProvider service to support injectors
- #1648 - Add Smart Tags to XMP Metadata Node Workflow Process
- #1670 - Added @JsonValueMapValue, @I18N, @HierarchicalPageProperty, and improved @AemObject and @SharedValueMapValue.
- #1686 - Added CloseableQueryBuilder service to deal with CQ QueryBuilder's shallow unclosed ResourceResolvers.
- #1683 - HttpCache: Added OOTB config extension:: request cookie extension
- #1692 - HttpCache: Added OOTB config extension:: request header,parameter, resource properties value extension
- #1700 - MCP Forms framework now tracks client libraries required for components as needed

### Fixed
- #1796 - HttpCache: Added back in CombinedCacheKeyFactory
- #1733 - Do not throw ReplicationExceptions from Dispatcher Flush Rules Preprocessor
- #1745 - Show/hide widgets: feature can now also show/hide complex fields like Image or FileUpload
- #1724 - AemEnvironmentIndicatorFilterTest.testDisallowedWcmMode is failed because of caret in windows
- #1699 - MCP UI doesn't work because of StackOverflowError exception
- #1692 - HttpCache: Refactored resource / group config extensions
- #1607 - HttpCache: improved the write to response mechanism.
- #1539 - Reviewed usages of QueryBuilder for ResourceResolver leakages and close leaks.
- #1590 - Multifield component doesn't render non-composite at all (NPE error)
- #1588 - Updated error handler JSP to use ModeUtils
- #1583 - Asset Ingestor may try to create asset folders when they already exist
- #1578 - Added user/password handling as well as timeout specification in SFTP import
- #1576 - SFTP import folder handling bugs
- #1572 - Update JSCH version used for SFTP support
- #1561 - Corrected header conversion behavior in spreadsheet and made it optional in data importer tool
- #1552 - Ensure Authorizable - trim OSGi config array element whitespace for EnsureServiceUser aces property
- #1551 - ThrottledTaskRunner avoid overflow errors when comparing priority with large absolute (negative or positive) values
- #1563 - Limiting the parsys does not work when pasting multiple paragraphs
- #1593 - Sftp Asset Injector throws URISyntaxException if item contains special characters
- #1598 - Asset Ingestor | If user provides invalid info, nothing is happens. Erorr in report is expected
- #1597 - If 'Preserve Filename' unchecked, asset name will support only the following characters: letters, digits, hyphens, underscores, another chars will be replaced with hyphens
- #1604 - File asset import and url asset imports saves source path as migratedFrom property into assets jcr:content node. If asset is skipped the message in the format "source -> destination" is written into report
- #1606 - Url Asset Import saves correct path into migratedFrom property of assets's jcr:content node
- #1610 - Bulk Workflow Manager doing nothing
- #1613 - Potential NPE in JcrPackageReplicationStatusEventHandler
- #1623 - Fix timing-related test failures in HealthCheckStatusEmailerTest
- #1627 - Asset Ingestor and Valid Folder Name: if Preserve File name unchecked, asset and folder names will support only the following characters: letters, digits, hyphens, underscores, another chars will be replaced with hyphens
- #1585 - Fixed editing of redirect map entries if the file contains comments or whitespace
- #1651 - Fix target path issue for Asset Ingestor, if Preserve File name unchecked
- #1682 - Enable secure XML processing
- #1684 - Useing Autocloseable when closing resourceresolvers
- #1694 - Switch S3AssetIngestorTest and FileAssetIngestorTest back to JCR_OAK to avoid UnsupportedOperationException on MockSession.refresh().
- #1699 - Updated MCP servlet to not serialize known types that would otherwise cause problems
- #1716 - Added short-name to all TLD files.
- #1730 - MCP Forms Multifield class now handles arrays correctly
- #1723 - Fix unclosed channel when non exising path provided

### Changed
- #1726 - Deploy the bundle via the dedicated DAV url
- #1571 - Remove separate twitter bundle and use exception trapping to only register AdapterFactory when Twitter4J is available.
- #1573 - Tag Creator - automatic detection/support of /etc/tags or /content/cq:tags root paths
- #1578 - Asset import needs additional configuration inputs
- #1615 - Add cq:Tag as a contentType for ContentVisitor API (allowing Content Traversing workflows to act upon cq:Tags)
- #1609 - EnsureOakIndex excludes property seed, and sub-tree [oak:QueryIndexDefinition]/facets/jcr:content, by way up an updated to ChecksumGeneratorImpl that allows specific excludedNodeNames and excludedSubTrees.
- #1614 - (Breaking change) Disables all auto-on clientlibs by default, requiring proxy clientlibs.
- #1615 - Add cq:Tag as a contentType for ContentVisitor API (allowing Content Traversing workflows to act upon cq:Tags)
- #1619 - Implemented dependency checking, updating Guava and jjwt to latest versions.
- #1634 - Made reference policy option greedy to allow plugging in a custom DispatcherFlusher service
- #1649 - Added support for custom Content-Type header.
- #1720 - Adjusted metatype for HTTP Cache components.
- #1729 - Url Asset Ingestor | Support case sensitive properties
- #1753 - Remove Dynamic*ClientLibraryServlet and breaks out TouchUI widgets into discrete Client Libraries

### Removed
- #1635 - Removed WCM Inbox Web Console Plugin
- #1716 - TLD files are no longer automatically generated

## [3.19.0] - 2018-11-03

### Added
- #1410 - Show/Hide fields and tabs based on dropdown and/or checkbox selections
- #1446 - Renovator combines and replaces previous relocator tools in MCP
- #1526 - Added a priority to the Action Manager and associated classes so that Actions can executed in order of priority.
- #1529 - Instant Package Utility
- #1530 - New [MCP] Form API features allow sling models to annotate properties and generate forms directly from models with very little coding.
- #1531 - Content Fragment Importer tool added
- #1532 - Request Throttler tool added

### Changed
- #1523 - Added check to EnsureACEs to avoid duplicate path processing.

### Fixed
- #1464 - ResourceResolverMapTransformer decodes URI-encoded values correctly now
- #1495 - Error page handler resets component context attribute correctly now
- #1497 - Javadoc improvement in EndpointService
- #1501 - Error downloading reports from MCP processes with 6.3.3.0
- #1506 - Fixed path browser input fields in MCP to work on AEM 6.4
- #1513 - PageCompare popovers and legend fixed
- #1516 - Undefined exception on configure-limit-parsys.min.js
- #1523 - Resource check duplication fixed in Ensure ACE feature
- #1524 - Audit log search UI fixes (also fixes #1351)
- #1533 - Cleaned up leftovers from archetype template
- #1537 - Fixed leaking ResourceResolver in FastActionManagerRunnerImpl

### Removed

- #1446 - Removed Folder Relocator and Page Relocator tools

## [3.18.2] - 2018-09-26

### Fixed
- #1492 - Avoid double encoding with Resource Resolver Mapping Rewriter
- #1486 - By default include policy mapping nodes for the replication status handler
- #1490 - Fixed issue in Error Page Handler where /etc/map'd content confused 'real resource' look-up.
- #1457 - Forward ported fixed from ACS Commons 2.x line for Parsys Placeholder feature
- #1498 - Inadventantly included ServletResovler configs causing incorrect servlet resolution behaviour in AEM (default JSON servlet not working)

### Changed
- #1462 - Updated ACS Commons multifield to support Colorfields
- #1479 - Package Replication Status Updater processes each package in its own job to isolate effects of expections

## [3.18.0] - 2018-09-24

### Added
- #1460 - Adobe.IO Integration donated by Emerging Technologies EMEA team

### Fixed
- #1467 - Versioned ClientLibs cause WARN log messages on AEM 6.3
- #1428 - URL Asset Import retain case sensitivity in column names
- #1458 - Fixed issue where page date was not updated when modifying redirect map file
- #1467 - Versioned ClientLibs cause WARN log messages on AEM 6.3
- #1469 - Commons Imaging dependency from wcm.io should be excluded
- #1476 - Asset ingestor modifies file names unnecessarily
- #1480 - Adobe I/O healthcheck must only check 1 onepoint
- #1487 - Fixing defect in touchui-limit-parsys that breaks touch ui authoring in 6.2
- #1488 - TouchUI breaks in 6.2 because of using 6.3 JS functions
- #1495 - Error Page Handler doesn't reset the `com.day.cq.wcm.componentcontext` request attribute
- #1467 - Versioned ClientLibs cause WARN log messages on AEM 6.3
- #1458 - Fixed issue where page date was not updated when modifying redirect map file

### Changed
- #1469 - Exclude transitive dependency on unreleased commons-imaging via AEM Mocks.
- #1472 - Ensure that only Central and Adobe Public Maven repository are used in Travis builds.
- #1459 - Added ability to edit individual entries in the redirect map and a confirmation for deletes
- #1476 - Asset ingestion no longer mangles folder names, if they are already valid JCR node names

## [3.17.4] - 2018-08-15

### Fixed
- #1413 - Added ACL to make the redirect maps globally readable

## [3.17.2] - 2018-08-13

### Fixed
- #1438 - Ensured Groups do not honor intermediate paths
- #1424 - HTTP Cache - Handle case (Core CF Component) where the response.getHeaders() throws an exception.
- #1423 - HTTP Cache - JCR Store - Update the /var/acs-commons/httpcache rep:policy to allow service user to create nodes.
- #1414 - Fixed issue with TouchUI multifield where field collection was too shallow (did not account for deeply nested structures).
- #1409 - Package Replication Status Updater throws exceptions when version is being created in parallel
- #1407 - Package Replication Status Updater does not set correct replication status for policies below editable templates
- #1417 - Fixed xss vulnerabilities in generic lists
- #1386 - Fixed ajax calls like undefined.2.json when hovering over parsys
- #1334 - Package Replication Status Updater does not treat initialContent below editable templates correctly
- #1301 - Fixed issue in MCP process forms where CoralUI bindings happened twice per form breaking some functionality (like file uploads).
- #1415 - Fixed issue in Error Page Handler where /etc/map'd content confused 'real resource' look-up.
- #1349 - Fixed issue with infinite loop in BrandPortalAgentFilter, when mpConfig property is not present.
- #1441 - Fixed issue with the Report Runner loading custom Report Executors
- #1429 - Fixed Composite Multifield support for pathfield
- #1431 - Fixed Composite Multifield support for Coral3 Select
- #1433 - Fixed issue with Coral 3 UI Checkbox
- #1443 - Fixed issue with Coral 3 UI datepicker
- #1451 - Add ns-scoped flags to function to fix repeated toolbar buttons in Edit mode (Shared Component Properties).
- #1442 - Redirect Map Manager - Fixed error when adding redirects without file uploaded
- #1426 - On Deploy Scripts - added filter.xml include for /etc/rep:policy

### Changed
- #1401 - Added AEM 6.3 support for conditional hiding in edit dialogs
- #1420 - MCP page component no longer extends "final" GraniteUI shell component
- #1435 - Updated Throttled Task Runner configuration defaults to be better optimized for production situations.

### Added
- #1410 - Added support to hide/show dialog fields and tabs based on values selected for dropdown and or checkbox.

## [3.17.0] - 2018-05-22

### Fixed
- #1370 - Fixed Invalid Entries display in FireFox for Redirect Map
- #1371 - Fixed Incorrect Entry Deletion when Filtering for Redirect Map
- #1359 - Limiting the parsys in touch UI only works with static templates but not with editable templates
- #1360 - Limiting the parsys does not work when doubleclicking into the dropzone to add a new component
- #1383 - URL asset import now reports renditions which cannot be matched correctly
- #1379 - URL asset import improvements for reporting and error handling
- #1376 - Spreadsheet API data handling improvements

### Added
- #1365 - Sling model injector for Shared Component Property values.

[Unreleased]: https://github.com/Adobe-Consulting-Services/acs-aem-commons/compare/acs-aem-commons-3.16.0...HEAD

## [3.16.0] - 2018-05-10

### Fixed
- #1278 - EvolutionContext refactored to contain a method returning version history
- #1344 - Update Felix Plugin URL for Ensure Oak Index to match documentation/example code.
- #1363 - Corrects permissions allowing HTTP Cache to write to the JCR Cache space under /var/acs-commons/httpcache

### Added
- #1292 - New MCP Tool to refresh asset folder thumbnails
- #1346 - New Variant/CompositeVariant api for greater type fluidity in data conversion; Spreadsheet API handles proper data type conversion, which improves URL Asset Import and Data Importer as well.
- #1347 - Redirect Map Entry editor
- #1357 - Asset ingestion now uses hypen in folder names by default and offers option controlling asset naming behavior.

### Changed
- #1343 - CodeClimate now checks for license header
- #1354 - Added JMX Bean for monitoring and executing on-dploy scripts  

## [3.15.2] - 2018-04-25

### Changed
- #1338 - Asset ingestion now visible to the groups: administrators, asset-ingest, dam-administrators

### Added
- #1338 - Authorized Group process definition factory for MCP abstracts the basic authentication check, easier to customize now

### Fixed
- #1335 - MCP Error handling and user experience are overhauled and the overall experience is improved

## [3.15.0] - 2018-04-13

### Changed
- #1284 - Expose the shared and global properties resources via bindings.
- #1323 - Remove PMD from pom.xml and added logging rules to CodeClimate's PMD configuration
- #1321 - Switch Jacoco coverage to run offline to improve reporting of Powermock covered code.

### Added
- #1314 - Added cards to Tools > ACS Commons for the missing ACS Commons tooling.
- #1237 - Reporting feature: Adding a report column for finding references to a resource
- #1279 - New import tools for node metadata and file/url-based asset ingestion
- #1307 - MCP now has error reporting and also XLSX export for errors.
- #1238 - HTTP cache JCR storage
- #1245 - On-Deploy Scripts Framework

### Fixed
- #1262 - MCP race condition affects showing completion status for processes that finish very quickly
- #1276 - Bulk workflow now works with 6.4 and the user-event-data is pre-selected (commit button not grayed out anymore)
- #1303 - Updated HTTP Cache test to handle all platforms more agnostically
- #1265 - Set default Replicated At and Replicated By values when the parameterized values are null in ReplicationStatusManagerImpl to prevent NPEs.
- #1235 - Fixed issue with QR Code loading (and disrupting) non-/content based touch ui editors (ie. Workflow Model editor)
- #1283 - Updated PagesReferenceProvider to return the path to the cq:Page rather than cq:PageContent as the reference.
- #1319 - Ensuring that PageRootProviderConfig references are sorted consistently.

## [3.14.12] - 2018-04-03

### Fixed

- #1291 - S3 Asset Ingestor stops after 1000 Assets attempting to be imported
- #1286 - Error page handler now verifies parent resource is not a NonExistingResource
- #1288 - Restrict the redirect map file upload to .txt file extension
- #1272 - Ensure Service User service is not restricted ACE by path
- #1142 - Make sure report tabulation is thread-safe
- #1298 - Ensure that dispatcher cache headers are only written once per header name

## [3.14.10] - 2018-03-08

### Added

- #1247 - Added the new component for dynamically population of dropdown in Report Builder Parameter
- #1229 - Added config option to remove trailing slash from extensionless URLs in sitemap.
- #1242 - New ResourceUtil utility class.
- #1255 - Add trimming to the dispatcher flush rules to allow multi line xml configs
- #1256 - Allow adding of context root maven property for deploying acs-aem-commons locally
- #1274 - MCP now supports RequestParameter in process definitions.  This gives access to file binary and other metadata such as name and size.

### Fixed

- #1260 - MCP serialization issue; using file upload would break the UI if large files were uploaded

## [3.14.8] - 2018-02-13

### Fixed

- #1250 - Redirect Map upload fails with "multipart boundary" error

## [3.14.6] - 2018-01-31

### Fixed

- #1230 - Fixed issue causing XHR requests to undefined.2.json from TouchUI Parsys-related ClientLibs
- #1239 - Fixing issue which prevented ACS AEM Commons 3.14.0, 3.14.2 and 3.14.4 being installed on AEM 6.2.
- #1244 - Added Ensure Group functionality.

## [3.14.4] - 2018-01-24

### Fixed

- #1233 - Restore missing ACLs accidentally removed by a prior commit.

## [3.14.2] - 2018-01-24

### Fixed

- #1231 - Do not set fieldLabel or fieldDescription on radiogroup components.

## [3.14.0] - 2018-01-18

### Added

- #989 - Dynamic Loading for optional Touch UI ClientLibraries.
- #1218 - New Report Builder Feature.
- #1228 - Added config option to have extensionless URLs in sitemap.

### Changed

- #1224 - Refactored several components to use GSON rather than Sling Commons JSON.

### Fixed

- #1213 - Fixing Redirect Manager Action Load Issues
- #1204 - Unclosed stream in VersionedClientlibsTransformerFactory
- #1205 - Calculate MD5 based on minified clientlib (in case minification is enabled). This is a workaround around the AEM limitation to only correctly invalidate either the minified or unminified clientlib).
- #1217 - Make compile-scope dependencies provided-scope and add enforcer rule to ensure no compile scope dependencies are added in the future.
- #1201 - Improved error handling and logging in EnsureOakIndex

## [3.13.0] - 2017-12-04

### Added

- #1108 - Added MCP Process for creating Asset Folders (with Titles) using an Excel file to define the structure.
- #1145 - New Redirect Map Manager feature
- #1175 - Permission Sensitive Cache Servlet

### Changed

- #1174 - Introduced CodeClimate quality checks. Resulted in lots of miscellaneous non-API changes.
- #1191 - Ensure that HttpCache works with response objects when `getOutputStream()` throws `IllegalStateException`
- #1193 - Improvements to Property Merge Post Processor, including asset metadata editing and merge-all-tags

### Fixed

- #1166 - Fixed issue with various ClientLib dependency errors, and fixed Quickly Filter registration.
- #1171 - Reduce duplicate coverage comments in pull requests.
- #1176 - Composite MultiField in case of NodeStore cannot restore value from deep property
- #1154 - Select in Nested Multi-field is not stored correctly
- #1187 - Externalize links from the DynamicClassicUiClientLibraryServlet to include context-path
- #1197 - Redraw map after period in order to ensure it is properly centered

## [3.12.0] - 2017-11-13

### Added

- #1121 - New MCP Task to report broken references
- #1101 - Add Dialog to Asset Metadata allowing easy access to the publish URL for an asset.

### Changed

- #1169 - Use Granite-packaged POI to ensure compatibility with AEM 6.2's included POI.
- #1170 - Improve exception handling in Workflow Process - DAM Metadata Property Reset

### Fixed

- #1148 - Properly handle blank character encoding in SiteMapServlet
- #1122 - Add clientlib category to touchui-widgets to load in Create Page wizard.
- #1150 - Fix the empty datetime value displayed as "invalid date" in the touchui dialog
- #842 - Fix issue with Environment Indicator title being reset
- #1143 - Remove current page from result from PagesReferenceProvider
- #1156 - Remove unnecessary initialization of `window.Granite.author`
- #1158 - Corrected incorrect date parsing/formatting in AuditLogSearch
- #1160 - Fix fieldset selector to allow custom class attribute for touchui composite multifield
- #1167 - Fix an error which reads the wrong name attribute for datepicker component

## [3.11.0] - 2017-10-18

### Added

- #1133: Added S3 MCP Asset Ingestor
- #1140: Add support in StaticReferenceRewriterTransformerFactory for complex values, e.g. `img:srcset`
- #1095: Moved Tag Maker from ACS Tools and made executable via MCP

### Fixed

- #1094: Fixed issue with QR Code where its on by default. This requires toggling QR Code on and off to reset the client lib category.
- #1119: Fixed issue with timezone of on/off times on System Notifications  
- #1110: Added package dependency on AEM 6.2 to ensure proper installation order.
- #1128: Changed to SecureRandom for string generation in LinkedIn integration.
- #1132: Fixed number of parameters in SharpenImageTransformerImpl

## [3.10.0] - 2017-08-24

### Added

- #916: AEM Assets Brand Portal workflow process and Agent filter
- #958: Named Image Transform Servlet Sharpen transform
- #1005: Asset Folder Properties Support to allow custom fields/properties to be added to AEM Assets Folders in UI
- #1039: Health Check Status E-mailer
- #1041: QR Code to Publish in Page Editor
- #1067: Vanity Path Web server re-writer mapping
- Managed Controlled Processes framework with 5 sample tools: Folder Relocator, Page Relocator, Asset Report (space usage), Deep Prune, Asset Ingestor (aka AntEater v2)
- `com.adobe.acs.commons.fam.actions.ActionsBatch` for bundling Fast Action Manager actions so multiple changes can be retried if any of them fail and break the commit.
- Fast Action Manager now has a halt feature in the API which instantly stops an action manager and any of its scheduled work

### Changed

- #1033: Allow Resource Resolver Map Factory's re-write attributes to be passed in as an array
- Updated Fast Action Manager retry logic to support more failure cases properly.
- Updated Fast Action Manager retry logic to be savvy about interrupted exceptions thrown by the watchdog trying to kill the thread.
- Updated PageRootProvider (Shared Component Properties) to support multiple/independent configurations.

### Fixed

- #982: Fixed issue with Touch UI Icon Picker was prefixing icon classes with 'fa'
- #1008: E-mail subject mangled for non-latin chars
- #1043: JCR Package Replication now populates the replicated by properties of the packaged resources with the actual user that requested the replication of the package (with configurable override via OSGi config for backwards compat)
- #1044: JCR Package Replication fixes a resource leak where the JCR Packages were not closed after being opened
- #1051: Emails sent via EmailService do not have connection/socket timeouts
- #1064: Fixed NPE in ResourceServiceManager when no serviceReferences exist
- Error page handler OSGi configuration missing web hint for 'not-found' behavior.
- Touch UI Multi-field saved User-picker values were not populated in dialog
- Fast Action Manager is much more efficient in how it gauges CPU usage, which makes it even faster than before.

### Security
- #1059: ResourceServiceManager no longer users admin resource resolver

### Deprecated
- com.adobe.acs.commons.wcm.impl.PageRootProviderImpl has been deprecated. com.adobe.acs.commons.wcm.impl.PageRootProviderConfig should be used instead.

<!---

### Removed

----><|MERGE_RESOLUTION|>--- conflicted
+++ resolved
@@ -41,11 +41,8 @@
 - #1840 - Fixed UI issue with User Exporter to allow removal of all properties.
 - #1855 - Remote asset sync functionality couldn't sync date properties unless the OS language was set to English.
 - #1858 - Fixed issue with legacy dialog type for Shared Component Properties.
-<<<<<<< HEAD
+- #1839 - Fixed editing page for system notifications
 - #1881 - Fixed issue where ReflectionUtil.isAssignableFrom() returned false positive result.
-=======
-- #1839 - Fixed editing page for system notifications
->>>>>>> 0a9ed3d4
 
 ## [4.0.0] - 2019-02-20
 
