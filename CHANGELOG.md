# Change Log

All notable changes to this project will be documented in this file. This format was adapated
after the 3.9.0 release. All changes up until the 3.9.0 release can be found in https://github.com/Adobe-Consulting-Services/acs-aem-commons/releases.

The format is based on [Keep a Changelog](http://keepachangelog.com/)

<<<<<<< HEAD
## [Unreleased]


- #1459 - Added ability to edit individual entries in the redirect map and a confirmation for deletes
- #1458 - Fixed issue where page date was not updated when modifying redirect map file
=======
## Unreleased

### Fixed
- #1467 - Versioned ClientLibs cause WARN log messages on AEM 6.3

### Changed
- #1469 - Exclude transitive dependency on unreleased commons-imaging via AEM Mocks.
- #1472 - Ensure that only Central and Adobe Public Maven repository are used in Travis builds.
>>>>>>> cf48b7cf

## [3.17.4] - 2018-08-15

### Fixed
- #1413 - Added ACL to make the redirect maps globally readable

## [3.17.2] - 2018-08-13

### Fixed
- #1438 - Ensured Groups do not honor intermediate paths
- #1424 - HTTP Cache - Handle case (Core CF Component) where the response.getHeaders() throws an exception.
- #1423 - HTTP Cache - JCR Store - Update the /var/acs-commons/httpcache rep:policy to allow service user to create nodes.
- #1414 - Fixed issue with TouchUI multifield where field collection was too shallow (did not account for deeply nested structures).
- #1409 - Package Replication Status Updater throws exceptions when version is being created in parallel
- #1407 - Package Replication Status Updater does not set correct replication status for policies below editable templates
- #1417 - Fixed xss vulnerabilities in generic lists
- #1386 - Fixed ajax calls like undefined.2.json when hovering over parsys
- #1334 - Package Replication Status Updater does not treat initialContent below editable templates correctly
- #1301 - Fixed issue in MCP process forms where CoralUI bindings happened twice per form breaking some functionality (like file uploads).
- #1415 - Fixed issue in Error Page Handler where /etc/map'd content confused 'real resource' look-up.
- #1349 - Fixed issue with infinite loop in BrandPortalAgentFilter, when mpConfig property is not present.
- #1441 - Fixed issue with the Report Runner loading custom Report Executors
- #1429 - Fixed Composite Multifield support for pathfield
- #1431 - Fixed Composite Multifield support for Coral3 Select
- #1433 - Fixed issue with Coral 3 UI Checkbox
- #1443 - Fixed issue with Coral 3 UI datepicker
- #1451 - Add ns-scoped flags to function to fix repeated toolbar buttons in Edit mode (Shared Component Properties).
- #1442 - Redirect Map Manager - Fixed error when adding redirects without file uploaded
- #1426 - On Deploy Scripts - added filter.xml include for /etc/rep:policy

### Changed
- #1401 - Added AEM 6.3 support for conditional hiding in edit dialogs
- #1420 - MCP page component no longer extends "final" GraniteUI shell component
- #1435 - Updated Throttled Task Runner configuration defaults to be better optimized for production situations.

## [3.17.0] - 2018-05-22

### Fixed
- #1370 - Fixed Invalid Entries display in FireFox for Redirect Map
- #1371 - Fixed Incorrect Entry Deletion when Filtering for Redirect Map
- #1359 - Limiting the parsys in touch UI only works with static templates but not with editable templates
- #1360 - Limiting the parsys does not work when doubleclicking into the dropzone to add a new component
- #1383 - URL asset import now reports renditions which cannot be matched correctly
- #1379 - URL asset import improvements for reporting and error handling
- #1376 - Spreadsheet API data handling improvements

### Added
- #1365 - Sling model injector for Shared Component Property values.

[Unreleased]: https://github.com/Adobe-Consulting-Services/acs-aem-commons/compare/acs-aem-commons-3.16.0...HEAD

## [3.16.0] - 2018-05-10

### Fixed
- #1278 - EvolutionContext refactored to contain a method returning version history
- #1344 - Update Felix Plugin URL for Ensure Oak Index to match documentation/example code.
- #1363 - Corrects permissions allowing HTTP Cache to write to the JCR Cache space under /var/acs-commons/httpcache

### Added
- #1292 - New MCP Tool to refresh asset folder thumbnails
- #1346 - New Variant/CompositeVariant api for greater type fluidity in data conversion; Spreadsheet API handles proper data type conversion, which improves URL Asset Import and Data Importer as well.
- #1347 - Redirect Map Entry editor
- #1357 - Asset ingestion now uses hypen in folder names by default and offers option controlling asset naming behavior.

### Changed
- #1343 - CodeClimate now checks for license header
- #1354 - Added JMX Bean for monitoring and executing on-dploy scripts  

## [3.15.2] - 2018-04-25

### Changed
- #1338 - Asset ingestion now visible to the groups: administrators, asset-ingest, dam-administrators

### Added
- #1338 - Authorized Group process definition factory for MCP abstracts the basic authentication check, easier to customize now

### Fixed
- #1335 - MCP Error handling and user experience are overhauled and the overall experience is improved

## [3.15.0] - 2018-04-13

### Changed
- #1284 - Expose the shared and global properties resources via bindings.
- #1323 - Remove PMD from pom.xml and added logging rules to CodeClimate's PMD configuration 
- #1321 - Switch Jacoco coverage to run offline to improve reporting of Powermock covered code.

### Added
- #1314 - Added cards to Tools > ACS Commons for the missing ACS Commons tooling.
- #1237 - Reporting feature: Adding a report column for finding references to a resource 
- #1279 - New import tools for node metadata and file/url-based asset ingestion
- #1307 - MCP now has error reporting and also XLSX export for errors.
- #1238 - HTTP cache JCR storage 
- #1245 - On-Deploy Scripts Framework

### Fixed
- #1262 - MCP race condition affects showing completion status for processes that finish very quickly
- #1276 - Bulk workflow now works with 6.4 and the user-event-data is pre-selected (commit button not grayed out anymore)
- #1303 - Updated HTTP Cache test to handle all platforms more agnostically
- #1265 - Set default Replicated At and Replicated By values when the parameterized values are null in ReplicationStatusManagerImpl to prevent NPEs.
- #1235 - Fixed issue with QR Code loading (and disrupting) non-/content based touch ui editors (ie. Workflow Model editor)
- #1283 - Updated PagesReferenceProvider to return the path to the cq:Page rather than cq:PageContent as the reference.
- #1319 - Ensuring that PageRootProviderConfig references are sorted consistently.

## [3.14.12] - 2018-04-03

### Fixed

- #1291 - S3 Asset Ingestor stops after 1000 Assets attempting to be imported
- #1286 - Error page handler now verifies parent resource is not a NonExistingResource
- #1288 - Restrict the redirect map file upload to .txt file extension
- #1272 - Ensure Service User service is not restricted ACE by path
- #1142 - Make sure report tabulation is thread-safe
- #1298 - Ensure that dispatcher cache headers are only written once per header name

## [3.14.10] - 2018-03-08

### Added

- #1247 - Added the new component for dynamically population of dropdown in Report Builder Parameter
- #1229 - Added config option to remove trailing slash from extensionless URLs in sitemap.
- #1242 - New ResourceUtil utility class.
- #1255 - Add trimming to the dispatcher flush rules to allow multi line xml configs
- #1256 - Allow adding of context root maven property for deploying acs-aem-commons locally
- #1274 - MCP now supports RequestParameter in process definitions.  This gives access to file binary and other metadata such as name and size.

### Fixed

- #1260 - MCP serialization issue; using file upload would break the UI if large files were uploaded

## [3.14.8] - 2018-02-13

### Fixed

- #1250 - Redirect Map upload fails with "multipart boundary" error

## [3.14.6] - 2018-01-31

### Fixed

- #1230 - Fixed issue causing XHR requests to undefined.2.json from TouchUI Parsys-related ClientLibs
- #1239 - Fixing issue which prevented ACS AEM Commons 3.14.0, 3.14.2 and 3.14.4 being installed on AEM 6.2.
- #1244 - Added Ensure Group functionality.

## [3.14.4] - 2018-01-24

### Fixed

- #1233 - Restore missing ACLs accidentally removed by a prior commit.

## [3.14.2] - 2018-01-24

### Fixed

- #1231 - Do not set fieldLabel or fieldDescription on radiogroup components.

## [3.14.0] - 2018-01-18

### Added

- #989 - Dynamic Loading for optional Touch UI ClientLibraries.
- #1218 - New Report Builder Feature.
- #1228 - Added config option to have extensionless URLs in sitemap.

### Changed

- #1224 - Refactored several components to use GSON rather than Sling Commons JSON.

### Fixed

- #1213 - Fixing Redirect Manager Action Load Issues 
- #1204 - Unclosed stream in VersionedClientlibsTransformerFactory
- #1205 - Calculate MD5 based on minified clientlib (in case minification is enabled). This is a workaround around the AEM limitation to only correctly invalidate either the minified or unminified clientlib).
- #1217 - Make compile-scope dependencies provided-scope and add enforcer rule to ensure no compile scope dependencies are added in the future.
- #1201 - Improved error handling and logging in EnsureOakIndex

## [3.13.0] - 2017-12-04

### Added

- #1108 - Added MCP Process for creating Asset Folders (with Titles) using an Excel file to define the structure.
- #1145 - New Redirect Map Manager feature
- #1175 - Permission Sensitive Cache Servlet

### Changed

- #1174 - Introduced CodeClimate quality checks. Resulted in lots of miscellaneous non-API changes.
- #1191 - Ensure that HttpCache works with response objects when `getOutputStream()` throws `IllegalStateException`
- #1193 - Improvements to Property Merge Post Processor, including asset metadata editing and merge-all-tags

### Fixed

- #1166 - Fixed issue with various ClientLib dependency errors, and fixed Quickly Filter registration.
- #1171 - Reduce duplicate coverage comments in pull requests.
- #1176 - Composite MultiField in case of NodeStore cannot restore value from deep property
- #1154 - Select in Nested Multi-field is not stored correctly
- #1187 - Externalize links from the DynamicClassicUiClientLibraryServlet to include context-path
- #1197 - Redraw map after period in order to ensure it is properly centered

## [3.12.0] - 2017-11-13

### Added

- #1121 - New MCP Task to report broken references
- #1101 - Add Dialog to Asset Metadata allowing easy access to the publish URL for an asset.

### Changed

- #1169 - Use Granite-packaged POI to ensure compatibility with AEM 6.2's included POI.
- #1170 - Improve exception handling in Workflow Process - DAM Metadata Property Reset

### Fixed

- #1148 - Properly handle blank character encoding in SiteMapServlet
- #1122 - Add clientlib category to touchui-widgets to load in Create Page wizard.
- #1150 - Fix the empty datetime value displayed as "invalid date" in the touchui dialog 
- #842 - Fix issue with Environment Indicator title being reset
- #1143 - Remove current page from result from PagesReferenceProvider
- #1156 - Remove unnecessary initialization of `window.Granite.author`
- #1158 - Corrected incorrect date parsing/formatting in AuditLogSearch
- #1160 - Fix fieldset selector to allow custom class attribute for touchui composite multifield
- #1167 - Fix an error which reads the wrong name attribute for datepicker component

## [3.11.0] - 2017-10-18

### Added

- #1133: Added S3 MCP Asset Ingestor
- #1140: Add support in StaticReferenceRewriterTransformerFactory for complex values, e.g. `img:srcset`
- #1095: Moved Tag Maker from ACS Tools and made executable via MCP

### Fixed

- #1094: Fixed issue with QR Code where its on by default. This requires toggling QR Code on and off to reset the client lib category.
- #1119: Fixed issue with timezone of on/off times on System Notifications  
- #1110: Added package dependency on AEM 6.2 to ensure proper installation order.
- #1128: Changed to SecureRandom for string generation in LinkedIn integration.
- #1132: Fixed number of parameters in SharpenImageTransformerImpl

## [3.10.0] - 2017-08-24

### Added

- #916: AEM Assets Brand Portal workflow process and Agent filter
- #958: Named Image Transform Servlet Sharpen transform 
- #1005: Asset Folder Properties Support to allow custom fields/properties to be added to AEM Assets Folders in UI
- #1039: Health Check Status E-mailer
- #1041: QR Code to Publish in Page Editor
- #1067: Vanity Path Web server re-writer mapping 
- Managed Controlled Processes framework with 5 sample tools: Folder Relocator, Page Relocator, Asset Report (space usage), Deep Prune, Asset Ingestor (aka AntEater v2)
- `com.adobe.acs.commons.fam.actions.ActionsBatch` for bundling Fast Action Manager actions so multiple changes can be retried if any of them fail and break the commit.
- Fast Action Manager now has a halt feature in the API which instantly stops an action manager and any of its scheduled work

### Changed

- #1033: Allow Resource Resolver Map Factory's re-write attributes to be passed in as an array
- Updated Fast Action Manager retry logic to support more failure cases properly.
- Updated Fast Action Manager retry logic to be savvy about interrupted exceptions thrown by the watchdog trying to kill the thread.
- Updated PageRootProvider (Shared Component Properties) to support multiple/independent configurations.

### Fixed

- #982: Fixed issue with Touch UI Icon Picker was prefixing icon classes with 'fa' 
- #1008: E-mail subject mangled for non-latin chars
- #1043: JCR Package Replication now populates the replicated by properties of the packaged resources with the actual user that requested the replication of the package (with configurable override via OSGi config for backwards compat) 
- #1044: JCR Package Replication fixes a resource leak where the JCR Packages were not closed after being opened 
- #1051: Emails sent via EmailService do not have connection/socket timeouts 
- #1064: Fixed NPE in ResourceServiceManager when no serviceReferences exist
- Error page handler OSGi configuration missing web hint for 'not-found' behavior.
- Touch UI Multi-field saved User-picker values were not populated in dialog 
- Fast Action Manager is much more efficient in how it gauges CPU usage, which makes it even faster than before.

### Security
- #1059: ResourceServiceManager no longer users admin resource resolver

### Deprecated
- com.adobe.acs.commons.wcm.impl.PageRootProviderImpl has been deprecated. com.adobe.acs.commons.wcm.impl.PageRootProviderConfig should be used instead.

<!---
 
### Removed

----><|MERGE_RESOLUTION|>--- conflicted
+++ resolved
@@ -5,22 +5,16 @@
 
 The format is based on [Keep a Changelog](http://keepachangelog.com/)
 
-<<<<<<< HEAD
-## [Unreleased]
-
-
-- #1459 - Added ability to edit individual entries in the redirect map and a confirmation for deletes
+## Unreleased
+
+### Fixed
+- #1467 - Versioned ClientLibs cause WARN log messages on AEM 6.3
 - #1458 - Fixed issue where page date was not updated when modifying redirect map file
-=======
-## Unreleased
-
-### Fixed
-- #1467 - Versioned ClientLibs cause WARN log messages on AEM 6.3
 
 ### Changed
 - #1469 - Exclude transitive dependency on unreleased commons-imaging via AEM Mocks.
 - #1472 - Ensure that only Central and Adobe Public Maven repository are used in Travis builds.
->>>>>>> cf48b7cf
+- #1459 - Added ability to edit individual entries in the redirect map and a confirmation for deletes
 
 ## [3.17.4] - 2018-08-15
 
