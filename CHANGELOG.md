# Change Log

All notable changes to this project will be documented in this file. This format was adapted
after the 3.9.0 release. All changes up until the 3.9.0 release can be found in https://github.com/Adobe-Consulting-Services/acs-aem-commons/releases.

The format is based on [Keep a Changelog](http://keepachangelog.com)

## Unreleased ([details][unreleased changes details])
<!-- Keep this up to date! After a release, change the tag name to the latest release -->
[unreleased changes details]: https://github.com/Adobe-Consulting-Services/acs-aem-commons/compare/acs-aem-commons-4.7.2...HEAD

## 4.12.0 - 2021-03-13

### Added
- #2518 - Extended the I18N provider / injector mechanism with more options 
- #2451 - Adding a new dispatcher cache control header filter based on the resource type of the page
- #2535 - Add option to append new data to arrays using the data importer tool in MCP

### Fixed
- #2529 - Unable to find an implementation for interface acscommons.io.jsonwebtoken.io.Serializer using java.util.ServiceLoader
<<<<<<< HEAD
- #2535 - Fix issue where when using dry-run functionality in the data importer would still commit the changes
- #2542 - Fixed issue where VanityUrlAdjuster as in an internal package (and thus could never be implemented)
=======
- #2341 - ACS Commons fails to deploy to AEM as a Cloud Service due to inclusion of /var nodes
>>>>>>> 58f4f4f8

## 4.11.2 - 2021-01-05

### Fixed
- #2496 - Upgrade shaded Guava dependency to 30.1
- #2498 - Potential NPE in RunnableOnMaster
- #2492 - NPE in JcrPackageReplicationStatusEventHandler
- #2494 - Fixed issue with Versioned ClientLib incompatibility on 6.5.7

## 4.11.0 - 2020-12-11

### Fixed
- #2475 - Content rendered twice on publisher when environment indicator is enabled

### Changed
- #2479 - Modified JSON output format for the generic list items to use text/value instead of title/value to conform to requirement of the asset metadata schema forms.

### Added
- #2478 - Choice of performing Dispatcher Flush using Re-Fetch technique. 

## 4.10.0 - 2020-11-19

### Added
- Add possibility to do page property based dispatcher ttl cache headers

## 4.9.2 - 2020-11-10

### Fixed
- #2425 - AEM start page is not rendering with AemEnvironmentIndicatorFilter
- #2466 - Fixing issues reported by CodeClimate. No functional changes.

## 4.9.0 - 2020-11-03

### Added
- #2442 - @ParentResourceValueMapValue injector and annotation
- #2434 - New workflow process step "Set Image Orientation"

### Fixed
- #2425 - Call to setContentLength truncates UTF-8 encoded responses
- #2441 - Memory Exhaustion with Large Report Download
- #2450 - Non-Latin letters shown as "?" in the downloaded report
- #2446 - One page is displayed in multiple lines in Report Builder export CSV file 
- #2457 - Allow pass through params, block params and allow all params to be defined for serving dispatcher ttl files
- #2392 - Fixed bug with Audio Encode process that would throw a null pointer exception
- #2459 - BufferedServletResponse should only defer flushing if the output is really buffered

## 4.8.6 - 2020-10-13

### Fixed
- #2316 - @ChildResourceFromRequest uses incomplete request wrapper
- #2383 - [trivial] fix exception message in MarketoFieldDataSource
- #2384 - Fix resource service manager NPEs when service content nodes are missing
- #2386 - Make folder titles overwrite optional for asset ingestor
- #2416 - Fixing workflow package path calculation in WorkflowPackageManager service
- ##2429 - Add ability to use attribute names that contain a colon for the StaticReferenceRewriteTransformerFactory


### Added
- #1060 - New tree activation MCP utility

### Changed

- #2373 - Cleanup warnings in the unit tests
- #2377 - Added an option to Disable Vanity URLs for SiteMap Generation
- #2411 - Robots.txt servlet should better support multi-tenancy
- #2414 - Sitemap.xml servlet should better support multi-tenancy

## 4.8.4 - 2020-07-23

v4.8.2 failed to release properly. v4.8.4 is a re-release of v4.8.2

## 4.8.2 - 2020-07-23

### Fixed
- #2372 - EnvironmentFilter breaks HTTP Assets API (#2371)

### Changed
- #2369 - Fixed a bunch of SCR warnings

## 4.8.0 - 2020-07-16

### Added

- #2356 - Microsoft Office Asset Selector
- #2355 - ACS AEM Commons TouchUI Web console

### Fixed

- #2366 - Fixed UnsupportedOperationException for CQIncludePropertyNamespaceServlet

## 4.7.2 - 2020-07-08

### Added
- #2339 - Microsoft Office Add-in for AEM Assets

### Fixed
- #2267 - Redirect Map Edit Wrong Entry
- #2298 - Removed dependency on com.day.cq.dam.api.collection
- #2300 - Fixed CopyProperties WF Process copy of empty properties
- #2311 - ResourceTypeHttpCacheConfigExtension does not work with multiple allowed paths
- #2313 - Dialog Resource Provider throws StringIndexOutOfBounds exception
- #2314 - Fixed java.lang.IllegalStateException: Not a JSON Object for CQIncludePropertyNamespaceServlet
- #2330 - Deactivated VersionedClientlibsTransformerFactory.VersionableClientlibsTransformer for static page exports
- #2344 - Fixed Injectors ordering according to service.ranking property
- #2350 - Fixed null check in VanityServiceUrlImpl

### Changed
- #2303 - EnsureOakIndexServlet (exposed via the OSGi Console) should be invokable via an inline HTML form
- #2317 - New annotation processor for dialog generation, OSGi manager service no longer needed
- #2324 - On-Deploy-Scripts are not supported on AEMaaCS
- #2357 - Added safeguards to SMTPMailServiceHealthCheck to help avoid run-way email pings
- #2350 - Added hook for VanityUrlAdjuster in VanityServiceUrlImpl
- #2359 - Deprecated AdminOnlyProcessDefinitionFactory in favor of recommending AdministratorsOnlyProcessDefinitionFactory, updated Deep Prune to allow all administrators group.
- #2298 - Removed DynamicDeck dependency on deprecated package com.day.cq.dam.api.collection which causes problems w/ AEM CS deployments.

## [4.7.0] - 2020-05-12

### Added
- #2293 - Added Copy Properties Workflow Process
- #2243 - Added a servlet for serving robots.txt files

### Changed
- #2282 - Certain services which are not compatible to AEM as a CloudService, should not be available there

## [4.6.0] - 2020-05-01

### Added
- #2266 - InDesign "Dynamic Deck Dynamo"

### Fixed
- #2265 - Review ResourceChangeListener configuration
- #2187 - Upgraded oakpal.version to 2.0.0. Eliminates transitive compile dependency on oak-core-spi.
- #2287 - Report Builder pagination buttons not working when report has no Search Parameters configured.

## [4.5.2] - 2020-04-18

### Added
- #2199 - Add read permission for acs-commons-email-service user in conf folder using rep policy

### Fixed
- #2241 - Automatic Package Replicator - Missing Service User
- #2245 - Marketo Endpoint Protocol Documentation Issue
- #2254 - Fixed unwanted versioned client library cache reload for static CSS/JS resources of a proxied clientlib
- #2248 - Fixed issue with null values in Generic Lists

## [4.5.0] - 2020-03-25

### Added
- #2215 - Added Parameterized granite include to support generic dialog snippets
- #2252 - Make comment available as email template variable

### Fixed
- #2225 /etc/designs/acs-aem-commons no longer readable by everyone in AEM 6.4+
- #2220 NPE in Audio component due to XSSApi adapter no longer available
- #2214 fix java.lang.NoClassDefFoundError: javax/xml/bind/DatatypeConverter in Adobe I/O API's on AEM 6.4
- #2206 fix sonar warnings; some package versions had to be increased
- #2213 - Show/Hide Dialog Field TouchUI Widget: Fix hidden required field not disabled to save the dialog
- Fixed JcrJsonAdapter IllegalStateException when writing multi-valued JCR properties
- #2228 - Fixed case where OverridePathSlingRequestWrapper would fail to be created if SlingBindings request attribute was null

### Changed
- #2208 - Remove the WCMInbox webconsole plugin (#2205)

## [4.4.2] - 2020-02-28

### Added
- #2202 - Added dynamic script resolution modular support to MCP
- #2194 - Add actions of Quickpublish an Managepublication to Generic list console
- #2174 - Added more granular control of the environment indicator css
- #2164 - Content model framework now supports page create dialogs
- #2160 - provide EL support for contextual root
- #2190 - Added RequireAem OSGi Service that allows for enablement/disablement based on AEM as a Cloud Service or Classic (AMS/OnPrem)

### Fixed
- #2195 - Removed direct references to Oak API
- #2185 - fix empty iconpicker and fontawesome files
- #2182 - SMTPMailServiceHealthCheck does not dynamically bind MessageGateway Open
- #2178 - Worked around a POI exception with MCP Asset Folder Creator, due to the underlying bundle upgrading from POI v3.x->POI v4.x in 6.5.3 (addresses #2177 & #2162)
- #2169 - Fixed build warnings regarding baseline versions
- #2146 - POI exception generating Excel file with too many references
- #2145 - Added null value test to spreadsheet tests
- #2142 - ETag filter: Correctly evaluate if-none-match header
- #2137 - Updating maven plugins used for release to resolve release issues
- #2132 - Fix display of byte sizes
- #2082 - ETag filter never sends 304

### Changed
- #2181 - Only run dependency-check-maven-plugin in dedicated profile
- #2172 - Updated maven central URL to HTTPS
- #2170 - Changed human readable byte count method to private to minimize API surface
- #2164 - Adding support for page create dialog to content model framework (aka dialog resource provider)
- #2138 - Removed Joda-time library in favor of using standard Java Instant library
- #2133 - Update test library dependencies


## [4.4.0] - 2019-12-17

### Added
- #2118 - Adding functionality to showhidedialogfields TouchUI widget
- #2110 - Adding File Fetcher for downloading and caching remote files in AEM Assets
- #2084 - MCP Forms now extract default value/checkbox state from field value as well as from annotation options (both ways work now)
- #2064 - Adding Marketo Form Component
- #1919 - Report Builder | Path List Executor Implementation

### Fixed
- #2090 - A failing on-deploy script could still have some of its pending changes persisted by the framework.
- #2078 - Using the WorkflowPackageManager required read access to /(var/etc)/workflow/packages (fixes #2019)
- #2120 - Fixed issues on the JCRHttpCacheStore regarding expiration handling, rewrote testcases (addresses #2113)
- #2104 - Updated test suite to use mockito 3, build now working with Java 11
- #2124 - cleanup build logs for unittests

### Changed
- #2101 - Cleanup public API of the remote Assets feature (#2094)

## [4.3.4] - 2019-10-16

### Added
- #2017 - Added read/write access to `/conf` for acs-commons-on-deploy-scripts-service user
- #2067 - Rewrote the workflow remover as an MCP Task, in turn removed the existing workflow remover UI.
- #2085 - Made dry run mode default for all MCP processes that have it

### Added
- #2071 - Added Tag Export as CSV functionality, as new option in Exports

### Changed
- #2033 - Upgraded oakpal to 1.4.2; added .opear artifact for oakpal-checks module for docker-based cli scans
- #2045 - Added oakpal configuration to ui.content to verify that rep:policy nodes are effectively applied, and that existing config pages are not deleted
- #2065 - Upgraded oakpal to 1.5.1; use expectPaths and expectAces checks to verify rep:policy nodes instead of inlineScript

### Fixed
- #2092 - Tag Export - IndexOutOfBoundsException issue
- #2004 - Bugfix/httpcache combined cache key different entries
- #2032 - Fixed filter.xml on /var/acs-commons
- #2048 - Fixed ui.apps ACE import by setting acHandling property to "merge"
- #2053 - ETag header not properly delivered from the servlet (missing quotes)
- #2057 - Fixed MCP issue where table was not visible in new Chrome, or too short in other browsers
- #2058 - Fixed MCP JS errors in Firefox
- #2063 - Fixed regression in MCP user interface following split of apps/content packages
- #2074 - Ignore properties on EnsureOakIndex were sometimes not respected.
- #2080 - Fix BND warning in MCP (#1813)

## [4.3.2] - 2019-08-29

### Added
- #986 - Generated dialog now understands annotated interfaces in addition to java bean classes.
- #2022 - Adding logic for getting the custom report executor for exporting the reports CSV file (option -> Download Report)

### Fixed
- #1975 - Split application content from mutable content
- #1951 - Fixed issue with Bulk Workflow Manager misidentifying Transient WF because the transient property location changed in AEM.
- #986 - Rewrote Generic Lists to use Touch UI

## [4.3.0] - 2019-07-31

### Fixed
- #1644 - Asset Ingestor | Add include section
- #1914 - java.lang.ClassNotFoundException: com.fasterxml.jackson.core.JsonProcessingException
- #1942 - Renovator issues moving folder in AEM 6.3.3.3
- #1979 - DialogResourceProviderFactoryImpl slows down bundle deployment
- #1980 - Fixing error when not using redirect map file
- #1981 - Fixing Redirect Map Manager issue where the edit button didn't work for pages and Assets
- #1993 - DialogProvider now supports styles for Dialog and Page dialogs
- #1953 - Bulk Workflow MCP process and relative path bug-fix for QueryHelperImpl when using QueryBuilder query type.
- #1997 - MCP Forms fixes for RTE configuration and NPE issue with AbstractResourceImpl when resource type is not set
- #1998 - Coral3 checkbox storing json value as string instead of boolean when using Json Store in multifields
- #2011 - Setting Travis platform to Trusty so that Oracle JDK 8 build will continue to work.

### Added
- #1953 - Bulk Workflow MCP process and relative path bug-fix for QueryHelperImpl when using QueryBuilder query type.
- #1993 - New components for autocomplete and rich text editor
- #2012 - Added support for query autocomplete widget

## [4.2.2] - 2019-07-15

### Added
- #1967 - Expose On-Deploy Script Executor for external script triggering
- #1967 - Write On-Deploy Script exception statement to the result node
- #1927 - HTTP cache: added cookie exclusion
- #1905 - HTTP cache: added response header exclusion

### Changed
- #1945 - Added support for jcr:content creation and update to the Data Importer
- #1644 - Asset Ingestor | Add include section
- #1989 - Updated maven dependency org.owasp:dependency-check-maven to 5.1.1

### Fixed
- #1547 - Updated Report Runner's ReportCSVExportServlet to support extra-ACS Commons ReportCellCSVExporter
- #1976 - Fixed failing Remote Assets and tests dependent on mock server on JDK 11
- #1982 - Fixed the Shared and Global icons that are not appearing in edit bar when the dialog is edited and saved and page refreshes due to Edit Config Listener ( Shared Component Properties )

## [4.2.0] - 2019-06-18

### Added
- #1795 - Added the Asset Content Packager
- #1880 - Granite Select Filter
- #1893 - add javax.annotation dependency (removed in JDK 11)
- #1904 - Dialog resource provider generates cq:dialog for you (note: disabled by default)
- #1920 - Add @ChildResourceFromRequest annotation to substitute for @ChildResource when a child model object requires a SlingHttpServletRequest to adapt from.
- #1872 - Added support for oakpal:webster, creating a process to keep checklists, nodetypes, and privileges up-to-date.

### Fixed
- #1845 - Fixes issue with ComponentErrorHandler OSGi component never being satisfied due to incorrect dependency on ModeUtil
- #1868 - Added support for @Named annotation in MCP Form Field processor
- #1885 - WorkflowPackageManager API now supports (and prefers) /var/workflow/packages location.
- #1897 - Fixed an NPE with removing a group w/ Ensure Authorizable when the group was already removed
- #1934 - add explicit javax.annotation version to maven-bundle-plugin after #1893
- #1202 - fix overflow handling in looping iterator
- Adjust JCRHttpCacheStoreImplTest to Java 11
- Adjust PageCompareDataImplTest to Java 11
- Adjust EntryNodeWriterTest to Java 11
- Adjust I18nProviderImplTest to Java 11

## [4.1.0] - 2019-05-07

### Added
- #1294 - New Remote Assets feature
- #1713 - Added Servlet Filter to generate an ETag header based on a message digest
- #1778 - Added folder support to system notifications
- #1780 - Added a new version of the XSS Taglib to support the sling XSSAPI.
- #1783 - Added the possibility to replace the existing host in an attribute
- #1797 - Add a OakPal check to ensure that all the required imported packages are satisfied
- #1806 - Http Cache: Added RequestPath extension
- #1825 - Added sql2scorer JSON servlet to provide oak:scoreExplanation details for JCR-SQL2 queries.
- #1899 - Added page inheritance respected in Named Transform Image Servlet for cq:Page
- #1973 - Added Vanity URL support to SiteMap and the ability to specify URL rewrites so the output matches dispatcher

### Changed
- #1539 - Removed unused references to the QueryBuilder API.
- #1765 - Strings in spreadsheet input are no longer automatically assumed to be strings -- Fixes to spreadsheet and variant for handling data types, especially dates, as well as unit test coverage for data importer.
- #1774 - Upgraded oakpal dependency to 1.2.0 to support execution in an AEM OSGi runtime.
- #1786 - Shade embedded libraries and produce dependency-reduced pom to avoid downstream effects of embedded dependencies.
- #1823 - Upgraded oakpal plugin to 1.2.1 to for json serialization fix.
- #1856 - It's now possible to change the locale used for number, date and time handling for Spreadsheet instances, allowing consistent behavior independent of OS defaults.
- #1852 - Switched from event-based resource observation to the ResourceChangeListener API wherever possible. In the case of the JCRNodeChangeEventHandler component, reconfiguration is necessary to be able to use the new API.

### Fixed
- #1819 - Http Cache - Combined extensions : fixed mechanism to use LDAP syntax to bind factories
- #1528 - Added support for 6.4/6.5 workflow instances location and fixed issue with removing workflows older than.
- #1709 - Fixes issue with ACS AEM Commons utility page's header bars not rendering properly.
- #1759 - Fixing the undefined error on limit object in classicui-limit-parsys.js
- #1760 - Corrected provider type usage for MCP form classes, as well as JSON serialization issues
- #1762 - Fixed missing code for DAM Assets Copy Publish URL feature.
- #1773 - Fix name clashes for pipeline.types
- #1776 - Fix possibly negative index
- #1780 - Fixed ACS Commons XSS Taglib to work with the support XSSFunctions class.
- #1789 - Corrected handling of checkboxes in MCP, fixing renovator dry-run bug.
- #1791 - Fixed Asset Folder Creator to support non-string cell types (ie. Numeric)
- #1800 - Make sure all pending changes are committed in Fast Action Manager when saveInterval isn't 1
- #1805 - Fixing the unit tests of the Variant class that may fail on unusual OS locale settings
- #1833 - Fixes issue with ACS AEM Commons utility report page's header bar not rendering properly.
- #1840 - Fixed UI issue with User Exporter to allow removal of all properties.
- #1859 - Fixes the misalignment of delete icon in Reports List Page
- #1855 - Remote asset sync functionality couldn't sync date properties unless the OS language was set to English.
- #1858 - Fixed issue with legacy dialog type for Shared Component Properties.
- #1839 - Fixed editing page for system notifications
- #1881 - Fixed issue where ReflectionUtil.isAssignableFrom() returned false positive result.
- #1888 - Fixed issues with Stylesheet Inliner.
- #1836 - Allow uniform download links in JCR Compare
- #1835 - all options work together now and do not break the connections placement anymore

## [4.0.0] - 2019-02-20

### Added
- #1743 - Added support for v2.1 of org.apache.sling.xss bundle
- Created log and error output for Asset Ingestor when asset is null
- Add oakpal-maven-plugin and oakpal-checks module, using the acs-internal checklist for acs-aem-commons-content acceptance tests, and export the acs-commons-integrators checklist for downstream compatibility checks.
- #1564 - Added SFTP support for asset ingest utilities
- #1611 - HttpCache: Added custom expiry time per cache configuration (not supported by standard mem-store), caffeine cache store
- #1612 - Retries count and retry pause is configurable for all Asset Ingestors
- #1637 - Add support for bounce address setting in EmailService
- #1654 - Added I18nProvider service to support injectors
- #1648 - Add Smart Tags to XMP Metadata Node Workflow Process
- #1670 - Added @JsonValueMapValue, @I18N, @HierarchicalPageProperty, and improved @AemObject and @SharedValueMapValue.
- #1686 - Added CloseableQueryBuilder service to deal with CQ QueryBuilder's shallow unclosed ResourceResolvers.
- #1683 - HttpCache: Added OOTB config extension:: request cookie extension
- #1692 - HttpCache: Added OOTB config extension:: request header,parameter, resource properties value extension
- #1700 - MCP Forms framework now tracks client libraries required for components as needed

### Fixed
- #1796 - HttpCache: Added back in CombinedCacheKeyFactory
- #1733 - Do not throw ReplicationExceptions from Dispatcher Flush Rules Preprocessor
- #1745 - Show/hide widgets: feature can now also show/hide complex fields like Image or FileUpload
- #1724 - AemEnvironmentIndicatorFilterTest.testDisallowedWcmMode is failed because of caret in windows
- #1699 - MCP UI doesn't work because of StackOverflowError exception
- #1692 - HttpCache: Refactored resource / group config extensions
- #1607 - HttpCache: improved the write to response mechanism.
- #1539 - Reviewed usages of QueryBuilder for ResourceResolver leakages and close leaks.
- #1590 - Multifield component doesn't render non-composite at all (NPE error)
- #1588 - Updated error handler JSP to use ModeUtils
- #1583 - Asset Ingestor may try to create asset folders when they already exist
- #1578 - Added user/password handling as well as timeout specification in SFTP import
- #1576 - SFTP import folder handling bugs
- #1572 - Update JSCH version used for SFTP support
- #1561 - Corrected header conversion behavior in spreadsheet and made it optional in data importer tool
- #1552 - Ensure Authorizable - trim OSGi config array element whitespace for EnsureServiceUser aces property
- #1551 - ThrottledTaskRunner avoid overflow errors when comparing priority with large absolute (negative or positive) values
- #1563 - Limiting the parsys does not work when pasting multiple paragraphs
- #1593 - Sftp Asset Injector throws URISyntaxException if item contains special characters
- #1598 - Asset Ingestor | If user provides invalid info, nothing is happens. Erorr in report is expected
- #1597 - If 'Preserve Filename' unchecked, asset name will support only the following characters: letters, digits, hyphens, underscores, another chars will be replaced with hyphens
- #1604 - File asset import and url asset imports saves source path as migratedFrom property into assets jcr:content node. If asset is skipped the message in the format "source -> destination" is written into report
- #1606 - Url Asset Import saves correct path into migratedFrom property of assets's jcr:content node
- #1610 - Bulk Workflow Manager doing nothing
- #1613 - Potential NPE in JcrPackageReplicationStatusEventHandler
- #1623 - Fix timing-related test failures in HealthCheckStatusEmailerTest
- #1627 - Asset Ingestor and Valid Folder Name: if Preserve File name unchecked, asset and folder names will support only the following characters: letters, digits, hyphens, underscores, another chars will be replaced with hyphens
- #1585 - Fixed editing of redirect map entries if the file contains comments or whitespace
- #1651 - Fix target path issue for Asset Ingestor, if Preserve File name unchecked
- #1682 - Enable secure XML processing
- #1684 - Useing Autocloseable when closing resourceresolvers
- #1694 - Switch S3AssetIngestorTest and FileAssetIngestorTest back to JCR_OAK to avoid UnsupportedOperationException on MockSession.refresh().
- #1699 - Updated MCP servlet to not serialize known types that would otherwise cause problems
- #1716 - Added short-name to all TLD files.
- #1730 - MCP Forms Multifield class now handles arrays correctly
- #1723 - Fix unclosed channel when non exising path provided

### Changed
- #1726 - Deploy the bundle via the dedicated DAV url
- #1571 - Remove separate twitter bundle and use exception trapping to only register AdapterFactory when Twitter4J is available.
- #1573 - Tag Creator - automatic detection/support of /etc/tags or /content/cq:tags root paths
- #1578 - Asset import needs additional configuration inputs
- #1615 - Add cq:Tag as a contentType for ContentVisitor API (allowing Content Traversing workflows to act upon cq:Tags)
- #1609 - EnsureOakIndex excludes property seed, and sub-tree [oak:QueryIndexDefinition]/facets/jcr:content, by way up an updated to ChecksumGeneratorImpl that allows specific excludedNodeNames and excludedSubTrees.
- #1614 - (Breaking change) Disables all auto-on clientlibs by default, requiring proxy clientlibs.
- #1615 - Add cq:Tag as a contentType for ContentVisitor API (allowing Content Traversing workflows to act upon cq:Tags)
- #1619 - Implemented dependency checking, updating Guava and jjwt to latest versions.
- #1634 - Made reference policy option greedy to allow plugging in a custom DispatcherFlusher service
- #1649 - Added support for custom Content-Type header.
- #1720 - Adjusted metatype for HTTP Cache components.
- #1729 - Url Asset Ingestor | Support case sensitive properties
- #1753 - Remove Dynamic*ClientLibraryServlet and breaks out TouchUI widgets into discrete Client Libraries

### Removed
- #1635 - Removed WCM Inbox Web Console Plugin
- #1716 - TLD files are no longer automatically generated

## [3.19.0] - 2018-11-03

### Added
- #1410 - Show/Hide fields and tabs based on dropdown and/or checkbox selections
- #1446 - Renovator combines and replaces previous relocator tools in MCP
- #1526 - Added a priority to the Action Manager and associated classes so that Actions can executed in order of priority.
- #1529 - Instant Package Utility
- #1530 - New [MCP] Form API features allow sling models to annotate properties and generate forms directly from models with very little coding.
- #1531 - Content Fragment Importer tool added
- #1532 - Request Throttler tool added

### Changed
- #1523 - Added check to EnsureACEs to avoid duplicate path processing.

### Fixed
- #1464 - ResourceResolverMapTransformer decodes URI-encoded values correctly now
- #1495 - Error page handler resets component context attribute correctly now
- #1497 - Javadoc improvement in EndpointService
- #1501 - Error downloading reports from MCP processes with 6.3.3.0
- #1506 - Fixed path browser input fields in MCP to work on AEM 6.4
- #1513 - PageCompare popovers and legend fixed
- #1516 - Undefined exception on configure-limit-parsys.min.js
- #1523 - Resource check duplication fixed in Ensure ACE feature
- #1524 - Audit log search UI fixes (also fixes #1351)
- #1533 - Cleaned up leftovers from archetype template
- #1537 - Fixed leaking ResourceResolver in FastActionManagerRunnerImpl

### Removed

- #1446 - Removed Folder Relocator and Page Relocator tools

## [3.18.2] - 2018-09-26

### Fixed
- #1492 - Avoid double encoding with Resource Resolver Mapping Rewriter
- #1486 - By default include policy mapping nodes for the replication status handler
- #1490 - Fixed issue in Error Page Handler where /etc/map'd content confused 'real resource' look-up.
- #1457 - Forward ported fixed from ACS Commons 2.x line for Parsys Placeholder feature
- #1498 - Inadventantly included ServletResovler configs causing incorrect servlet resolution behaviour in AEM (default JSON servlet not working)

### Changed
- #1462 - Updated ACS Commons multifield to support Colorfields
- #1479 - Package Replication Status Updater processes each package in its own job to isolate effects of expections

## [3.18.0] - 2018-09-24

### Added
- #1460 - Adobe.IO Integration donated by Emerging Technologies EMEA team

### Fixed
- #1467 - Versioned ClientLibs cause WARN log messages on AEM 6.3
- #1428 - URL Asset Import retain case sensitivity in column names
- #1458 - Fixed issue where page date was not updated when modifying redirect map file
- #1467 - Versioned ClientLibs cause WARN log messages on AEM 6.3
- #1469 - Commons Imaging dependency from wcm.io should be excluded
- #1476 - Asset ingestor modifies file names unnecessarily
- #1480 - Adobe I/O healthcheck must only check 1 onepoint
- #1487 - Fixing defect in touchui-limit-parsys that breaks touch ui authoring in 6.2
- #1488 - TouchUI breaks in 6.2 because of using 6.3 JS functions
- #1495 - Error Page Handler doesn't reset the `com.day.cq.wcm.componentcontext` request attribute
- #1467 - Versioned ClientLibs cause WARN log messages on AEM 6.3
- #1458 - Fixed issue where page date was not updated when modifying redirect map file

### Changed
- #1469 - Exclude transitive dependency on unreleased commons-imaging via AEM Mocks.
- #1472 - Ensure that only Central and Adobe Public Maven repository are used in Travis builds.
- #1459 - Added ability to edit individual entries in the redirect map and a confirmation for deletes
- #1476 - Asset ingestion no longer mangles folder names, if they are already valid JCR node names

## [3.17.4] - 2018-08-15

### Fixed
- #1413 - Added ACL to make the redirect maps globally readable

## [3.17.2] - 2018-08-13

### Fixed
- #1438 - Ensured Groups do not honor intermediate paths
- #1424 - HTTP Cache - Handle case (Core CF Component) where the response.getHeaders() throws an exception.
- #1423 - HTTP Cache - JCR Store - Update the /var/acs-commons/httpcache rep:policy to allow service user to create nodes.
- #1414 - Fixed issue with TouchUI multifield where field collection was too shallow (did not account for deeply nested structures).
- #1409 - Package Replication Status Updater throws exceptions when version is being created in parallel
- #1407 - Package Replication Status Updater does not set correct replication status for policies below editable templates
- #1417 - Fixed xss vulnerabilities in generic lists
- #1386 - Fixed ajax calls like undefined.2.json when hovering over parsys
- #1334 - Package Replication Status Updater does not treat initialContent below editable templates correctly
- #1301 - Fixed issue in MCP process forms where CoralUI bindings happened twice per form breaking some functionality (like file uploads).
- #1415 - Fixed issue in Error Page Handler where /etc/map'd content confused 'real resource' look-up.
- #1349 - Fixed issue with infinite loop in BrandPortalAgentFilter, when mpConfig property is not present.
- #1441 - Fixed issue with the Report Runner loading custom Report Executors
- #1429 - Fixed Composite Multifield support for pathfield
- #1431 - Fixed Composite Multifield support for Coral3 Select
- #1433 - Fixed issue with Coral 3 UI Checkbox
- #1443 - Fixed issue with Coral 3 UI datepicker
- #1451 - Add ns-scoped flags to function to fix repeated toolbar buttons in Edit mode (Shared Component Properties).
- #1442 - Redirect Map Manager - Fixed error when adding redirects without file uploaded
- #1426 - On Deploy Scripts - added filter.xml include for /etc/rep:policy

### Changed
- #1401 - Added AEM 6.3 support for conditional hiding in edit dialogs
- #1420 - MCP page component no longer extends "final" GraniteUI shell component
- #1435 - Updated Throttled Task Runner configuration defaults to be better optimized for production situations.

### Added
- #1410 - Added support to hide/show dialog fields and tabs based on values selected for dropdown and or checkbox.

## [3.17.0] - 2018-05-22

### Fixed
- #1370 - Fixed Invalid Entries display in FireFox for Redirect Map
- #1371 - Fixed Incorrect Entry Deletion when Filtering for Redirect Map
- #1359 - Limiting the parsys in touch UI only works with static templates but not with editable templates
- #1360 - Limiting the parsys does not work when doubleclicking into the dropzone to add a new component
- #1383 - URL asset import now reports renditions which cannot be matched correctly
- #1379 - URL asset import improvements for reporting and error handling
- #1376 - Spreadsheet API data handling improvements

### Added
- #1365 - Sling model injector for Shared Component Property values.

## [3.16.0] - 2018-05-10

### Fixed
- #1278 - EvolutionContext refactored to contain a method returning version history
- #1344 - Update Felix Plugin URL for Ensure Oak Index to match documentation/example code.
- #1363 - Corrects permissions allowing HTTP Cache to write to the JCR Cache space under /var/acs-commons/httpcache

### Added
- #1292 - New MCP Tool to refresh asset folder thumbnails
- #1346 - New Variant/CompositeVariant api for greater type fluidity in data conversion; Spreadsheet API handles proper data type conversion, which improves URL Asset Import and Data Importer as well.
- #1347 - Redirect Map Entry editor
- #1357 - Asset ingestion now uses hypen in folder names by default and offers option controlling asset naming behavior.

### Changed
- #1343 - CodeClimate now checks for license header
- #1354 - Added JMX Bean for monitoring and executing on-dploy scripts

## [3.15.2] - 2018-04-25

### Changed
- #1338 - Asset ingestion now visible to the groups: administrators, asset-ingest, dam-administrators

### Added
- #1338 - Authorized Group process definition factory for MCP abstracts the basic authentication check, easier to customize now

### Fixed
- #1335 - MCP Error handling and user experience are overhauled and the overall experience is improved

## [3.15.0] - 2018-04-13

### Changed
- #1284 - Expose the shared and global properties resources via bindings.
- #1323 - Remove PMD from pom.xml and added logging rules to CodeClimate's PMD configuration
- #1321 - Switch Jacoco coverage to run offline to improve reporting of Powermock covered code.

### Added
- #1314 - Added cards to Tools > ACS Commons for the missing ACS Commons tooling.
- #1237 - Reporting feature: Adding a report column for finding references to a resource
- #1279 - New import tools for node metadata and file/url-based asset ingestion
- #1307 - MCP now has error reporting and also XLSX export for errors.
- #1238 - HTTP cache JCR storage
- #1245 - On-Deploy Scripts Framework

### Fixed
- #1262 - MCP race condition affects showing completion status for processes that finish very quickly
- #1276 - Bulk workflow now works with 6.4 and the user-event-data is pre-selected (commit button not grayed out anymore)
- #1303 - Updated HTTP Cache test to handle all platforms more agnostically
- #1265 - Set default Replicated At and Replicated By values when the parameterized values are null in ReplicationStatusManagerImpl to prevent NPEs.
- #1235 - Fixed issue with QR Code loading (and disrupting) non-/content based touch ui editors (ie. Workflow Model editor)
- #1283 - Updated PagesReferenceProvider to return the path to the cq:Page rather than cq:PageContent as the reference.
- #1319 - Ensuring that PageRootProviderConfig references are sorted consistently.

## [3.14.12] - 2018-04-03

### Fixed

- #1291 - S3 Asset Ingestor stops after 1000 Assets attempting to be imported
- #1286 - Error page handler now verifies parent resource is not a NonExistingResource
- #1288 - Restrict the redirect map file upload to .txt file extension
- #1272 - Ensure Service User service is not restricted ACE by path
- #1142 - Make sure report tabulation is thread-safe
- #1298 - Ensure that dispatcher cache headers are only written once per header name

## [3.14.10] - 2018-03-08

### Added

- #1247 - Added the new component for dynamically population of dropdown in Report Builder Parameter
- #1229 - Added config option to remove trailing slash from extensionless URLs in sitemap.
- #1242 - New ResourceUtil utility class.
- #1255 - Add trimming to the dispatcher flush rules to allow multi line xml configs
- #1256 - Allow adding of context root maven property for deploying acs-aem-commons locally
- #1274 - MCP now supports RequestParameter in process definitions.  This gives access to file binary and other metadata such as name and size.

### Fixed

- #1260 - MCP serialization issue; using file upload would break the UI if large files were uploaded

## [3.14.8] - 2018-02-13

### Fixed

- #1250 - Redirect Map upload fails with "multipart boundary" error

## [3.14.6] - 2018-01-31

### Fixed

- #1230 - Fixed issue causing XHR requests to undefined.2.json from TouchUI Parsys-related ClientLibs
- #1239 - Fixing issue which prevented ACS AEM Commons 3.14.0, 3.14.2 and 3.14.4 being installed on AEM 6.2.
- #1244 - Added Ensure Group functionality.

## [3.14.4] - 2018-01-24

### Fixed

- #1233 - Restore missing ACLs accidentally removed by a prior commit.

## [3.14.2] - 2018-01-24

### Fixed

- #1231 - Do not set fieldLabel or fieldDescription on radiogroup components.

## [3.14.0] - 2018-01-18

### Added

- #989 - Dynamic Loading for optional Touch UI ClientLibraries.
- #1218 - New Report Builder Feature.
- #1228 - Added config option to have extensionless URLs in sitemap.

### Changed

- #1224 - Refactored several components to use GSON rather than Sling Commons JSON.

### Fixed

- #1213 - Fixing Redirect Manager Action Load Issues
- #1204 - Unclosed stream in VersionedClientlibsTransformerFactory
- #1205 - Calculate MD5 based on minified clientlib (in case minification is enabled). This is a workaround around the AEM limitation to only correctly invalidate either the minified or unminified clientlib).
- #1217 - Make compile-scope dependencies provided-scope and add enforcer rule to ensure no compile scope dependencies are added in the future.
- #1201 - Improved error handling and logging in EnsureOakIndex

## [3.13.0] - 2017-12-04

### Added

- #1108 - Added MCP Process for creating Asset Folders (with Titles) using an Excel file to define the structure.
- #1145 - New Redirect Map Manager feature
- #1175 - Permission Sensitive Cache Servlet

### Changed

- #1174 - Introduced CodeClimate quality checks. Resulted in lots of miscellaneous non-API changes.
- #1191 - Ensure that HttpCache works with response objects when `getOutputStream()` throws `IllegalStateException`
- #1193 - Improvements to Property Merge Post Processor, including asset metadata editing and merge-all-tags

### Fixed

- #1166 - Fixed issue with various ClientLib dependency errors, and fixed Quickly Filter registration.
- #1171 - Reduce duplicate coverage comments in pull requests.
- #1176 - Composite MultiField in case of NodeStore cannot restore value from deep property
- #1154 - Select in Nested Multi-field is not stored correctly
- #1187 - Externalize links from the DynamicClassicUiClientLibraryServlet to include context-path
- #1197 - Redraw map after period in order to ensure it is properly centered

## [3.12.0] - 2017-11-13

### Added

- #1121 - New MCP Task to report broken references
- #1101 - Add Dialog to Asset Metadata allowing easy access to the publish URL for an asset.

### Changed

- #1169 - Use Granite-packaged POI to ensure compatibility with AEM 6.2's included POI.
- #1170 - Improve exception handling in Workflow Process - DAM Metadata Property Reset

### Fixed

- #1148 - Properly handle blank character encoding in SiteMapServlet
- #1122 - Add clientlib category to touchui-widgets to load in Create Page wizard.
- #1150 - Fix the empty datetime value displayed as "invalid date" in the touchui dialog
- #842 - Fix issue with Environment Indicator title being reset
- #1143 - Remove current page from result from PagesReferenceProvider
- #1156 - Remove unnecessary initialization of `window.Granite.author`
- #1158 - Corrected incorrect date parsing/formatting in AuditLogSearch
- #1160 - Fix fieldset selector to allow custom class attribute for touchui composite multifield
- #1167 - Fix an error which reads the wrong name attribute for datepicker component

## [3.11.0] - 2017-10-18

### Added

- #1133: Added S3 MCP Asset Ingestor
- #1140: Add support in StaticReferenceRewriterTransformerFactory for complex values, e.g. `img:srcset`
- #1095: Moved Tag Maker from ACS Tools and made executable via MCP

### Fixed

- #1094: Fixed issue with QR Code where its on by default. This requires toggling QR Code on and off to reset the client lib category.
- #1119: Fixed issue with timezone of on/off times on System Notifications
- #1110: Added package dependency on AEM 6.2 to ensure proper installation order.
- #1128: Changed to SecureRandom for string generation in LinkedIn integration.
- #1132: Fixed number of parameters in SharpenImageTransformerImpl

## [3.10.0] - 2017-08-24

### Added

- #916: AEM Assets Brand Portal workflow process and Agent filter
- #958: Named Image Transform Servlet Sharpen transform
- #1005: Asset Folder Properties Support to allow custom fields/properties to be added to AEM Assets Folders in UI
- #1039: Health Check Status E-mailer
- #1041: QR Code to Publish in Page Editor
- #1067: Vanity Path Web server re-writer mapping
- #2212: Exclude Pages (by Template name or by page properties of boolean values) from Sitemap
- Managed Controlled Processes framework with 5 sample tools: Folder Relocator, Page Relocator, Asset Report (space usage), Deep Prune, Asset Ingestor (aka AntEater v2)
- `com.adobe.acs.commons.fam.actions.ActionsBatch` for bundling Fast Action Manager actions so multiple changes can be retried if any of them fail and break the commit.
- Fast Action Manager now has a halt feature in the API which instantly stops an action manager and any of its scheduled work

### Changed

- #1033: Allow Resource Resolver Map Factory's re-write attributes to be passed in as an array
- Updated Fast Action Manager retry logic to support more failure cases properly.
- Updated Fast Action Manager retry logic to be savvy about interrupted exceptions thrown by the watchdog trying to kill the thread.
- Updated PageRootProvider (Shared Component Properties) to support multiple/independent configurations.

### Fixed

- #982: Fixed issue with Touch UI Icon Picker was prefixing icon classes with 'fa'
- #1008: E-mail subject mangled for non-latin chars
- #1043: JCR Package Replication now populates the replicated by properties of the packaged resources with the actual user that requested the replication of the package (with configurable override via OSGi config for backwards compat)
- #1044: JCR Package Replication fixes a resource leak where the JCR Packages were not closed after being opened
- #1051: Emails sent via EmailService do not have connection/socket timeouts
- #1064: Fixed NPE in ResourceServiceManager when no serviceReferences exist
- Error page handler OSGi configuration missing web hint for 'not-found' behavior.
- Touch UI Multi-field saved User-picker values were not populated in dialog
- Fast Action Manager is much more efficient in how it gauges CPU usage, which makes it even faster than before.

### Security
- #1059: ResourceServiceManager no longer users admin resource resolver

### Deprecated
- com.adobe.acs.commons.wcm.impl.PageRootProviderImpl has been deprecated. com.adobe.acs.commons.wcm.impl.PageRootProviderConfig should be used instead.

<!---

### Removed

----><|MERGE_RESOLUTION|>--- conflicted
+++ resolved
@@ -9,6 +9,11 @@
 <!-- Keep this up to date! After a release, change the tag name to the latest release -->
 [unreleased changes details]: https://github.com/Adobe-Consulting-Services/acs-aem-commons/compare/acs-aem-commons-4.7.2...HEAD
 
+## 5.0.0 - 2021-03-13
+
+### Changed
+- #2341 - ACS Commons fails to deploy to AEM as a Cloud Service due to inclusion of /var nodes
+
 ## 4.12.0 - 2021-03-13
 
 ### Added
@@ -18,12 +23,8 @@
 
 ### Fixed
 - #2529 - Unable to find an implementation for interface acscommons.io.jsonwebtoken.io.Serializer using java.util.ServiceLoader
-<<<<<<< HEAD
 - #2535 - Fix issue where when using dry-run functionality in the data importer would still commit the changes
 - #2542 - Fixed issue where VanityUrlAdjuster as in an internal package (and thus could never be implemented)
-=======
-- #2341 - ACS Commons fails to deploy to AEM as a Cloud Service due to inclusion of /var nodes
->>>>>>> 58f4f4f8
 
 ## 4.11.2 - 2021-01-05
 
