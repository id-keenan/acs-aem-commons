{
  "name": "acs-internal",
  "checks": [
    {
      "name": "acHandling-merge-or-better",
      "impl": "net.adamcin.oakpal.core.checks.AcHandling",
      "config": {
        "levelSet": "no_unsafe"
      }
    },
    {
      "name": "enforce-no-libs",
      "impl": "net.adamcin.oakpal.core.checks.Paths",
      "config": {
        "rules": [
          {
            "type": "deny",
            "pattern": "/libs(/.*)?"
          }
        ]
      }
    },
    {
      "name": "enforce-no-deletes",
      "impl": "net.adamcin.oakpal.core.checks.Paths",
      "config": {
        "denyAllDeletes": true
      }
<<<<<<< HEAD
=======
    },
    {
      "name": "content-classifications",
      "impl": "com.adobe.acs.commons.oakpal.checks.ContentClassifications",
      "config": {
        "scopePaths": [
          {
            "comment": "Known extension of final supertype.",
            "type": "exclude",
            "pattern": "/apps/acs-commons/components/workflow/.*"
          },
          {
            "comment": "Known usages of internal resource types.",
            "type": "exclude",
            "pattern": "/etc/dam/video(/.*)?"
          },
          {
            "comment": "Known extension of final supertype.",
            "type": "exclude",
            "pattern": "/apps/acs-commons/components/authoring/graphiciconselect"
          },
          {
            "comment": "Known extension of final supertype.",
            "type": "exclude",
            "pattern": "/apps/acs-commons/touchui-widgets/contextualpathbrowser"
          }
        ]
      }
    },
    {
      "name": "base-version-compatibility",
      "impl": "com.adobe.acs.commons.oakpal.checks.ImportedPackages",
      "config": {
      }
    }
  ],
  "cndNames": [
    "OAKPAL-INF/nodetypes/content_classifications.cnd"
  ],
  "forcedRoots": [
    {
      "path": "/libs/screens/player",
      "mixinTypes": [
        "granite:InternalArea"
      ]
    },
    {
      "path": "/libs/screens/core/blueprints",
      "mixinTypes": [
        "granite:FinalArea"
      ]
    },
    {
      "path": "/libs/screens/core/components/channelfolder",
      "mixinTypes": [
        "granite:FinalArea"
      ]
    },
    {
      "path": "/libs/screens/core/components/appfolder",
      "mixinTypes": [
        "granite:InternalArea"
      ]
    },
    {
      "path": "/libs/screens/core/components/device",
      "mixinTypes": [
        "granite:InternalArea"
      ]
    },
    {
      "path": "/libs/screens/core/components/deviceconfig",
      "mixinTypes": [
        "granite:InternalArea"
      ]
    },
    {
      "path": "/libs/screens/core/components/location",
      "mixinTypes": [
        "granite:FinalArea"
      ]
    },
    {
      "path": "/libs/screens/core/components/app",
      "mixinTypes": [
        "granite:FinalArea"
      ]
    },
    {
      "path": "/libs/screens/core/components/project",
      "mixinTypes": [
        "granite:InternalArea"
      ]
    },
    {
      "path": "/libs/screens/core/components/locationfolder",
      "mixinTypes": [
        "granite:FinalArea"
      ]
    },
    {
      "path": "/libs/screens/core/components/devicefolder",
      "mixinTypes": [
        "granite:InternalArea"
      ]
    },
    {
      "path": "/libs/screens/core/components/appchannel",
      "mixinTypes": [
        "granite:FinalArea"
      ]
    },
    {
      "path": "/libs/screens/core/components/unassigneddevicefolder",
      "mixinTypes": [
        "granite:InternalArea"
      ]
    },
    {
      "path": "/libs/screens/core/components/display",
      "mixinTypes": [
        "granite:InternalArea"
      ]
    },
    {
      "path": "/libs/screens/core/components/schedule",
      "mixinTypes": [
        "granite:FinalArea"
      ]
    },
    {
      "path": "/libs/screens/core/components/schedule/cq:dialog",
      "mixinTypes": [
        "granite:FinalArea"
      ]
    },
    {
      "path": "/libs/screens/core/components/assigneddevicefolder",
      "mixinTypes": [
        "granite:FinalArea"
      ]
    },
    {
      "path": "/libs/screens/core/components/screen",
      "mixinTypes": [
        "granite:InternalArea"
      ]
    },
    {
      "path": "/libs/screens/core/components/schedulefolder",
      "mixinTypes": [
        "granite:InternalArea"
      ]
    },
    {
      "path": "/libs/screens/dcc/components/columnitem",
      "mixinTypes": [
        "granite:InternalArea"
      ]
    },
    {
      "path": "/libs/screens/dcc/components/registrationcheck",
      "mixinTypes": [
        "granite:InternalArea"
      ]
    },
    {
      "path": "/libs/screens/dcc/components/renderconditions",
      "mixinTypes": [
        "granite:InternalArea"
      ]
    },
    {
      "path": "/libs/screens/dcc/components/card",
      "mixinTypes": [
        "granite:InternalArea"
      ]
    },
    {
      "path": "/libs/screens/dcc/components/datasources",
      "mixinTypes": [
        "granite:InternalArea"
      ]
    },
    {
      "path": "/libs/screens/dcc/components/clientlibs",
      "mixinTypes": [
        "granite:InternalArea"
      ]
    },
    {
      "path": "/libs/screens/dcc/components/listrow",
      "mixinTypes": [
        "granite:InternalArea"
      ]
    },
    {
      "path": "/libs/screens/dcc/components/createwizard",
      "mixinTypes": [
        "granite:InternalArea"
      ]
    },
    {
      "path": "/libs/screens/dcc/components/page",
      "mixinTypes": [
        "granite:InternalArea"
      ]
    },
    {
      "path": "/libs/screens/dcc/components/properties",
      "mixinTypes": [
        "granite:InternalArea"
      ]
    },
    {
      "path": "/libs/screens/dcc/components/dashboard",
      "mixinTypes": [
        "granite:InternalArea"
      ]
    },
    {
      "path": "/libs/screens/dcc/content/devices",
      "mixinTypes": [
        "granite:InternalArea"
      ]
    },
    {
      "path": "/libs/screens/dcc/content/assigndevicewizard",
      "mixinTypes": [
        "granite:InternalArea"
      ]
    },
    {
      "path": "/libs/screens/dcc/content/createstructurewizard",
      "mixinTypes": [
        "granite:InternalArea"
      ]
    },
    {
      "path": "/libs/screens/dcc/content/columnpreview",
      "mixinTypes": [
        "granite:InternalArea"
      ]
    },
    {
      "path": "/libs/screens/dcc/content/common",
      "mixinTypes": [
        "granite:InternalArea"
      ]
    },
    {
      "path": "/libs/screens/dcc/content/devicepropertiesdialog",
      "mixinTypes": [
        "granite:InternalArea"
      ]
    },
    {
      "path": "/libs/screens/dcc/content/assignchanneldialog",
      "mixinTypes": [
        "granite:InternalArea"
      ]
    },
    {
      "path": "/libs/screens/dcc/content/screenshotdialog",
      "mixinTypes": [
        "granite:InternalArea"
      ]
    },
    {
      "path": "/libs/screens/dcc/content/pendingdevices",
      "mixinTypes": [
        "granite:InternalArea"
      ]
    },
    {
      "path": "/libs/screens/dcc/content/registerdevicewizard",
      "mixinTypes": [
        "granite:InternalArea"
      ]
    },
    {
      "path": "/libs/screens/dcc/content/devicepreferencesdialog",
      "mixinTypes": [
        "granite:InternalArea"
      ]
    },
    {
      "path": "/libs/screens/dcc/content/assignscheduledialog",
      "mixinTypes": [
        "granite:InternalArea"
      ]
    },
    {
      "path": "/libs/screens/dcc/content/createwizard",
      "mixinTypes": [
        "granite:InternalArea"
      ]
    },
    {
      "path": "/libs/screens/dcc/content/main",
      "mixinTypes": [
        "granite:InternalArea"
      ]
    },
    {
      "path": "/libs/screens/dcc/content/properties",
      "mixinTypes": [
        "granite:InternalArea"
      ]
    },
    {
      "path": "/libs/screens/dcc/content/changeactivechanneldialog",
      "mixinTypes": [
        "granite:InternalArea"
      ]
    },
    {
      "path": "/libs/screens/clientlibs",
      "mixinTypes": [
        "rep:AccessControllable",
        "granite:InternalArea"
      ]
    },
    {
      "path": "/libs/foundation/components/table",
      "mixinTypes": [
        "granite:InternalArea"
      ]
    },
    {
      "path": "/libs/foundation/components/sitemap",
      "mixinTypes": [
        "granite:InternalArea"
      ]
    },
    {
      "path": "/libs/foundation/components/topnav",
      "mixinTypes": [
        "granite:InternalArea"
      ]
    },
    {
      "path": "/libs/foundation/components/userinfo",
      "mixinTypes": [
        "granite:InternalArea"
      ]
    },
    {
      "path": "/libs/foundation/components/logo",
      "mixinTypes": [
        "granite:InternalArea"
      ]
    },
    {
      "path": "/libs/foundation/components/account/passwordreset",
      "mixinTypes": [
        "granite:InternalArea"
      ]
    },
    {
      "path": "/libs/foundation/components/account/accountname",
      "mixinTypes": [
        "granite:InternalArea"
      ]
    },
    {
      "path": "/libs/foundation/components/account/requestconfirmation",
      "mixinTypes": [
        "granite:InternalArea"
      ]
    },
    {
      "path": "/libs/foundation/components/mobileimage",
      "mixinTypes": [
        "granite:InternalArea"
      ]
    },
    {
      "path": "/libs/foundation/components/form/defaults/field",
      "mixinTypes": [
        "granite:FinalArea"
      ]
    },
    {
      "path": "/libs/foundation/components/form/defaults/action",
      "mixinTypes": [
        "granite:FinalArea"
      ]
    },
    {
      "path": "/libs/foundation/components/form/defaults/constraint",
      "mixinTypes": [
        "granite:FinalArea"
      ]
    },
    {
      "path": "/libs/foundation/components/form/captcha",
      "mixinTypes": [
        "granite:InternalArea"
      ]
    },
    {
      "path": "/libs/foundation/components/form/actions/mail",
      "mixinTypes": [
        "granite:FinalArea"
      ]
    },
    {
      "path": "/libs/foundation/components/form/actions/showbulkeditor",
      "mixinTypes": [
        "granite:FinalArea"
      ]
    },
    {
      "path": "/libs/foundation/components/form/actions/store",
      "mixinTypes": [
        "granite:FinalArea"
      ]
    },
    {
      "path": "/libs/foundation/components/form/actions/edit",
      "mixinTypes": [
        "granite:FinalArea"
      ]
    },
    {
      "path": "/libs/foundation/components/form/constraints/datenumericmonth",
      "mixinTypes": [
        "granite:FinalArea"
      ]
    },
    {
      "path": "/libs/foundation/components/form/constraints/date",
      "mixinTypes": [
        "granite:FinalArea"
      ]
    },
    {
      "path": "/libs/foundation/components/form/constraints/numeric",
      "mixinTypes": [
        "granite:FinalArea"
      ]
    },
    {
      "path": "/libs/foundation/components/form/constraints/ccv",
      "mixinTypes": [
        "granite:FinalArea"
      ]
    },
    {
      "path": "/libs/foundation/components/form/constraints/email",
      "mixinTypes": [
        "granite:FinalArea"
      ]
    },
    {
      "path": "/libs/foundation/components/form/constraints/luhn",
      "mixinTypes": [
        "granite:FinalArea"
      ]
    },
    {
      "path": "/libs/foundation/components/form/constraints/name",
      "mixinTypes": [
        "granite:FinalArea"
      ]
    },
    {
      "path": "/libs/foundation/components/form/constraints/dateyear",
      "mixinTypes": [
        "granite:FinalArea"
      ]
    },
    {
      "path": "/libs/foundation/components/form/creditcard",
      "mixinTypes": [
        "granite:InternalArea"
      ]
    },
    {
      "path": "/libs/foundation/components/mobilelist",
      "mixinTypes": [
        "granite:InternalArea"
      ]
    },
    {
      "path": "/libs/foundation/components/mobiletopnav",
      "mixinTypes": [
        "granite:InternalArea"
      ]
    },
    {
      "path": "/libs/foundation/components/search",
      "mixinTypes": [
        "granite:InternalArea"
      ]
    },
    {
      "path": "/libs/foundation/components/mobilefooter",
      "mixinTypes": [
        "granite:InternalArea"
      ]
    },
    {
      "path": "/libs/foundation/components/adaptiveimage",
      "mixinTypes": [
        "granite:InternalArea"
      ]
    },
    {
      "path": "/libs/foundation/components/list/displayasdatasource",
      "mixinTypes": [
        "granite:FinalArea"
      ]
    },
    {
      "path": "/libs/foundation/components/toolbar",
      "mixinTypes": [
        "granite:InternalArea"
      ]
    },
    {
      "path": "/libs/foundation/components/slideshow",
      "mixinTypes": [
        "granite:InternalArea"
      ]
    },
    {
      "path": "/libs/foundation/components/login",
      "mixinTypes": [
        "granite:InternalArea"
      ]
    },
    {
      "path": "/libs/foundation/components/assetsharepage",
      "mixinTypes": [
        "granite:InternalArea"
      ]
    },
    {
      "path": "/libs/foundation/components/parsys/colctrl/layoutdatasource",
      "mixinTypes": [
        "granite:FinalArea"
      ]
    },
    {
      "path": "/libs/foundation/components/flash",
      "mixinTypes": [
        "granite:InternalArea"
      ]
    },
    {
      "path": "/libs/foundation/components/breadcrumb",
      "mixinTypes": [
        "granite:InternalArea"
      ]
    },
    {
      "path": "/libs/foundation/components/mobilereference",
      "mixinTypes": [
        "granite:InternalArea"
      ]
    },
    {
      "path": "/libs/foundation/components/mobiletextimage",
      "mixinTypes": [
        "granite:InternalArea"
      ]
    },
    {
      "path": "/libs/foundation/components/listchildren",
      "mixinTypes": [
        "granite:InternalArea"
      ]
    },
    {
      "path": "/libs/foundation/components/mobilelogo",
      "mixinTypes": [
        "granite:InternalArea"
      ]
    },
    {
      "path": "/libs/foundation/clientlibs",
      "mixinTypes": [
        "granite:InternalArea"
      ]
    },
    {
      "path": "/libs/cq/searchpromote/components/searchpromotepage",
      "mixinTypes": [
        "granite:FinalArea"
      ]
    },
    {
      "path": "/libs/cq/searchpromote/components/searchpromotescheduler",
      "mixinTypes": [
        "granite:FinalArea"
      ]
    },
    {
      "path": "/libs/cq/searchpromote/clientlibs/searchpromote",
      "mixinTypes": [
        "granite:FinalArea"
      ]
    },
    {
      "path": "/libs/cq/searchpromote/widgets",
      "mixinTypes": [
        "granite:InternalArea"
      ]
    },
    {
      "path": "/libs/cq/searchpromote/templates/searchpromote",
      "mixinTypes": [
        "granite:FinalArea"
      ]
    },
    {
      "path": "/libs/cq/searchpromote/templates/searchpromotescheduler",
      "mixinTypes": [
        "granite:FinalArea"
      ]
    },
    {
      "path": "/libs/cq/activitymap",
      "mixinTypes": [
        "rep:AccessControllable",
        "granite:InternalArea"
      ]
    },
    {
      "path": "/libs/cq/i18n",
      "mixinTypes": [
        "granite:InternalArea"
      ]
    },
    {
      "path": "/libs/cq/dtm-reactor",
      "mixinTypes": [
        "granite:InternalArea"
      ]
    },
    {
      "path": "/libs/cq/dashboards",
      "mixinTypes": [
        "granite:InternalArea"
      ]
    },
    {
      "path": "/libs/cq/cloudservicesprovisioning",
      "mixinTypes": [
        "granite:InternalArea"
      ]
    },
    {
      "path": "/libs/cq/testandtarget",
      "mixinTypes": [
        "granite:InternalArea"
      ]
    },
    {
      "path": "/libs/cq/workflow/admin",
      "mixinTypes": [
        "granite:InternalArea"
      ]
    },
    {
      "path": "/libs/cq/workflow/components/instances",
      "mixinTypes": [
        "granite:InternalArea"
      ]
    },
    {
      "path": "/libs/cq/workflow/components/instance",
      "mixinTypes": [
        "granite:InternalArea"
      ]
    },
    {
      "path": "/libs/cq/workflow/components/workflow/autoadvancer",
      "mixinTypes": [
        "granite:FinalArea"
      ]
    },
    {
      "path": "/libs/cq/workflow/components/workflow/initiatorparticipantchooser",
      "mixinTypes": [
        "granite:FinalArea"
      ]
    },
    {
      "path": "/libs/cq/workflow/components/workflow/workflowoffloadingprocess",
      "mixinTypes": [
        "granite:FinalArea"
      ]
    },
    {
      "path": "/libs/cq/workflow/components/workflow/deletenodeprocess",
      "mixinTypes": [
        "granite:FinalArea"
      ]
    },
    {
      "path": "/libs/cq/workflow/components/workflow/unlockpayloadprocess",
      "mixinTypes": [
        "granite:FinalArea"
      ]
    },
    {
      "path": "/libs/cq/workflow/components/workflow/lockpayloadprocess",
      "mixinTypes": [
        "granite:FinalArea"
      ]
    },
    {
      "path": "/libs/cq/workflow/components/workflow/randomparticipantchooser",
      "mixinTypes": [
        "granite:FinalArea"
      ]
    },
    {
      "path": "/libs/cq/workflow/components/workflow/urlcallerprocess",
      "mixinTypes": [
        "granite:FinalArea"
      ]
    },
    {
      "path": "/libs/cq/workflow/components/workflow/social",
      "mixinTypes": [
        "granite:InternalArea"
      ]
    },
    {
      "path": "/libs/cq/workflow/components/workflow/processassembler",
      "mixinTypes": [
        "granite:FinalArea"
      ]
    },
    {
      "path": "/libs/cq/workflow/components/workflow/genericjobprocess",
      "mixinTypes": [
        "granite:FinalArea"
      ]
    },
    {
      "path": "/libs/cq/workflow/components/workflow/absoluttimeautoadvancer",
      "mixinTypes": [
        "granite:FinalArea"
      ]
    },
    {
      "path": "/libs/cq/workflow/components/workflow/noopprocess",
      "mixinTypes": [
        "granite:FinalArea"
      ]
    },
    {
      "path": "/libs/cq/workflow/components/console",
      "mixinTypes": [
        "granite:InternalArea"
      ]
    },
    {
      "path": "/libs/cq/workflow/components/form",
      "mixinTypes": [
        "granite:FinalArea"
      ]
    },
    {
      "path": "/libs/cq/workflow/components/collection/definition",
      "mixinTypes": [
        "granite:FinalArea"
      ]
    },
    {
      "path": "/libs/cq/workflow/components/collection/page",
      "mixinTypes": [
        "granite:FinalArea"
      ]
    },
    {
      "path": "/libs/cq/workflow/components/engine",
      "mixinTypes": [
        "granite:InternalArea"
      ]
    },
    {
      "path": "/libs/cq/workflow/components/models",
      "mixinTypes": [
        "granite:InternalArea"
      ]
    },
    {
      "path": "/libs/cq/workflow/components/model/goto",
      "mixinTypes": [
        "granite:FinalArea"
      ]
    },
    {
      "path": "/libs/cq/workflow/components/model/or",
      "mixinTypes": [
        "granite:FinalArea"
      ]
    },
    {
      "path": "/libs/cq/workflow/components/model/dynamic_participant",
      "mixinTypes": [
        "granite:FinalArea"
      ]
    },
    {
      "path": "/libs/cq/workflow/components/model/container",
      "mixinTypes": [
        "granite:FinalArea"
      ]
    },
    {
      "path": "/libs/cq/workflow/components/model/step",
      "mixinTypes": [
        "granite:FinalArea"
      ]
    },
    {
      "path": "/libs/cq/workflow/components/model/form",
      "mixinTypes": [
        "granite:FinalArea"
      ]
    },
    {
      "path": "/libs/cq/workflow/components/model/process",
      "mixinTypes": [
        "granite:FinalArea"
      ]
    },
    {
      "path": "/libs/cq/workflow/components/model/dialog",
      "mixinTypes": [
        "granite:FinalArea"
      ]
    },
    {
      "path": "/libs/cq/workflow/components/model/external_process",
      "mixinTypes": [
        "granite:FinalArea"
      ]
    },
    {
      "path": "/libs/cq/workflow/components/model/participant",
      "mixinTypes": [
        "granite:FinalArea"
      ]
    },
    {
      "path": "/libs/cq/workflow/components/model/and",
      "mixinTypes": [
        "granite:FinalArea"
      ]
    },
    {
      "path": "/libs/cq/workflow/components/pages/model",
      "mixinTypes": [
        "granite:InternalArea"
      ]
    },
    {
      "path": "/libs/cq/workflow/components/datasource",
      "mixinTypes": [
        "granite:InternalArea"
      ]
    },
    {
      "path": "/libs/cq/workflow/components/inbox",
      "mixinTypes": [
        "granite:InternalArea"
      ]
    },
    {
      "path": "/libs/cq/workflow/components/workitem",
      "mixinTypes": [
        "granite:InternalArea"
      ]
    },
    {
      "path": "/libs/cq/workflow/widgets",
      "mixinTypes": [
        "granite:InternalArea"
      ]
    },
    {
      "path": "/libs/cq/workflow/content",
      "mixinTypes": [
        "granite:InternalArea"
      ]
    },
    {
      "path": "/libs/cq/workflow/templates",
      "mixinTypes": [
        "granite:InternalArea"
      ]
    },
    {
      "path": "/libs/cq/workflow/gui/components",
      "mixinTypes": [
        "granite:InternalArea"
      ]
    },
    {
      "path": "/libs/cq/projects/photoshootupload",
      "mixinTypes": [
        "granite:FinalArea"
      ]
    },
    {
      "path": "/libs/cq/projects/reviewphotoshoot",
      "mixinTypes": [
        "granite:FinalArea"
      ]
    },
    {
      "path": "/libs/cq/projects/retoucher",
      "mixinTypes": [
        "granite:FinalArea"
      ]
    },
    {
      "path": "/libs/cq/projects/createshotlist",
      "mixinTypes": [
        "granite:FinalArea"
      ]
    },
    {
      "path": "/libs/cq/projects/rolebasedtaskstep",
      "mixinTypes": [
        "granite:FinalArea"
      ]
    },
    {
      "path": "/libs/cq/projects/movetoproduction",
      "mixinTypes": [
        "granite:FinalArea"
      ]
    },
    {
      "path": "/libs/cq/projects/uploadshotlist",
      "mixinTypes": [
        "granite:FinalArea"
      ]
    },
    {
      "path": "/libs/cq/compat",
      "mixinTypes": [
        "granite:InternalArea"
      ]
    },
    {
      "path": "/libs/cq/personalization/components",
      "mixinTypes": [
        "granite:FinalArea"
      ]
    },
    {
      "path": "/libs/cq/personalization/components/recommendation/recommendationinfo",
      "mixinTypes": [
        "granite:FinalArea"
      ]
    },
    {
      "path": "/libs/cq/personalization/components/recommendation/algorithmcard",
      "mixinTypes": [
        "granite:FinalArea"
      ]
    },
    {
      "path": "/libs/cq/personalization/components/recommendation/recsstatus",
      "mixinTypes": [
        "granite:FinalArea"
      ]
    },
    {
      "path": "/libs/cq/personalization/components/recommendation/namevaluetextfield",
      "mixinTypes": [
        "granite:FinalArea"
      ]
    },
    {
      "path": "/libs/cq/personalization/components/recommendation/algorithmdatasource",
      "mixinTypes": [
        "granite:FinalArea"
      ]
    },
    {
      "path": "/libs/cq/personalization/components/recommendation/recstemplatecard",
      "mixinTypes": [
        "granite:FinalArea"
      ]
    },
    {
      "path": "/libs/cq/personalization/components/recommendation/recommendationsdatasource",
      "mixinTypes": [
        "granite:FinalArea"
      ]
    },
    {
      "path": "/libs/cq/personalization/components/recommendation/recommendationlinks",
      "mixinTypes": [
        "granite:FinalArea"
      ]
    },
    {
      "path": "/libs/cq/personalization/components/recommendation/recstemplatedatasource",
      "mixinTypes": [
        "granite:FinalArea"
      ]
    },
    {
      "path": "/libs/cq/personalization/components/recommendation/mbox/end",
      "mixinTypes": [
        "granite:FinalArea"
      ]
    },
    {
      "path": "/libs/cq/personalization/components/recommendation/mbox/start",
      "mixinTypes": [
        "granite:FinalArea"
      ]
    },
    {
      "path": "/libs/cq/personalization/components/recommendation/conversionmbox/end",
      "mixinTypes": [
        "granite:FinalArea"
      ]
    },
    {
      "path": "/libs/cq/personalization/components/recommendation/conversionmbox/start",
      "mixinTypes": [
        "granite:FinalArea"
      ]
    },
    {
      "path": "/libs/cq/personalization/components/mbox/end",
      "mixinTypes": [
        "granite:FinalArea"
      ]
    },
    {
      "path": "/libs/cq/personalization/components/mbox/start",
      "mixinTypes": [
        "granite:FinalArea"
      ]
    },
    {
      "path": "/libs/cq/personalization/components/traits",
      "mixinTypes": [
        "granite:FinalArea"
      ]
    },
    {
      "path": "/libs/cq/personalization/components/traits/tagcloud",
      "mixinTypes": [
        "granite:FinalArea"
      ]
    },
    {
      "path": "/libs/cq/personalization/components/traits/pagedata",
      "mixinTypes": [
        "granite:FinalArea"
      ]
    },
    {
      "path": "/libs/cq/personalization/components/traits/pagedata/hits",
      "mixinTypes": [
        "granite:FinalArea"
      ]
    },
    {
      "path": "/libs/cq/personalization/components/traits/pagedata/generic",
      "mixinTypes": [
        "granite:FinalArea"
      ]
    },
    {
      "path": "/libs/cq/personalization/components/traits/script",
      "mixinTypes": [
        "granite:FinalArea"
      ]
    },
    {
      "path": "/libs/cq/personalization/components/traits/profileproperty",
      "mixinTypes": [
        "granite:FinalArea"
      ]
    },
    {
      "path": "/libs/cq/personalization/components/traits/profileproperty/age",
      "mixinTypes": [
        "granite:FinalArea"
      ]
    },
    {
      "path": "/libs/cq/personalization/components/traits/profileproperty/generic",
      "mixinTypes": [
        "granite:FinalArea"
      ]
    },
    {
      "path": "/libs/cq/personalization/components/traits/percentile",
      "mixinTypes": [
        "granite:FinalArea"
      ]
    },
    {
      "path": "/libs/cq/personalization/components/traits/surferinfo",
      "mixinTypes": [
        "granite:FinalArea"
      ]
    },
    {
      "path": "/libs/cq/personalization/components/traits/surferinfo/keywords",
      "mixinTypes": [
        "granite:FinalArea"
      ]
    },
    {
      "path": "/libs/cq/personalization/components/traits/surferinfo/iprange",
      "mixinTypes": [
        "granite:FinalArea"
      ]
    },
    {
      "path": "/libs/cq/personalization/components/traits/generic",
      "mixinTypes": [
        "granite:FinalArea"
      ]
    },
    {
      "path": "/libs/cq/personalization/components/traits/logic",
      "mixinTypes": [
        "granite:FinalArea"
      ]
    },
    {
      "path": "/libs/cq/personalization/components/traits/logic/or",
      "mixinTypes": [
        "granite:FinalArea"
      ]
    },
    {
      "path": "/libs/cq/personalization/components/traits/logic/and",
      "mixinTypes": [
        "granite:FinalArea"
      ]
    },
    {
      "path": "/libs/cq/personalization/components/traits/campaigns",
      "mixinTypes": [
        "granite:FinalArea"
      ]
    },
    {
      "path": "/libs/cq/personalization/components/traits/reference",
      "mixinTypes": [
        "granite:FinalArea"
      ]
    },
    {
      "path": "/libs/cq/personalization/components/traits/tandt",
      "mixinTypes": [
        "granite:FinalArea"
      ]
    },
    {
      "path": "/libs/cq/personalization/clientlib/targeting",
      "mixinTypes": [
        "granite:FinalArea"
      ]
    },
    {
      "path": "/libs/cq/personalization/clientlib/personalization/legacy",
      "mixinTypes": [
        "granite:FinalArea"
      ]
    },
    {
      "path": "/libs/cq/personalization/clientlib/personalization/integrations/commons",
      "mixinTypes": [
        "granite:FinalArea"
      ]
    },
    {
      "path": "/libs/cq/personalization/clientlib/personalization/jcarousel",
      "mixinTypes": [
        "granite:FinalArea"
      ]
    },
    {
      "path": "/libs/cq/personalization/clientlib/personalization/kernel",
      "mixinTypes": [
        "granite:FinalArea"
      ]
    },
    {
      "path": "/libs/cq/personalization/clientlib/personalization/ui",
      "mixinTypes": [
        "granite:FinalArea"
      ]
    },
    {
      "path": "/libs/cq/personalization/clientlib/personalization/select2",
      "mixinTypes": [
        "granite:FinalArea"
      ]
    },
    {
      "path": "/libs/cq/personalization/widgets",
      "mixinTypes": [
        "mix:lockable",
        "granite:InternalArea"
      ]
    },
    {
      "path": "/libs/cq/personalization/sightly",
      "mixinTypes": [
        "granite:InternalArea"
      ]
    },
    {
      "path": "/libs/cq/personalization/touch-ui/components/priorityslider",
      "mixinTypes": [
        "granite:InternalArea"
      ]
    },
    {
      "path": "/libs/cq/personalization/touch-ui/components/createofferlibhyperlink",
      "mixinTypes": [
        "granite:InternalArea"
      ]
    },
    {
      "path": "/libs/cq/personalization/touch-ui/components/experience",
      "mixinTypes": [
        "granite:InternalArea"
      ]
    },
    {
      "path": "/libs/cq/personalization/touch-ui/components/audiencechooser",
      "mixinTypes": [
        "granite:InternalArea"
      ]
    },
    {
      "path": "/libs/cq/personalization/touch-ui/components/renderconditions",
      "mixinTypes": [
        "granite:InternalArea"
      ]
    },
    {
      "path": "/libs/cq/personalization/touch-ui/components/groupedservicesselector",
      "mixinTypes": [
        "granite:FinalArea"
      ]
    },
    {
      "path": "/libs/cq/personalization/touch-ui/components/offerpicker",
      "mixinTypes": [
        "granite:InternalArea"
      ]
    },
    {
      "path": "/libs/cq/personalization/touch-ui/components/ambitcard",
      "mixinTypes": [
        "granite:InternalArea"
      ]
    },
    {
      "path": "/libs/cq/personalization/touch-ui/components/targetdiagram",
      "mixinTypes": [
        "granite:InternalArea"
      ]
    },
    {
      "path": "/libs/cq/personalization/touch-ui/components/audience",
      "mixinTypes": [
        "granite:InternalArea"
      ]
    },
    {
      "path": "/libs/cq/personalization/touch-ui/components/activitywizarddata",
      "mixinTypes": [
        "granite:InternalArea"
      ]
    },
    {
      "path": "/libs/cq/personalization/touch-ui/components/title",
      "mixinTypes": [
        "granite:InternalArea"
      ]
    },
    {
      "path": "/libs/cq/personalization/touch-ui/components/activity",
      "mixinTypes": [
        "granite:InternalArea"
      ]
    },
    {
      "path": "/libs/cq/personalization/touch-ui/components/jsutils",
      "mixinTypes": [
        "granite:InternalArea"
      ]
    },
    {
      "path": "/libs/cq/personalization/touch-ui/components/targeteditor",
      "mixinTypes": [
        "granite:InternalArea"
      ]
    },
    {
      "path": "/libs/cq/personalization/touch-ui/components/audienceexperiencemapping",
      "mixinTypes": [
        "granite:InternalArea"
      ]
    },
    {
      "path": "/libs/cq/personalization/touch-ui/components/coral",
      "mixinTypes": [
        "granite:InternalArea"
      ]
    },
    {
      "path": "/libs/cq/personalization/touch-ui/components/page",
      "mixinTypes": [
        "granite:InternalArea"
      ]
    },
    {
      "path": "/libs/cq/personalization/touch-ui/components/datasource",
      "mixinTypes": [
        "granite:InternalArea"
      ]
    },
    {
      "path": "/libs/cq/personalization/touch-ui/clientlibs",
      "mixinTypes": [
        "granite:InternalArea"
      ]
    },
    {
      "path": "/libs/cq/personalization/touch-ui/clientlibs/activities",
      "mixinTypes": [
        "granite:InternalArea"
      ]
    },
    {
      "path": "/libs/cq/personalization/touch-ui/clientlibs/audiences",
      "mixinTypes": [
        "granite:InternalArea"
      ]
    },
    {
      "path": "/libs/cq/personalization/touch-ui/content",
      "mixinTypes": [
        "granite:InternalArea"
      ]
    },
    {
      "path": "/libs/cq/personalization/touch-ui/content/v2",
      "mixinTypes": [
        "granite:InternalArea"
      ]
    },
    {
      "path": "/libs/cq/personalization/contexthub",
      "mixinTypes": [
        "granite:InternalArea"
      ]
    },
    {
      "path": "/libs/cq/personalization/templates/segment-ac",
      "mixinTypes": [
        "granite:FinalArea"
      ]
    },
    {
      "path": "/libs/cq/personalization/templates/teaser",
      "mixinTypes": [
        "granite:FinalArea"
      ]
    },
    {
      "path": "/libs/cq/personalization/templates/experience",
      "mixinTypes": [
        "granite:FinalArea"
      ]
    },
    {
      "path": "/libs/cq/personalization/templates/campaign",
      "mixinTypes": [
        "granite:FinalArea"
      ]
    },
    {
      "path": "/libs/cq/personalization/templates/offerproxy",
      "mixinTypes": [
        "granite:FinalArea"
      ]
    },
    {
      "path": "/libs/cq/personalization/templates/segment",
      "mixinTypes": [
        "granite:FinalArea"
      ]
    },
    {
      "path": "/libs/cq/personalization/templates/offerfolder",
      "mixinTypes": [
        "granite:FinalArea"
      ]
    },
    {
      "path": "/libs/cq/personalization/templates/offerlibrary",
      "mixinTypes": [
        "granite:FinalArea"
      ]
    },
    {
      "path": "/libs/cq/personalization/templates/offer",
      "mixinTypes": [
        "granite:FinalArea"
      ]
    },
    {
      "path": "/libs/cq/personalization/templates/ambit",
      "mixinTypes": [
        "granite:FinalArea"
      ]
    },
    {
      "path": "/libs/cq/core/content/projects/calendarview",
      "mixinTypes": [
        "granite:InternalArea"
      ]
    },
    {
      "path": "/libs/cq/core/content/projects/masterprojects",
      "mixinTypes": [
        "granite:InternalArea"
      ]
    },
    {
      "path": "/libs/cq/core/content/projects/masterproperties",
      "mixinTypes": [
        "granite:InternalArea"
      ]
    },
    {
      "path": "/libs/cq/core/content/projects/showtasks",
      "mixinTypes": [
        "granite:InternalArea"
      ]
    },
    {
      "path": "/libs/cq/core/content/projects/showtasks/productreviewtd",
      "mixinTypes": [
        "granite:PublicArea"
      ]
    },
    {
      "path": "/libs/cq/core/content/projects/showtasks/productiontaskdetails",
      "mixinTypes": [
        "granite:PublicArea"
      ]
    },
    {
      "path": "/libs/cq/core/content/projects/showtasks/retouchtaskdetails",
      "mixinTypes": [
        "granite:PublicArea"
      ]
    },
    {
      "path": "/libs/cq/core/content/projects/showtasks/reviewtd",
      "mixinTypes": [
        "granite:PublicArea"
      ]
    },
    {
      "path": "/libs/cq/core/content/projects/showtasks/shotlisttaskdetails",
      "mixinTypes": [
        "granite:PublicArea"
      ]
    },
    {
      "path": "/libs/cq/core/content/projects/showtasks/uploadshotlisttd",
      "mixinTypes": [
        "granite:PublicArea"
      ]
    },
    {
      "path": "/libs/cq/core/content/projects/showtasks/uploadtaskdetails",
      "mixinTypes": [
        "granite:PublicArea"
      ]
    },
    {
      "path": "/libs/cq/core/content/projects/tasklist",
      "mixinTypes": [
        "granite:InternalArea"
      ]
    },
    {
      "path": "/libs/cq/core/content/projects/tasktypes/security",
      "mixinTypes": [
        "granite:InternalArea"
      ]
    },
    {
      "path": "/libs/cq/core/content/projects/addtask",
      "mixinTypes": [
        "granite:InternalArea"
      ]
    },
    {
      "path": "/libs/cq/core/content/projects/commands",
      "mixinTypes": [
        "granite:InternalArea"
      ]
    },
    {
      "path": "/libs/cq/core/content/projects/details",
      "mixinTypes": [
        "granite:InternalArea"
      ]
    },
    {
      "path": "/libs/cq/core/content/projects/dialogs",
      "mixinTypes": [
        "granite:InternalArea"
      ]
    },
    {
      "path": "/libs/cq/core/content/projects/gadgets",
      "mixinTypes": [
        "granite:InternalArea"
      ]
    },
    {
      "path": "/libs/cq/core/content/projects/properties",
      "mixinTypes": [
        "granite:InternalArea"
      ]
    },
    {
      "path": "/libs/cq/core/content/projects/showwork",
      "mixinTypes": [
        "granite:InternalArea"
      ]
    },
    {
      "path": "/libs/cq/core/content/projects/templatelist",
      "mixinTypes": [
        "granite:InternalArea"
      ]
    },
    {
      "path": "/libs/cq/core/content/projects/worklist",
      "mixinTypes": [
        "granite:InternalArea"
      ]
    },
    {
      "path": "/libs/cq/core/content/projects/teampage",
      "mixinTypes": [
        "granite:InternalArea"
      ]
    },
    {
      "path": "/libs/cq/core/content/projects/templates/retail-product-photoshoot",
      "mixinTypes": [
        "granite:PublicArea"
      ]
    },
    {
      "path": "/libs/cq/core/content/projects/wizard",
      "mixinTypes": [
        "granite:InternalArea"
      ]
    },
    {
      "path": "/libs/cq/core/content/projects/workflowwizards/launchrequest",
      "mixinTypes": [
        "granite:InternalArea"
      ]
    },
    {
      "path": "/libs/cq/core/content/projects/workflowwizards/default_workflow",
      "mixinTypes": [
        "granite:InternalArea"
      ]
    },
    {
      "path": "/libs/cq/core/content/projects/workflowwizards/landingpagerequest",
      "mixinTypes": [
        "granite:InternalArea"
      ]
    },
    {
      "path": "/libs/cq/core/content/projects/workflowwizards/photoshoot",
      "mixinTypes": [
        "granite:PublicArea"
      ]
    },
    {
      "path": "/libs/cq/core/content/projects/workflowwizards/copyrequest",
      "mixinTypes": [
        "granite:InternalArea"
      ]
    },
    {
      "path": "/libs/cq/core/content/projects/workflowwizards/emailrequest",
      "mixinTypes": [
        "granite:InternalArea"
      ]
    },
    {
      "path": "/libs/cq/core/content/projects/workflowwizards/sample_team",
      "mixinTypes": [
        "granite:InternalArea"
      ]
    },
    {
      "path": "/libs/cq/core/content/projects/dashboard/default",
      "mixinTypes": [
        "granite:InternalArea"
      ]
    },
    {
      "path": "/libs/cq/core/content/projects/dashboard/gadgets",
      "mixinTypes": [
        "granite:InternalArea"
      ]
    },
    {
      "path": "/libs/cq/core/content/nav/tools/communities",
      "mixinTypes": [
        "granite:InternalArea"
      ]
    },
    {
      "path": "/libs/cq/core/content/nav/tools/communities/badges",
      "mixinTypes": [
        "granite:InternalArea"
      ]
    },
    {
      "path": "/libs/cq/core/content/nav/tools/communities/storageconfig",
      "mixinTypes": [
        "granite:InternalArea"
      ]
    },
    {
      "path": "/libs/cq/core/content/nav/tools/communities/communityfunctions",
      "mixinTypes": [
        "granite:InternalArea"
      ]
    },
    {
      "path": "/libs/cq/core/content/nav/tools/communities/communitygrouptemplates",
      "mixinTypes": [
        "granite:InternalArea"
      ]
    },
    {
      "path": "/libs/cq/core/content/nav/tools/communities/communitysitetemplates",
      "mixinTypes": [
        "granite:InternalArea"
      ]
    },
    {
      "path": "/libs/cq/core/content/nav/communities",
      "mixinTypes": [
        "rep:AccessControllable",
        "granite:InternalArea"
      ]
    },
    {
      "path": "/libs/cq/core/content/nav/communities/sites",
      "mixinTypes": [
        "granite:InternalArea"
      ]
    },
    {
      "path": "/libs/cq/core/content/nav/communities/reports",
      "mixinTypes": [
        "granite:InternalArea"
      ]
    },
    {
      "path": "/libs/cq/core/content/nav/communities/groups",
      "mixinTypes": [
        "granite:InternalArea"
      ]
    },
    {
      "path": "/libs/cq/core/content/nav/communities/members",
      "mixinTypes": [
        "granite:InternalArea"
      ]
    },
    {
      "path": "/libs/cq/core/content/nav/communities/moderation",
      "mixinTypes": [
        "granite:InternalArea"
      ]
    },
    {
      "path": "/libs/cq/experience-fragments/components/admin/previewvariation",
      "mixinTypes": [
        "granite:InternalArea"
      ]
    },
    {
      "path": "/libs/cq/experience-fragments/components/admin/clientlib",
      "mixinTypes": [
        "granite:InternalArea"
      ]
    },
    {
      "path": "/libs/cq/experience-fragments/components/admin/createxfwizard/page",
      "mixinTypes": [
        "granite:FinalArea"
      ]
    },
    {
      "path": "/libs/cq/experience-fragments/components/admin/movepagewizard",
      "mixinTypes": [
        "granite:InternalArea"
      ]
    },
    {
      "path": "/libs/cq/experience-fragments/components/admin/editor",
      "mixinTypes": [
        "granite:InternalArea"
      ]
    },
    {
      "path": "/libs/cq/experience-fragments/components/admin/editor/clientlib",
      "mixinTypes": [
        "granite:InternalArea"
      ]
    },
    {
      "path": "/libs/cq/experience-fragments/components/experiencefragment/smstatus",
      "mixinTypes": [
        "granite:FinalArea"
      ]
    },
    {
      "path": "/libs/cq/experience-fragments/components/experiencefragment/clientlibs",
      "mixinTypes": [
        "granite:FinalArea"
      ]
    },
    {
      "path": "/libs/cq/experience-fragments/components/experiencefragment/references",
      "mixinTypes": [
        "granite:FinalArea"
      ]
    },
    {
      "path": "/libs/cq/experience-fragments/components/experiencefragment/template",
      "mixinTypes": [
        "granite:InternalArea"
      ]
    },
    {
      "path": "/libs/cq/experience-fragments/components/experiencefragment/stats",
      "mixinTypes": [
        "granite:FinalArea"
      ]
    },
    {
      "path": "/libs/cq/experience-fragments/components/redirect",
      "mixinTypes": [
        "granite:InternalArea"
      ]
    },
    {
      "path": "/libs/cq/experience-fragments/components/imagerenderer",
      "mixinTypes": [
        "granite:FinalArea"
      ]
    },
    {
      "path": "/libs/cq/experience-fragments/webcomponent",
      "mixinTypes": [
        "granite:InternalArea"
      ]
    },
    {
      "path": "/libs/cq/experience-fragments/content/commons/socialstatuspredicate",
      "mixinTypes": [
        "granite:FinalArea"
      ]
    },
    {
      "path": "/libs/cq/experience-fragments/content/commons/reference",
      "mixinTypes": [
        "granite:InternalArea"
      ]
    },
    {
      "path": "/libs/cq/experience-fragments/content/commons/dataeraser",
      "mixinTypes": [
        "granite:InternalArea"
      ]
    },
    {
      "path": "/libs/cq/experience-fragments/content/commons/templatepicker",
      "mixinTypes": [
        "granite:FinalArea"
      ]
    },
    {
      "path": "/libs/cq/experience-fragments/content/xffield",
      "mixinTypes": [
        "granite:FinalArea"
      ]
    },
    {
      "path": "/libs/cq/experience-fragments/content/dialogs",
      "mixinTypes": [
        "granite:FinalArea"
      ]
    },
    {
      "path": "/libs/cq/experience-fragments/editor/components/xffield",
      "mixinTypes": [
        "granite:FinalArea"
      ]
    },
    {
      "path": "/libs/cq/experience-fragments/editor/clientlibs",
      "mixinTypes": [
        "granite:InternalArea"
      ]
    },
    {
      "path": "/libs/cq/address",
      "mixinTypes": [
        "granite:PublicArea"
      ]
    },
    {
      "path": "/libs/cq/flow",
      "mixinTypes": [
        "granite:InternalArea"
      ]
    },
    {
      "path": "/libs/cq/flow/widgets",
      "mixinTypes": [
        "granite:InternalArea"
      ]
    },
    {
      "path": "/libs/cq/cloudserviceconfigs/components/servicecomponents",
      "mixinTypes": [
        "granite:FinalArea"
      ]
    },
    {
      "path": "/libs/cq/cloudserviceconfigs/components/servicelibs",
      "mixinTypes": [
        "granite:FinalArea"
      ]
    },
    {
      "path": "/libs/cq/cloudserviceconfigs/components/configurations",
      "mixinTypes": [
        "granite:FinalArea"
      ]
    },
    {
      "path": "/libs/cq/cloudserviceconfigs/components/trail",
      "mixinTypes": [
        "granite:FinalArea"
      ]
    },
    {
      "path": "/libs/cq/cloudserviceconfigs/components/servicepage",
      "mixinTypes": [
        "granite:FinalArea"
      ]
    },
    {
      "path": "/libs/cq/cloudserviceconfigs/components/childlist",
      "mixinTypes": [
        "granite:FinalArea"
      ]
    },
    {
      "path": "/libs/cq/cloudserviceconfigs/components/services",
      "mixinTypes": [
        "granite:FinalArea"
      ]
    },
    {
      "path": "/libs/cq/cloudserviceconfigs/widgets",
      "mixinTypes": [
        "granite:InternalArea"
      ]
    },
    {
      "path": "/libs/cq/cloudserviceconfigs/templates/servicepage",
      "mixinTypes": [
        "granite:FinalArea"
      ]
    },
    {
      "path": "/libs/cq/analytics/components/cbframework",
      "mixinTypes": [
        "granite:FinalArea"
      ]
    },
    {
      "path": "/libs/cq/analytics/components/mappings",
      "mixinTypes": [
        "granite:InternalArea"
      ]
    },
    {
      "path": "/libs/cq/analytics/components/childrenlinks",
      "mixinTypes": [
        "granite:FinalArea"
      ]
    },
    {
      "path": "/libs/cq/analytics/components/testandtargetpage",
      "mixinTypes": [
        "granite:FinalArea"
      ]
    },
    {
      "path": "/libs/cq/analytics/components/testandtarget",
      "mixinTypes": [
        "granite:FinalArea"
      ]
    },
    {
      "path": "/libs/cq/analytics/components/generictracker",
      "mixinTypes": [
        "granite:FinalArea"
      ]
    },
    {
      "path": "/libs/cq/analytics/components/sitecatalystpage",
      "mixinTypes": [
        "granite:FinalArea"
      ]
    },
    {
      "path": "/libs/cq/analytics/components/framework",
      "mixinTypes": [
        "granite:FinalArea"
      ]
    },
    {
      "path": "/libs/cq/analytics/components/saintclassificationpage",
      "mixinTypes": [
        "granite:FinalArea"
      ]
    },
    {
      "path": "/libs/cq/analytics/components/sitecatalyst",
      "mixinTypes": [
        "granite:FinalArea"
      ]
    },
    {
      "path": "/libs/cq/analytics/clientlibs/sitecatalyst/tracking",
      "mixinTypes": [
        "granite:FinalArea"
      ]
    },
    {
      "path": "/libs/cq/analytics/clientlibs/sitecatalyst/plugins",
      "mixinTypes": [
        "granite:FinalArea"
      ]
    },
    {
      "path": "/libs/cq/analytics/clientlibs/sitecatalyst/appmeasurement",
      "mixinTypes": [
        "granite:FinalArea"
      ]
    },
    {
      "path": "/libs/cq/analytics/clientlibs/sitecatalyst/util",
      "mixinTypes": [
        "granite:FinalArea"
      ]
    },
    {
      "path": "/libs/cq/analytics/clientlibs/sitecatalyst/sitecatalyst",
      "mixinTypes": [
        "granite:FinalArea"
      ]
    },
    {
      "path": "/libs/cq/analytics/widgets",
      "mixinTypes": [
        "granite:InternalArea"
      ]
    },
    {
      "path": "/libs/cq/analytics/templates/testandtarget",
      "mixinTypes": [
        "granite:FinalArea"
      ]
    },
    {
      "path": "/libs/cq/analytics/templates/tntframework",
      "mixinTypes": [
        "granite:FinalArea"
      ]
    },
    {
      "path": "/libs/cq/analytics/templates/generictracker",
      "mixinTypes": [
        "granite:FinalArea"
      ]
    },
    {
      "path": "/libs/cq/analytics/templates/framework",
      "mixinTypes": [
        "granite:FinalArea"
      ]
    },
    {
      "path": "/libs/cq/analytics/templates/sitecatalyst",
      "mixinTypes": [
        "granite:FinalArea"
      ]
    },
    {
      "path": "/libs/cq/analytics/templates/saint-classification",
      "mixinTypes": [
        "granite:FinalArea"
      ]
    },
    {
      "path": "/libs/cq/dtm/components",
      "mixinTypes": [
        "granite:InternalArea"
      ]
    },
    {
      "path": "/libs/cq/dtm/widgets",
      "mixinTypes": [
        "granite:InternalArea"
      ]
    },
    {
      "path": "/libs/cq/dtm/templates/dynamictagmanagement",
      "mixinTypes": [
        "granite:FinalArea"
      ]
    },
    {
      "path": "/libs/cq/contentinsight/components/timeframe",
      "mixinTypes": [
        "granite:FinalArea"
      ]
    },
    {
      "path": "/libs/cq/contentinsight/components/cards/statistics",
      "mixinTypes": [
        "granite:FinalArea"
      ]
    },
    {
      "path": "/libs/cq/contentinsight/components/cards/targets",
      "mixinTypes": [
        "granite:FinalArea"
      ]
    },
    {
      "path": "/libs/cq/contentinsight/components/cards/recommendations",
      "mixinTypes": [
        "granite:FinalArea"
      ]
    },
    {
      "path": "/libs/cq/contentinsight/components/pageversionsdatasource",
      "mixinTypes": [
        "granite:FinalArea"
      ]
    },
    {
      "path": "/libs/cq/contentinsight/components/brightedge-cloudservice-config",
      "mixinTypes": [
        "granite:FinalArea"
      ]
    },
    {
      "path": "/libs/cq/contentinsight/clientlibs/wsse",
      "mixinTypes": [
        "granite:FinalArea"
      ]
    },
    {
      "path": "/libs/cq/contentinsight/clientlibs/contentinsight",
      "mixinTypes": [
        "granite:FinalArea"
      ]
    },
    {
      "path": "/libs/cq/contentinsight/clientlibs/editor",
      "mixinTypes": [
        "granite:FinalArea"
      ]
    },
    {
      "path": "/libs/cq/contentinsight/clientlibs/cloudconfig",
      "mixinTypes": [
        "granite:FinalArea"
      ]
    },
    {
      "path": "/libs/cq/contentinsight/content/providersettings",
      "mixinTypes": [
        "granite:InternalArea"
      ]
    },
    {
      "path": "/libs/cq/contentinsight/content/createtask",
      "mixinTypes": [
        "granite:InternalArea"
      ]
    },
    {
      "path": "/libs/cq/contentinsight/content/proxy",
      "mixinTypes": [
        "granite:InternalArea"
      ]
    },
    {
      "path": "/libs/cq/contentinsight/templates/brightedge-cloudservice-config",
      "mixinTypes": [
        "granite:FinalArea"
      ]
    },
    {
      "path": "/libs/cq/experiencelog",
      "mixinTypes": [
        "granite:InternalArea"
      ]
    },
    {
      "path": "/libs/cq/replication/components/youtube",
      "mixinTypes": [
        "granite:InternalArea"
      ]
    },
    {
      "path": "/libs/cq/replication/templates/youtube",
      "mixinTypes": [
        "granite:InternalArea"
      ]
    },
    {
      "path": "/libs/cq/Page/campaign",
      "mixinTypes": [
        "granite:InternalArea"
      ]
    },
    {
      "path": "/libs/cq/gui/components/workflow",
      "mixinTypes": [
        "granite:InternalArea"
      ]
    },
    {
      "path": "/libs/cq/gui/components/projects",
      "mixinTypes": [
        "granite:InternalArea"
      ]
    },
    {
      "path": "/libs/cq/gui/components/projects/admin/productreviewtd",
      "mixinTypes": [
        "granite:FinalArea"
      ]
    },
    {
      "path": "/libs/cq/gui/components/projects/admin/pim",
      "mixinTypes": [
        "granite:PublicArea"
      ]
    },
    {
      "path": "/libs/cq/gui/components/projects/admin/pim/taskimage",
      "mixinTypes": [
        "granite:FinalArea"
      ]
    },
    {
      "path": "/libs/cq/gui/components/projects/admin/pim/links",
      "mixinTypes": [
        "granite:FinalArea"
      ]
    },
    {
      "path": "/libs/cq/gui/components/projects/admin/pim/clientlibs",
      "mixinTypes": [
        "granite:FinalArea"
      ]
    },
    {
      "path": "/libs/cq/gui/components/projects/admin/reviewtd",
      "mixinTypes": [
        "granite:FinalArea"
      ]
    },
    {
      "path": "/libs/cq/gui/components/projects/admin/shotlistpayload",
      "mixinTypes": [
        "granite:FinalArea"
      ]
    },
    {
      "path": "/libs/cq/gui/components/common/wcm/templatepicker",
      "mixinTypes": [
        "granite:InternalArea"
      ]
    },
    {
      "path": "/libs/cq/inbox/content/inbox",
      "mixinTypes": [
        "granite:InternalArea"
      ]
    },
    {
      "path": "/libs/cq/inbox/gui",
      "mixinTypes": [
        "granite:InternalArea"
      ]
    },
    {
      "path": "/libs/cq/cloudconfig/components/admin/configpathbrowser",
      "mixinTypes": [
        "granite:FinalArea"
      ]
    },
    {
      "path": "/libs/cq/cloudconfig/components/admin/references",
      "mixinTypes": [
        "granite:FinalArea"
      ]
    },
    {
      "path": "/libs/cq/cloudconfig/components/scripttags/footer",
      "mixinTypes": [
        "granite:FinalArea"
      ]
    },
    {
      "path": "/libs/cq/cloudconfig/components/scripttags/header",
      "mixinTypes": [
        "granite:FinalArea"
      ]
    },
    {
      "path": "/libs/cq/cloudconfig/content",
      "mixinTypes": [
        "granite:InternalArea"
      ]
    },
    {
      "path": "/libs/crx",
      "mixinTypes": [
        "granite:InternalArea"
      ]
    },
    {
      "path": "/libs/workflow/scripts/noop.ecma/jcr:content",
      "mixinTypes": [
        "mix:title",
        "granite:FinalArea"
      ]
    },
    {
      "path": "/libs/workflow/scripts/delete.ecma/jcr:content",
      "mixinTypes": [
        "mix:title",
        "granite:FinalArea"
      ]
    },
    {
      "path": "/libs/workflow/scripts/initiator-participant-chooser.ecma/jcr:content",
      "mixinTypes": [
        "mix:title",
        "granite:FinalArea"
      ]
    },
    {
      "path": "/libs/workflow/scripts/projects",
      "mixinTypes": [
        "granite:InternalArea"
      ]
    },
    {
      "path": "/libs/workflow/scripts/urlcaller.ecma/jcr:content",
      "mixinTypes": [
        "mix:title",
        "granite:FinalArea"
      ]
    },
    {
      "path": "/libs/workflow/scripts/dam",
      "mixinTypes": [
        "granite:InternalArea"
      ]
    },
    {
      "path": "/libs/workflow/scripts/rule-false.ecma/jcr:content",
      "mixinTypes": [
        "mix:title",
        "granite:FinalArea"
      ]
    },
    {
      "path": "/libs/workflow/scripts/sample.ecma/jcr:content",
      "mixinTypes": [
        "mix:title",
        "granite:FinalArea"
      ]
    },
    {
      "path": "/libs/fd/i18n",
      "mixinTypes": [
        "mix:lockable",
        "rep:AccessControllable",
        "granite:FinalArea"
      ]
    },
    {
      "path": "/libs/fd/af/dor/rendercondition",
      "mixinTypes": [
        "granite:InternalArea"
      ]
    },
    {
      "path": "/libs/fd/af/dor/templates/defaultTemplate.xdp",
      "mixinTypes": [
        "granite:FinalArea",
        "rep:AccessControllable"
      ]
    },
    {
      "path": "/libs/fd/af/dor/datasource",
      "mixinTypes": [
        "granite:InternalArea"
      ]
    },
    {
      "path": "/libs/fd/af/dor/services",
      "mixinTypes": [
        "granite:InternalArea"
      ]
    },
    {
      "path": "/libs/fd/af/runtime/clientlibs/aemformcontainer/third-party",
      "mixinTypes": [
        "granite:InternalArea"
      ]
    },
    {
      "path": "/libs/fd/af/runtime/clientlibs/aemformcontainer/formapp",
      "mixinTypes": [
        "granite:FinalArea"
      ]
    },
    {
      "path": "/libs/fd/af/runtime/clientlibs/guidetheme/common",
      "mixinTypes": [
        "granite:FinalArea"
      ]
    },
    {
      "path": "/libs/fd/af/runtime/clientlibs/guidetheme/default",
      "mixinTypes": [
        "granite:FinalArea"
      ]
    },
    {
      "path": "/libs/fd/af/runtime/clientlibs/guideRuntime",
      "mixinTypes": [
        "granite:FinalArea"
      ]
    },
    {
      "path": "/libs/fd/af/runtime/clientlibs/common",
      "mixinTypes": [
        "granite:FinalArea"
      ]
    },
    {
      "path": "/libs/fd/af/runtime/clientlibs/guidetheme2/legacy/620/common",
      "mixinTypes": [
        "granite:FinalArea"
      ]
    },
    {
      "path": "/libs/fd/af/runtime/clientlibs/guidetheme2/common",
      "mixinTypes": [
        "granite:FinalArea"
      ]
    },
    {
      "path": "/libs/fd/af/runtime/clientlibs/guidetheme2/core",
      "mixinTypes": [
        "granite:FinalArea"
      ]
    },
    {
      "path": "/libs/fd/af/runtime/clientlibs/guidetheme2/default",
      "mixinTypes": [
        "granite:FinalArea"
      ]
    },
    {
      "path": "/libs/fd/af/runtime/clientlibs/third-party",
      "mixinTypes": [
        "granite:InternalArea"
      ]
    },
    {
      "path": "/libs/fd/af/runtime/clientlibs/widgets",
      "mixinTypes": [
        "granite:FinalArea"
      ]
    },
    {
      "path": "/libs/fd/af/runtime/clientlibs/I18N/pt_BR",
      "mixinTypes": [
        "granite:FinalArea"
      ]
    },
    {
      "path": "/libs/fd/af/runtime/clientlibs/I18N/en",
      "mixinTypes": [
        "granite:FinalArea"
      ]
    },
    {
      "path": "/libs/fd/af/runtime/clientlibs/I18N/zh_CN",
      "mixinTypes": [
        "granite:FinalArea"
      ]
    },
    {
      "path": "/libs/fd/af/runtime/clientlibs/I18N/zh_TW",
      "mixinTypes": [
        "granite:FinalArea"
      ]
    },
    {
      "path": "/libs/fd/af/runtime/clientlibs/I18N/es",
      "mixinTypes": [
        "granite:FinalArea"
      ]
    },
    {
      "path": "/libs/fd/af/runtime/clientlibs/I18N/it",
      "mixinTypes": [
        "granite:FinalArea"
      ]
    },
    {
      "path": "/libs/fd/af/runtime/clientlibs/I18N/fr",
      "mixinTypes": [
        "granite:FinalArea"
      ]
    },
    {
      "path": "/libs/fd/af/runtime/clientlibs/I18N/ko_KR",
      "mixinTypes": [
        "granite:FinalArea"
      ]
    },
    {
      "path": "/libs/fd/af/runtime/clientlibs/I18N/ja",
      "mixinTypes": [
        "granite:FinalArea"
      ]
    },
    {
      "path": "/libs/fd/af/runtime/clientlibs/I18N/de",
      "mixinTypes": [
        "granite:FinalArea"
      ]
    },
    {
      "path": "/libs/fd/af/runtime/clientlibs/guideD3V3",
      "mixinTypes": [
        "granite:FinalArea"
      ]
    },
    {
      "path": "/libs/fd/af/runtime/clientlibs/progressive",
      "mixinTypes": [
        "granite:InternalArea"
      ]
    },
    {
      "path": "/libs/fd/af/runtime/clientlibs/guidelib",
      "mixinTypes": [
        "granite:FinalArea"
      ]
    },
    {
      "path": "/libs/fd/af/runtime/clientlibs/guideRuntimeWithXFA",
      "mixinTypes": [
        "granite:FinalArea"
      ]
    },
    {
      "path": "/libs/fd/af/guideProgressiveStrategy",
      "mixinTypes": [
        "granite:InternalArea"
      ]
    },
    {
      "path": "/libs/fd/af/components",
      "mixinTypes": [
        "granite:PublicArea"
      ]
    },
    {
      "path": "/libs/fd/af/components/table/cq:dialog/content/items/accordion/items/basic",
      "mixinTypes": [
        "granite:InternalArea"
      ]
    },
    {
      "path": "/libs/fd/af/components/table/cq:dialog/content/items/accordion/items/help",
      "mixinTypes": [
        "granite:InternalArea"
      ]
    },
    {
      "path": "/libs/fd/af/components/table/cq:dialog/content/items/accordion/items/accessibility",
      "mixinTypes": [
        "granite:InternalArea"
      ]
    },
    {
      "path": "/libs/fd/af/components/table/dialog",
      "mixinTypes": [
        "granite:InternalArea"
      ]
    },
    {
      "path": "/libs/fd/af/components/guidetermsandconditions/dialog",
      "mixinTypes": [
        "granite:InternalArea"
      ]
    },
    {
      "path": "/libs/fd/af/components/commons",
      "mixinTypes": [
        "granite:InternalArea"
      ]
    },
    {
      "path": "/libs/fd/af/components/progressiveDataCapture",
      "mixinTypes": [
        "granite:InternalArea"
      ]
    },
    {
      "path": "/libs/fd/af/components/stylePropertySheet",
      "mixinTypes": [
        "granite:InternalArea"
      ]
    },
    {
      "path": "/libs/fd/af/components/guidefield/cq:dialog/content/items/accordion/items/basic",
      "mixinTypes": [
        "granite:InternalArea"
      ]
    },
    {
      "path": "/libs/fd/af/components/guidefield/cq:dialog/content/items/accordion/items/patterns",
      "mixinTypes": [
        "granite:InternalArea"
      ]
    },
    {
      "path": "/libs/fd/af/components/guidefield/cq:dialog/content/items/accordion/items/help",
      "mixinTypes": [
        "granite:InternalArea"
      ]
    },
    {
      "path": "/libs/fd/af/components/guidefield/cq:dialog/content/items/accordion/items/accessibility",
      "mixinTypes": [
        "granite:InternalArea"
      ]
    },
    {
      "path": "/libs/fd/af/components/guidefield/dialog",
      "mixinTypes": [
        "granite:InternalArea"
      ]
    },
    {
      "path": "/libs/fd/af/components/tableRow/cq:dialog/content/items/accordion/items/basic",
      "mixinTypes": [
        "granite:InternalArea"
      ]
    },
    {
      "path": "/libs/fd/af/components/tableRow/dialog",
      "mixinTypes": [
        "granite:InternalArea"
      ]
    },
    {
      "path": "/libs/fd/af/components/guideimage/cq:dialog/content/items/accordion/items/basic",
      "mixinTypes": [
        "granite:InternalArea"
      ]
    },
    {
      "path": "/libs/fd/af/components/guideimage/dialog",
      "mixinTypes": [
        "granite:InternalArea"
      ]
    },
    {
      "path": "/libs/fd/af/components/guidetelephone/formatters",
      "mixinTypes": [
        "granite:FinalArea"
      ]
    },
    {
      "path": "/libs/fd/af/components/guidetelephone/validators",
      "mixinTypes": [
        "granite:FinalArea"
      ]
    },
    {
      "path": "/libs/fd/af/components/guidefileupload/dialog",
      "mixinTypes": [
        "granite:InternalArea"
      ]
    },
    {
      "path": "/libs/fd/af/components/guidescribble/dialog",
      "mixinTypes": [
        "granite:InternalArea"
      ]
    },
    {
      "path": "/libs/fd/af/components/guideseparator/dialog",
      "mixinTypes": [
        "granite:InternalArea"
      ]
    },
    {
      "path": "/libs/fd/af/components/guidetextdraw/dialog",
      "mixinTypes": [
        "granite:InternalArea"
      ]
    },
    {
      "path": "/libs/fd/af/components/guidesubmittype/restendpoint/cq:dialog/content/items/options",
      "mixinTypes": [
        "granite:InternalArea"
      ]
    },
    {
      "path": "/libs/fd/af/components/guidesubmittype/restendpoint/cq:dialog/content/items/enableRestEndpointPost",
      "mixinTypes": [
        "granite:InternalArea"
      ]
    },
    {
      "path": "/libs/fd/af/components/guidesubmittype/restendpoint/cq:dialog/content/items/restEndpointPostUrl",
      "mixinTypes": [
        "granite:InternalArea"
      ]
    },
    {
      "path": "/libs/fd/af/components/guidesubmittype/restendpoint/dialog",
      "mixinTypes": [
        "granite:InternalArea"
      ]
    },
    {
      "path": "/libs/fd/af/components/guidesubmittype/store/cq:dialog/content/items/action",
      "mixinTypes": [
        "granite:InternalArea"
      ]
    },
    {
      "path": "/libs/fd/af/components/guidesubmittype/store/dialog",
      "mixinTypes": [
        "granite:InternalArea"
      ]
    },
    {
      "path": "/libs/fd/af/components/guidesubmittype/email/cq:dialog/content/items/from",
      "mixinTypes": [
        "granite:InternalArea"
      ]
    },
    {
      "path": "/libs/fd/af/components/guidesubmittype/email/cq:dialog/content/items/mailTo",
      "mixinTypes": [
        "granite:InternalArea"
      ]
    },
    {
      "path": "/libs/fd/af/components/guidesubmittype/email/cq:dialog/content/items/cc",
      "mixinTypes": [
        "granite:InternalArea"
      ]
    },
    {
      "path": "/libs/fd/af/components/guidesubmittype/email/cq:dialog/content/items/bcc",
      "mixinTypes": [
        "granite:InternalArea"
      ]
    },
    {
      "path": "/libs/fd/af/components/guidesubmittype/email/cq:dialog/content/items/subject",
      "mixinTypes": [
        "granite:InternalArea"
      ]
    },
    {
      "path": "/libs/fd/af/components/guidesubmittype/email/cq:dialog/content/items/template",
      "mixinTypes": [
        "granite:InternalArea"
      ]
    },
    {
      "path": "/libs/fd/af/components/guidesubmittype/email/cq:dialog/content/items/templatePath",
      "mixinTypes": [
        "granite:InternalArea"
      ]
    },
    {
      "path": "/libs/fd/af/components/guidesubmittype/email/cq:dialog/content/items/attach",
      "mixinTypes": [
        "granite:InternalArea"
      ]
    },
    {
      "path": "/libs/fd/af/components/guidesubmittype/email/dialog",
      "mixinTypes": [
        "granite:InternalArea"
      ]
    },
    {
      "path": "/libs/fd/af/components/guidedropdownlist/dialog",
      "mixinTypes": [
        "granite:InternalArea"
      ]
    },
    {
      "path": "/libs/fd/af/components/guidedatepicker/dialog",
      "mixinTypes": [
        "granite:InternalArea"
      ]
    },
    {
      "path": "/libs/fd/af/components/guidedatepicker/formatters",
      "mixinTypes": [
        "granite:FinalArea"
      ]
    },
    {
      "path": "/libs/fd/af/components/guidecheckbox/dialog",
      "mixinTypes": [
        "granite:InternalArea"
      ]
    },
    {
      "path": "/libs/fd/af/components/aemform/authorLib",
      "mixinTypes": [
        "granite:InternalArea"
      ]
    },
    {
      "path": "/libs/fd/af/components/aemform/cq:dialog/content/items/column/items/form_type",
      "mixinTypes": [
        "granite:InternalArea"
      ]
    },
    {
      "path": "/libs/fd/af/components/aemform/cq:dialog/content/items/column/items/adaptiveFormContainer",
      "mixinTypes": [
        "granite:InternalArea"
      ]
    },
    {
      "path": "/libs/fd/af/components/aemform/cq:dialog/content/items/column/items/adaptiveDocumentContainer",
      "mixinTypes": [
        "granite:InternalArea"
      ]
    },
    {
      "path": "/libs/fd/af/components/aemform/cq:dialog/content/items/column/items/themeRef",
      "mixinTypes": [
        "granite:InternalArea"
      ]
    },
    {
      "path": "/libs/fd/af/components/aemform/cq:dialog/content/items/column/items/full_page_width",
      "mixinTypes": [
        "granite:InternalArea"
      ]
    },
    {
      "path": "/libs/fd/af/components/aemform/cq:dialog/content/items/column/items/height",
      "mixinTypes": [
        "granite:InternalArea"
      ]
    },
    {
      "path": "/libs/fd/af/components/aemform/cq:dialog/content/items/column/items/cssClientlib",
      "mixinTypes": [
        "granite:InternalArea"
      ]
    },
    {
      "path": "/libs/fd/af/components/guidechart/reducerOptions/frequency",
      "mixinTypes": [
        "granite:FinalArea"
      ]
    },
    {
      "path": "/libs/fd/af/components/guidechart/reducerOptions/max",
      "mixinTypes": [
        "granite:FinalArea"
      ]
    },
    {
      "path": "/libs/fd/af/components/guidechart/reducerOptions/mean",
      "mixinTypes": [
        "granite:FinalArea"
      ]
    },
    {
      "path": "/libs/fd/af/components/guidechart/reducerOptions/median",
      "mixinTypes": [
        "granite:FinalArea"
      ]
    },
    {
      "path": "/libs/fd/af/components/guidechart/reducerOptions/min",
      "mixinTypes": [
        "granite:FinalArea"
      ]
    },
    {
      "path": "/libs/fd/af/components/guidechart/reducerOptions/mode",
      "mixinTypes": [
        "granite:FinalArea"
      ]
    },
    {
      "path": "/libs/fd/af/components/guidechart/reducerOptions/range",
      "mixinTypes": [
        "granite:FinalArea"
      ]
    },
    {
      "path": "/libs/fd/af/components/guidechart/reducerOptions/sum",
      "mixinTypes": [
        "granite:FinalArea"
      ]
    },
    {
      "path": "/libs/fd/af/components/guidechart/dialog",
      "mixinTypes": [
        "granite:InternalArea"
      ]
    },
    {
      "path": "/libs/fd/af/components/guideCaptchaServices",
      "mixinTypes": [
        "granite:InternalArea"
      ]
    },
    {
      "path": "/libs/fd/af/components/guidenumericbox/dialog",
      "mixinTypes": [
        "granite:InternalArea"
      ]
    },
    {
      "path": "/libs/fd/af/components/guidenumericbox/formatters",
      "mixinTypes": [
        "granite:FinalArea"
      ]
    },
    {
      "path": "/libs/fd/af/components/guidetextbox/dialog",
      "mixinTypes": [
        "granite:InternalArea"
      ]
    },
    {
      "path": "/libs/fd/af/components/guidetextbox/formatters",
      "mixinTypes": [
        "granite:FinalArea"
      ]
    },
    {
      "path": "/libs/fd/af/components/guidepasswordbox/dialog",
      "mixinTypes": [
        "granite:InternalArea"
      ]
    },
    {
      "path": "/libs/fd/af/components/info",
      "mixinTypes": [
        "granite:InternalArea"
      ]
    },
    {
      "path": "/libs/fd/af/components/guideContainer",
      "mixinTypes": [
        "granite:InternalArea"
      ]
    },
    {
      "path": "/libs/fd/af/components/guideformtitle/cq:dialog/content/items/accordion/items/basic",
      "mixinTypes": [
        "granite:InternalArea"
      ]
    },
    {
      "path": "/libs/fd/af/components/guideformtitle/dialog",
      "mixinTypes": [
        "granite:InternalArea"
      ]
    },
    {
      "path": "/libs/fd/af/components/guideContainerWrapper",
      "mixinTypes": [
        "granite:InternalArea"
      ]
    },
    {
      "path": "/libs/fd/af/components/actions/submit/dialog",
      "mixinTypes": [
        "granite:InternalArea"
      ]
    },
    {
      "path": "/libs/fd/af/components/actions/nextitemnav/dialog",
      "mixinTypes": [
        "granite:InternalArea"
      ]
    },
    {
      "path": "/libs/fd/af/components/actions/previtemnav/dialog",
      "mixinTypes": [
        "granite:InternalArea"
      ]
    },
    {
      "path": "/libs/fd/af/components/actions/reset/dialog",
      "mixinTypes": [
        "granite:InternalArea"
      ]
    },
    {
      "path": "/libs/fd/af/components/guidebutton/dialog",
      "mixinTypes": [
        "granite:InternalArea"
      ]
    },
    {
      "path": "/libs/fd/af/components/toolbar/cq:dialog/content/items/accordion/items/basic",
      "mixinTypes": [
        "granite:InternalArea"
      ]
    },
    {
      "path": "/libs/fd/af/components/guideradiobutton/dialog",
      "mixinTypes": [
        "granite:InternalArea"
      ]
    },
    {
      "path": "/libs/fd/af/components/panel",
      "mixinTypes": [
        "granite:InternalArea"
      ]
    },
    {
      "path": "/libs/fd/af/components/guideemail/formatters",
      "mixinTypes": [
        "granite:FinalArea"
      ]
    },
    {
      "path": "/libs/fd/af/components/rootPanel",
      "mixinTypes": [
        "granite:InternalArea"
      ]
    },
    {
      "path": "/libs/fd/af/components/guideFragmentContainer",
      "mixinTypes": [
        "granite:InternalArea"
      ]
    },
    {
      "path": "/libs/fd/af/extensions",
      "mixinTypes": [
        "granite:InternalArea"
      ]
    },
    {
      "path": "/libs/fd/af/themes",
      "mixinTypes": [
        "granite:InternalArea"
      ]
    },
    {
      "path": "/libs/fd/af/content",
      "mixinTypes": [
        "granite:InternalArea"
      ]
    },
    {
      "path": "/libs/fd/af/content/options/predicates",
      "mixinTypes": [
        "granite:InternalArea"
      ]
    },
    {
      "path": "/libs/fd/af/layouts/gridFluidLayout",
      "mixinTypes": [
        "granite:PublicArea"
      ]
    },
    {
      "path": "/libs/fd/af/layouts/gridFluidLayout/granite:data",
      "mixinTypes": [
        "granite:InternalArea"
      ]
    },
    {
      "path": "/libs/fd/af/layouts/gridFluidLayout/cq:editConfig",
      "mixinTypes": [
        "granite:InternalArea"
      ]
    },
    {
      "path": "/libs/fd/af/layouts/gridFluidLayout/design_dialog",
      "mixinTypes": [
        "granite:InternalArea"
      ]
    },
    {
      "path": "/libs/fd/af/layouts/gridFluidLayout/dialogProperties",
      "mixinTypes": [
        "granite:InternalArea"
      ]
    },
    {
      "path": "/libs/fd/af/layouts/table",
      "mixinTypes": [
        "granite:PublicArea"
      ]
    },
    {
      "path": "/libs/fd/af/layouts/table/rowLayout/cq:editConfig",
      "mixinTypes": [
        "granite:InternalArea"
      ]
    },
    {
      "path": "/libs/fd/af/layouts/table/rowLayout/design_dialog",
      "mixinTypes": [
        "granite:InternalArea"
      ]
    },
    {
      "path": "/libs/fd/af/layouts/table/headerLayout/cq:editConfig",
      "mixinTypes": [
        "granite:InternalArea"
      ]
    },
    {
      "path": "/libs/fd/af/layouts/table/headerLayout/design_dialog",
      "mixinTypes": [
        "granite:InternalArea"
      ]
    },
    {
      "path": "/libs/fd/af/layouts/field/afCaptionErrorOnTop",
      "mixinTypes": [
        "granite:InternalArea"
      ]
    },
    {
      "path": "/libs/fd/af/layouts/field/defaultFieldLayout",
      "mixinTypes": [
        "granite:InternalArea"
      ]
    },
    {
      "path": "/libs/fd/af/layouts/defaultGuideLayout",
      "mixinTypes": [
        "granite:InternalArea"
      ]
    },
    {
      "path": "/libs/fd/af/layouts/tableLayout/cq:editConfig",
      "mixinTypes": [
        "granite:InternalArea"
      ]
    },
    {
      "path": "/libs/fd/af/layouts/tableLayout/design_dialog",
      "mixinTypes": [
        "granite:InternalArea"
      ]
    },
    {
      "path": "/libs/fd/af/layouts/mobile",
      "mixinTypes": [
        "granite:PublicArea"
      ]
    },
    {
      "path": "/libs/fd/af/layouts/progressive",
      "mixinTypes": [
        "granite:InternalArea"
      ]
    },
    {
      "path": "/libs/fd/af/layouts/toolbar",
      "mixinTypes": [
        "granite:PublicArea"
      ]
    },
    {
      "path": "/libs/fd/af/layouts/toolbar/mobileFixedToolbarLayout/cq:editConfig",
      "mixinTypes": [
        "granite:InternalArea"
      ]
    },
    {
      "path": "/libs/fd/af/layouts/toolbar/defaultToolbarLayout/cq:editConfig",
      "mixinTypes": [
        "granite:InternalArea"
      ]
    },
    {
      "path": "/libs/fd/af/layouts/panel",
      "mixinTypes": [
        "granite:PublicArea"
      ]
    },
    {
      "path": "/libs/fd/af/layouts/panel/wizard/granite:data",
      "mixinTypes": [
        "granite:InternalArea"
      ]
    },
    {
      "path": "/libs/fd/af/layouts/panel/accordion/granite:data",
      "mixinTypes": [
        "granite:InternalArea"
      ]
    },
    {
      "path": "/libs/fd/af/layouts/panel/tabbedPanelLayout/granite:data",
      "mixinTypes": [
        "granite:InternalArea"
      ]
    },
    {
      "path": "/libs/fd/af/layouts/panel/verticalTabbedPanelLayout/granite:data",
      "mixinTypes": [
        "granite:InternalArea"
      ]
    },
    {
      "path": "/libs/fd/af/templateForFragment/defaultFragmentTemplate",
      "mixinTypes": [
        "granite:FinalArea"
      ]
    },
    {
      "path": "/libs/fd/af/cloudservices",
      "mixinTypes": [
        "granite:InternalArea"
      ]
    },
    {
      "path": "/libs/fd/af/cloudserviceconfigs",
      "mixinTypes": [
        "granite:InternalArea"
      ]
    },
    {
      "path": "/libs/fd/af/coral",
      "mixinTypes": [
        "granite:InternalArea"
      ]
    },
    {
      "path": "/libs/fd/af/granite/components/formsmultifield",
      "mixinTypes": [
        "granite:FinalArea"
      ]
    },
    {
      "path": "/libs/fd/af/granite/components/imageupload",
      "mixinTypes": [
        "granite:FinalArea"
      ]
    },
    {
      "path": "/libs/fd/af/granite/components/imageupload/readonly",
      "mixinTypes": [
        "granite:FinalArea"
      ]
    },
    {
      "path": "/libs/fd/af/granite/components/bindrefselector",
      "mixinTypes": [
        "granite:FinalArea"
      ]
    },
    {
      "path": "/libs/fd/af/granite/components/bindrefselector/readonly",
      "mixinTypes": [
        "granite:FinalArea"
      ]
    },
    {
      "path": "/libs/fd/af/granite/components/imageuploadwithtext",
      "mixinTypes": [
        "granite:FinalArea"
      ]
    },
    {
      "path": "/libs/fd/af/granite/components/fieldset",
      "mixinTypes": [
        "granite:FinalArea"
      ]
    },
    {
      "path": "/libs/fd/af/granite/components/formpicker",
      "mixinTypes": [
        "granite:FinalArea"
      ]
    },
    {
      "path": "/libs/fd/af/granite/content",
      "mixinTypes": [
        "granite:InternalArea"
      ]
    },
    {
      "path": "/libs/fd/af/authoring/editors",
      "mixinTypes": [
        "granite:InternalArea"
      ]
    },
    {
      "path": "/libs/fd/af/authoring/components/dor",
      "mixinTypes": [
        "granite:InternalArea"
      ]
    },
    {
      "path": "/libs/fd/af/authoring/components/granite",
      "mixinTypes": [
        "granite:InternalArea"
      ]
    },
    {
      "path": "/libs/fd/af/authoring/clientlibs",
      "mixinTypes": [
        "granite:InternalArea"
      ]
    },
    {
      "path": "/libs/fd/af/authoring/content",
      "mixinTypes": [
        "granite:InternalArea"
      ]
    },
    {
      "path": "/libs/fd/af/tourimages",
      "mixinTypes": [
        "granite:InternalArea"
      ]
    },
    {
      "path": "/libs/fd/channelcore/admin/components/editasset",
      "mixinTypes": [
        "granite:InternalArea"
      ]
    },
    {
      "path": "/libs/fd/channelcore/admin/content/editasset",
      "mixinTypes": [
        "granite:InternalArea"
      ]
    },
    {
      "path": "/libs/fd/channelcore/components/variantlist",
      "mixinTypes": [
        "granite:InternalArea"
      ]
    },
    {
      "path": "/libs/fd/channelcore/components/authoring",
      "mixinTypes": [
        "granite:InternalArea"
      ]
    },
    {
      "path": "/libs/fd/channelcore/components/variableassignment",
      "mixinTypes": [
        "granite:InternalArea"
      ]
    },
    {
      "path": "/libs/fd/channelcore/clientlibs/genericTree",
      "mixinTypes": [
        "granite:InternalArea"
      ]
    },
    {
      "path": "/libs/fd/channelcore/clientlibs/components",
      "mixinTypes": [
        "granite:InternalArea"
      ]
    },
    {
      "path": "/libs/fd/channelcore/clientlibs/core",
      "mixinTypes": [
        "granite:InternalArea"
      ]
    },
    {
      "path": "/libs/fd/channelcore/clientlibs/documentfragment",
      "mixinTypes": [
        "granite:InternalArea"
      ]
    },
    {
      "path": "/libs/fd/channelcore/clientlibs/utils",
      "mixinTypes": [
        "granite:InternalArea"
      ]
    },
    {
      "path": "/libs/fd/channelcore/clientlibs/contentpage",
      "mixinTypes": [
        "granite:InternalArea"
      ]
    },
    {
      "path": "/libs/fd/channelcore/clientlibs/variableassignment",
      "mixinTypes": [
        "granite:InternalArea"
      ]
    },
    {
      "path": "/libs/fd/expeditor",
      "mixinTypes": [
        "granite:InternalArea"
      ]
    },
    {
      "path": "/libs/fd/fm/theme",
      "mixinTypes": [
        "granite:InternalArea"
      ]
    },
    {
      "path": "/libs/fd/fm/base",
      "mixinTypes": [
        "granite:InternalArea"
      ]
    },
    {
      "path": "/libs/fd/fm/base/components/custompathfield",
      "mixinTypes": [
        "granite:InternalArea"
      ]
    },
    {
      "path": "/libs/fd/fm/base/content/custompathfield",
      "mixinTypes": [
        "granite:InternalArea"
      ]
    },
    {
      "path": "/libs/fd/fm/af",
      "mixinTypes": [
        "granite:InternalArea"
      ]
    },
    {
      "path": "/libs/fd/fm/formset",
      "mixinTypes": [
        "granite:InternalArea"
      ]
    },
    {
      "path": "/libs/fd/fm/fdm",
      "mixinTypes": [
        "granite:InternalArea"
      ]
    },
    {
      "path": "/libs/fd/fm/mcdocument",
      "mixinTypes": [
        "granite:InternalArea"
      ]
    },
    {
      "path": "/libs/fd/fm/content",
      "mixinTypes": [
        "granite:InternalArea"
      ]
    },
    {
      "path": "/libs/fd/fm/gui",
      "mixinTypes": [
        "granite:InternalArea"
      ]
    },
    {
      "path": "/libs/fd/xfaforms/clientlibs/runtime",
      "mixinTypes": [
        "granite:FinalArea"
      ]
    },
    {
      "path": "/libs/fd/xfaforms/clientlibs/loadingProfile",
      "mixinTypes": [
        "granite:FinalArea"
      ]
    },
    {
      "path": "/libs/fd/xfaforms/clientlibs/manifest",
      "mixinTypes": [
        "granite:InternalArea"
      ]
    },
    {
      "path": "/libs/fd/xfaforms/clientlibs/profile",
      "mixinTypes": [
        "granite:FinalArea"
      ]
    },
    {
      "path": "/libs/fd/xfaforms/clientlibs/third-party",
      "mixinTypes": [
        "granite:InternalArea"
      ]
    },
    {
      "path": "/libs/fd/xfaforms/clientlibs/scrollnav",
      "mixinTypes": [
        "granite:FinalArea"
      ]
    },
    {
      "path": "/libs/fd/xfaforms/clientlibs/I18N",
      "mixinTypes": [
        "rep:AccessControllable",
        "granite:FinalArea"
      ]
    },
    {
      "path": "/libs/fd/xfaforms/clientlibs/I18N/pt_BR",
      "mixinTypes": [
        "granite:FinalArea"
      ]
    },
    {
      "path": "/libs/fd/xfaforms/clientlibs/I18N/fr_FR",
      "mixinTypes": [
        "granite:FinalArea"
      ]
    },
    {
      "path": "/libs/fd/xfaforms/clientlibs/I18N/en",
      "mixinTypes": [
        "granite:FinalArea"
      ]
    },
    {
      "path": "/libs/fd/xfaforms/clientlibs/I18N/zh_CN",
      "mixinTypes": [
        "granite:FinalArea"
      ]
    },
    {
      "path": "/libs/fd/xfaforms/clientlibs/I18N/zh_TW",
      "mixinTypes": [
        "granite:FinalArea"
      ]
    },
    {
      "path": "/libs/fd/xfaforms/clientlibs/I18N/es",
      "mixinTypes": [
        "granite:FinalArea"
      ]
    },
    {
      "path": "/libs/fd/xfaforms/clientlibs/I18N/it",
      "mixinTypes": [
        "granite:FinalArea"
      ]
    },
    {
      "path": "/libs/fd/xfaforms/clientlibs/I18N/fr",
      "mixinTypes": [
        "granite:FinalArea"
      ]
    },
    {
      "path": "/libs/fd/xfaforms/clientlibs/I18N/en_US",
      "mixinTypes": [
        "granite:FinalArea"
      ]
    },
    {
      "path": "/libs/fd/xfaforms/clientlibs/I18N/ko_KR",
      "mixinTypes": [
        "granite:FinalArea"
      ]
    },
    {
      "path": "/libs/fd/xfaforms/clientlibs/I18N/ja",
      "mixinTypes": [
        "granite:FinalArea"
      ]
    },
    {
      "path": "/libs/fd/xfaforms/clientlibs/I18N/de_DE",
      "mixinTypes": [
        "granite:FinalArea"
      ]
    },
    {
      "path": "/libs/fd/xfaforms/clientlibs/I18N/de",
      "mixinTypes": [
        "granite:FinalArea"
      ]
    },
    {
      "path": "/libs/fd/xfaforms/clientlibs/xfalib",
      "mixinTypes": [
        "granite:FinalArea"
      ]
    },
    {
      "path": "/libs/fd/xfaforms/clientlibs/xfalib/authoringWidgets",
      "mixinTypes": [
        "granite:FinalArea"
      ]
    },
    {
      "path": "/libs/fd/xfaforms/clientlibs/toolbar",
      "mixinTypes": [
        "granite:FinalArea"
      ]
    },
    {
      "path": "/libs/fd/xfaforms/clientlibs/fileupload",
      "mixinTypes": [
        "granite:FinalArea"
      ]
    },
    {
      "path": "/libs/fd/xfaforms/clientlibs/noConflict",
      "mixinTypes": [
        "granite:InternalArea"
      ]
    },
    {
      "path": "/libs/fd/fp",
      "mixinTypes": [
        "granite:PublicArea",
        "rep:AccessControllable"
      ]
    },
    {
      "path": "/libs/fd/fp/components",
      "mixinTypes": [
        "granite:PublicArea"
      ]
    },
    {
      "path": "/libs/fd/fp/components/commons",
      "mixinTypes": [
        "granite:FinalArea"
      ]
    },
    {
      "path": "/libs/fd/fp/components/commons/localization",
      "mixinTypes": [
        "granite:FinalArea"
      ]
    },
    {
      "path": "/libs/fd/fp/components/draftsAndSubmissions",
      "mixinTypes": [
        "granite:FinalArea"
      ]
    },
    {
      "path": "/libs/fd/fp/components/draftsAndSubmissions/cq:editConfig",
      "mixinTypes": [
        "granite:InternalArea"
      ]
    },
    {
      "path": "/libs/fd/fp/components/draftsAndSubmissions/cq:dialog",
      "mixinTypes": [
        "granite:InternalArea"
      ]
    },
    {
      "path": "/libs/fd/fp/components/draftsAndSubmissions/dialog",
      "mixinTypes": [
        "granite:InternalArea"
      ]
    },
    {
      "path": "/libs/fd/fp/components/draftsAndSubmissions/dialog/items",
      "mixinTypes": [
        "granite:InternalArea"
      ]
    },
    {
      "path": "/libs/fd/fp/components/draftsAndSubmissions/dialog/items/generalConfiguration",
      "mixinTypes": [
        "granite:InternalArea"
      ]
    },
    {
      "path": "/libs/fd/fp/components/draftsAndSubmissions/dialog/items/generalConfiguration/items",
      "mixinTypes": [
        "granite:InternalArea"
      ]
    },
    {
      "path": "/libs/fd/fp/components/draftsAndSubmissions/dialog/items/generalConfiguration/items/totalResult",
      "mixinTypes": [
        "granite:InternalArea"
      ]
    },
    {
      "path": "/libs/fd/fp/components/draftsAndSubmissions/dialog/items/generalConfiguration/items/chooseStyle",
      "mixinTypes": [
        "granite:InternalArea"
      ]
    },
    {
      "path": "/libs/fd/fp/components/draftsAndSubmissions/dialog/items/generalConfiguration/items/chooseStyle/options",
      "mixinTypes": [
        "granite:InternalArea"
      ]
    },
    {
      "path": "/libs/fd/fp/components/draftsAndSubmissions/dialog/items/generalConfiguration/items/chooseStyle/options/nostyle",
      "mixinTypes": [
        "granite:InternalArea"
      ]
    },
    {
      "path": "/libs/fd/fp/components/draftsAndSubmissions/dialog/items/generalConfiguration/items/chooseStyle/options/defaultstyle",
      "mixinTypes": [
        "granite:InternalArea"
      ]
    },
    {
      "path": "/libs/fd/fp/components/draftsAndSubmissions/dialog/items/generalConfiguration/items/chooseStyle/options/customstyle",
      "mixinTypes": [
        "granite:InternalArea"
      ]
    },
    {
      "path": "/libs/fd/fp/components/draftsAndSubmissions/dialog/items/generalConfiguration/items/customstyle",
      "mixinTypes": [
        "granite:InternalArea"
      ]
    },
    {
      "path": "/libs/fd/fp/components/draftsAndSubmissions/dialog/items/generalConfiguration/items/displayOptions",
      "mixinTypes": [
        "granite:InternalArea"
      ]
    },
    {
      "path": "/libs/fd/fp/components/draftsAndSubmissions/dialog/items/generalConfiguration/items/defaultTab",
      "mixinTypes": [
        "granite:InternalArea"
      ]
    },
    {
      "path": "/libs/fd/fp/components/draftsAndSubmissions/dialog/items/generalConfiguration/items/defaultTab/options",
      "mixinTypes": [
        "granite:InternalArea"
      ]
    },
    {
      "path": "/libs/fd/fp/components/draftsAndSubmissions/dialog/items/draftConfiguration",
      "mixinTypes": [
        "granite:InternalArea"
      ]
    },
    {
      "path": "/libs/fd/fp/components/draftsAndSubmissions/dialog/items/draftConfiguration/items",
      "mixinTypes": [
        "granite:InternalArea"
      ]
    },
    {
      "path": "/libs/fd/fp/components/draftsAndSubmissions/dialog/items/draftConfiguration/items/draftTitleText",
      "mixinTypes": [
        "granite:InternalArea"
      ]
    },
    {
      "path": "/libs/fd/fp/components/draftsAndSubmissions/dialog/items/draftConfiguration/items/templatePath",
      "mixinTypes": [
        "granite:InternalArea"
      ]
    },
    {
      "path": "/libs/fd/fp/components/draftsAndSubmissions/dialog/items/submittedFormsConfiguration",
      "mixinTypes": [
        "granite:InternalArea"
      ]
    },
    {
      "path": "/libs/fd/fp/components/draftsAndSubmissions/dialog/items/submittedFormsConfiguration/items",
      "mixinTypes": [
        "granite:InternalArea"
      ]
    },
    {
      "path": "/libs/fd/fp/components/campaign",
      "mixinTypes": [
        "granite:InternalArea"
      ]
    },
    {
      "path": "/libs/fd/fp/components/querybuilderClient",
      "mixinTypes": [
        "granite:InternalArea"
      ]
    },
    {
      "path": "/libs/fd/fp/components/datasources",
      "mixinTypes": [
        "granite:InternalArea"
      ]
    },
    {
      "path": "/libs/fd/fp/components/datasources/searchTemplates",
      "mixinTypes": [
        "granite:InternalArea"
      ]
    },
    {
      "path": "/libs/fd/fp/components/datasources/profiles",
      "mixinTypes": [
        "granite:InternalArea"
      ]
    },
    {
      "path": "/libs/fd/fp/components/lenses",
      "mixinTypes": [
        "granite:FinalArea"
      ]
    },
    {
      "path": "/libs/fd/fp/components/lenses/view",
      "mixinTypes": [
        "granite:FinalArea"
      ]
    },
    {
      "path": "/libs/fd/fp/components/lenses/view/cq:editConfig",
      "mixinTypes": [
        "granite:InternalArea"
      ]
    },
    {
      "path": "/libs/fd/fp/components/lenses/view/dialog",
      "mixinTypes": [
        "granite:InternalArea"
      ]
    },
    {
      "path": "/libs/fd/fp/components/predicates",
      "mixinTypes": [
        "granite:FinalArea"
      ]
    },
    {
      "path": "/libs/fd/fp/components/clientlibs",
      "mixinTypes": [
        "granite:InternalArea"
      ]
    },
    {
      "path": "/libs/fd/fp/components/external",
      "mixinTypes": [
        "granite:FinalArea"
      ]
    },
    {
      "path": "/libs/fd/fp/components/actions",
      "mixinTypes": [
        "granite:FinalArea"
      ]
    },
    {
      "path": "/libs/fd/fp/components/actions/link",
      "mixinTypes": [
        "granite:FinalArea"
      ]
    },
    {
      "path": "/libs/fd/fp/components/actions/link/cq:editConfig",
      "mixinTypes": [
        "granite:InternalArea"
      ]
    },
    {
      "path": "/libs/fd/fp/components/actions/link/cq:dialog",
      "mixinTypes": [
        "granite:InternalArea"
      ]
    },
    {
      "path": "/libs/fd/fp/components/actions/link/dialog",
      "mixinTypes": [
        "granite:InternalArea"
      ]
    },
    {
      "path": "/libs/fd/fp/components/actions/saveGuideDraft",
      "mixinTypes": [
        "granite:FinalArea"
      ]
    },
    {
      "path": "/libs/fd/fp/components/actions/saveGuideDraft/cq:dialog",
      "mixinTypes": [
        "granite:InternalArea"
      ]
    },
    {
      "path": "/libs/fd/fp/components/actions/saveGuideDraft/dialog",
      "mixinTypes": [
        "granite:InternalArea"
      ]
    },
    {
      "path": "/libs/fd/fp/components/actions/saveGuideDraft/cq:styleConfig",
      "mixinTypes": [
        "granite:InternalArea"
      ]
    },
    {
      "path": "/libs/fd/fp/components/actions/portalsubmit",
      "mixinTypes": [
        "granite:FinalArea"
      ]
    },
    {
      "path": "/libs/fd/fp/components/actions/autosave",
      "mixinTypes": [
        "granite:FinalArea"
      ]
    },
    {
      "path": "/libs/fd/fp/components/actions/autosave/eventbased",
      "mixinTypes": [
        "granite:InternalArea"
      ]
    },
    {
      "path": "/libs/fd/fp/components/querybuilder",
      "mixinTypes": [
        "granite:FinalArea"
      ]
    },
    {
      "path": "/libs/fd/fp/components/querybuilder/dialog",
      "mixinTypes": [
        "granite:InternalArea"
      ]
    },
    {
      "path": "/libs/fd/fp/searchTemplates",
      "mixinTypes": [
        "granite:FinalArea"
      ]
    },
    {
      "path": "/libs/fd/fp/search",
      "mixinTypes": [
        "granite:FinalArea"
      ]
    },
    {
      "path": "/libs/fd/fp/extensions",
      "mixinTypes": [
        "granite:PublicArea"
      ]
    },
    {
      "path": "/libs/fd/fp/extensions/querybuilder",
      "mixinTypes": [
        "granite:PublicArea"
      ]
    },
    {
      "path": "/libs/fd/fp/extensions/querybuilder/assettypes",
      "mixinTypes": [
        "granite:PublicArea"
      ]
    },
    {
      "path": "/libs/fd/fp/extensions/querybuilder/assettypes/formtemplate",
      "mixinTypes": [
        "granite:InternalArea"
      ]
    },
    {
      "path": "/libs/fd/fp/extensions/querybuilder/assettypes/printform",
      "mixinTypes": [
        "granite:InternalArea"
      ]
    },
    {
      "path": "/libs/fd/fp/extensions/querybuilder/assettypes/pdfform",
      "mixinTypes": [
        "granite:InternalArea"
      ]
    },
    {
      "path": "/libs/fd/fp/extensions/querybuilder/assettypes/adaptiveform",
      "mixinTypes": [
        "granite:InternalArea"
      ]
    },
    {
      "path": "/libs/fd/fp/extensions/querybuilder/basepath",
      "mixinTypes": [
        "granite:PublicArea"
      ]
    },
    {
      "path": "/libs/fd/fp/extensions/template",
      "mixinTypes": [
        "granite:PublicArea"
      ]
    },
    {
      "path": "/libs/fd/fp/extensions/template/draft",
      "mixinTypes": [
        "granite:FinalArea"
      ]
    },
    {
      "path": "/libs/fd/fp/extensions/template/card",
      "mixinTypes": [
        "granite:FinalArea"
      ]
    },
    {
      "path": "/libs/fd/fp/extensions/template/link",
      "mixinTypes": [
        "granite:FinalArea"
      ]
    },
    {
      "path": "/libs/fd/fp/extensions/template/pendingSign",
      "mixinTypes": [
        "granite:FinalArea"
      ]
    },
    {
      "path": "/libs/fd/fp/extensions/template/submission",
      "mixinTypes": [
        "granite:FinalArea"
      ]
    },
    {
      "path": "/libs/fd/fp/extensions/template/panel",
      "mixinTypes": [
        "granite:FinalArea"
      ]
    },
    {
      "path": "/libs/fd/fp/extensions/template/grid",
      "mixinTypes": [
        "granite:FinalArea"
      ]
    },
    {
      "path": "/libs/fd/fp/getassetlisting",
      "mixinTypes": [
        "granite:InternalArea"
      ]
    },
    {
      "path": "/libs/fd/fp/content",
      "mixinTypes": [
        "granite:FinalArea"
      ]
    },
    {
      "path": "/libs/fd/fp/content/querydebug",
      "mixinTypes": [
        "granite:InternalArea"
      ]
    },
    {
      "path": "/libs/fd/fp/content/searchAssets",
      "mixinTypes": [
        "granite:FinalArea"
      ]
    },
    {
      "path": "/libs/fd/fp/content/getassetlisting",
      "mixinTypes": [
        "granite:InternalArea"
      ]
    },
    {
      "path": "/libs/fd/fp/content/attach",
      "mixinTypes": [
        "granite:InternalArea"
      ]
    },
    {
      "path": "/libs/fd/fp/content/submission",
      "mixinTypes": [
        "granite:InternalArea"
      ]
    },
    {
      "path": "/libs/fd/fp/content/searchTemplate",
      "mixinTypes": [
        "granite:InternalArea"
      ]
    },
    {
      "path": "/libs/fd/fp/content/save",
      "mixinTypes": [
        "granite:FinalArea"
      ]
    },
    {
      "path": "/libs/fd/fp/content/manage",
      "mixinTypes": [
        "granite:InternalArea"
      ]
    },
    {
      "path": "/libs/fd/fp/content/querydebugger",
      "mixinTypes": [
        "granite:InternalArea"
      ]
    },
    {
      "path": "/libs/fd/fp/rendercondition",
      "mixinTypes": [
        "granite:InternalArea"
      ]
    },
    {
      "path": "/libs/commerce",
      "mixinTypes": [
        "granite:PublicArea"
      ]
    },
    {
      "path": "/libs/commerce/providers",
      "mixinTypes": [
        "granite:InternalArea",
        "rep:AccessControllable"
      ]
    },
    {
      "path": "/libs/commerce/src",
      "mixinTypes": [
        "granite:InternalArea"
      ]
    },
    {
      "path": "/libs/commerce/nodetypes",
      "mixinTypes": [
        "granite:InternalArea"
      ]
    },
    {
      "path": "/libs/commerce/widgets",
      "mixinTypes": [
        "granite:FinalArea"
      ]
    },
    {
      "path": "/libs/commerce/contexthub",
      "mixinTypes": [
        "granite:FinalArea"
      ]
    },
    {
      "path": "/libs/commerce/templates",
      "mixinTypes": [
        "granite:FinalArea"
      ]
    },
    {
      "path": "/libs/tsdk",
      "mixinTypes": [
        "granite:InternalArea"
      ]
    },
    {
      "path": "/libs/settings/dam/search/facets/assets",
      "mixinTypes": [
        "granite:InternalArea"
      ]
    },
    {
      "path": "/libs/settings/dam/search/facets/snippets",
      "mixinTypes": [
        "granite:InternalArea"
      ]
    },
    {
      "path": "/libs/settings/dam/search/facets/stock",
      "mixinTypes": [
        "granite:InternalArea"
      ]
    },
    {
      "path": "/libs/settings/dam/search/collections",
      "mixinTypes": [
        "granite:InternalArea"
      ]
    },
    {
      "path": "/libs/settings/dam/search/catalogs",
      "mixinTypes": [
        "granite:InternalArea"
      ]
    },
    {
      "path": "/libs/settings/granite/operations",
      "mixinTypes": [
        "granite:PublicArea",
        "rep:AccessControllable"
      ]
    },
    {
      "path": "/libs/settings/granite/operations/hc",
      "mixinTypes": [
        "granite:PublicArea"
      ]
    },
    {
      "path": "/libs/settings/granite/operations/diagnosis",
      "mixinTypes": [
        "granite:PublicArea"
      ]
    },
    {
      "path": "/libs/settings/granite/operations/maintenance",
      "mixinTypes": [
        "granite:PublicArea"
      ]
    },
    {
      "path": "/libs/settings/granite/operations/monitoring",
      "mixinTypes": [
        "granite:PublicArea"
      ]
    },
    {
      "path": "/libs/experience-fragments/config/rewriter/adobe-target-offer",
      "mixinTypes": [
        "granite:InternalArea"
      ]
    },
    {
      "path": "/libs/clientlibs/ckeditor",
      "mixinTypes": [
        "granite:InternalArea"
      ]
    },
    {
      "path": "/libs/clientlibs/social/thirdparty",
      "mixinTypes": [
        "granite:InternalArea"
      ]
    },
    {
      "path": "/libs/clientlibs/granite",
      "mixinTypes": [
        "granite:InternalArea"
      ]
    },
    {
      "path": "/libs/clientlibs/granite/datavisualization",
      "mixinTypes": [
        "granite:FinalArea"
      ]
    },
    {
      "path": "/libs/clientlibs/granite/coralui2keys",
      "mixinTypes": [
        "granite:InternalArea"
      ]
    },
    {
      "path": "/libs/launches/components/launchesdatasource",
      "mixinTypes": [
        "granite:FinalArea"
      ]
    },
    {
      "path": "/libs/launches/components/admin/search",
      "mixinTypes": [
        "granite:InternalArea"
      ]
    },
    {
      "path": "/libs/launches/components/launchesconfig",
      "mixinTypes": [
        "granite:InternalArea"
      ]
    },
    {
      "path": "/libs/launches/components/launch",
      "mixinTypes": [
        "granite:InternalArea"
      ]
    },
    {
      "path": "/libs/launches/components/clientlibs",
      "mixinTypes": [
        "granite:InternalArea"
      ]
    },
    {
      "path": "/libs/launches/components/launchproperties/clientlibs",
      "mixinTypes": [
        "granite:InternalArea"
      ]
    },
    {
      "path": "/libs/launches/components/launchproperties/infodetails",
      "mixinTypes": [
        "granite:InternalArea"
      ]
    },
    {
      "path": "/libs/launches/components/launchproperties/fieldlabels",
      "mixinTypes": [
        "granite:InternalArea"
      ]
    },
    {
      "path": "/libs/launches/components/edit/launchesdatasource",
      "mixinTypes": [
        "granite:FinalArea"
      ]
    },
    {
      "path": "/libs/launches/components/edit/childrow",
      "mixinTypes": [
        "granite:InternalArea"
      ]
    },
    {
      "path": "/libs/launches/components/promotelaunchwizard/review",
      "mixinTypes": [
        "granite:InternalArea"
      ]
    },
    {
      "path": "/libs/launches/components/promotelaunchwizard/settings",
      "mixinTypes": [
        "granite:InternalArea"
      ]
    },
    {
      "path": "/libs/launches/components/promotelaunchwizard/clientlibs",
      "mixinTypes": [
        "granite:InternalArea"
      ]
    },
    {
      "path": "/libs/launches/components/promotelaunchwizard/infodetails",
      "mixinTypes": [
        "granite:InternalArea"
      ]
    },
    {
      "path": "/libs/launches/components/promotelaunchwizard/workflowdatasource",
      "mixinTypes": [
        "granite:FinalArea"
      ]
    },
    {
      "path": "/libs/launches/components/references/launchcopy",
      "mixinTypes": [
        "granite:InternalArea"
      ]
    },
    {
      "path": "/libs/launches/components/references/clientlibs/launchreferences",
      "mixinTypes": [
        "granite:InternalArea"
      ]
    },
    {
      "path": "/libs/launches/components/coral/references/launchcopy",
      "mixinTypes": [
        "granite:InternalArea"
      ]
    },
    {
      "path": "/libs/launches/components/coral/references/clientlibs/launchreferences",
      "mixinTypes": [
        "granite:InternalArea"
      ]
    },
    {
      "path": "/libs/launches/components/createlaunchwizard/redirect",
      "mixinTypes": [
        "granite:InternalArea"
      ]
    },
    {
      "path": "/libs/launches/components/outofscope",
      "mixinTypes": [
        "granite:InternalArea"
      ]
    },
    {
      "path": "/libs/launches/widgets",
      "mixinTypes": [
        "granite:InternalArea"
      ]
    },
    {
      "path": "/libs/launches/content/admin",
      "mixinTypes": [
        "granite:InternalArea"
      ]
    },
    {
      "path": "/libs/launches/content/search",
      "mixinTypes": [
        "rep:AccessControllable",
        "granite:InternalArea"
      ]
    },
    {
      "path": "/libs/launches/content/tools",
      "mixinTypes": [
        "granite:InternalArea"
      ]
    },
    {
      "path": "/libs/launches/templates/outofscope",
      "mixinTypes": [
        "granite:InternalArea"
      ]
    },
    {
      "path": "/libs/social/commons/sortorder",
      "mixinTypes": [
        "granite:InternalArea"
      ]
    },
    {
      "path": "/libs/social/commons/components/form",
      "mixinTypes": [
        "granite:InternalArea"
      ]
    },
    {
      "path": "/libs/social/commons/components/analyticsbase",
      "mixinTypes": [
        "granite:InternalArea"
      ]
    },
    {
      "path": "/libs/social/commons/components/hbs/tagcloud/cq:design_dialog",
      "mixinTypes": [
        "granite:InternalArea"
      ]
    },
    {
      "path": "/libs/social/commons/components/hbs/tagcloud/cq:editConfig",
      "mixinTypes": [
        "granite:InternalArea"
      ]
    },
    {
      "path": "/libs/social/commons/components/hbs/tagcloud/design_dialog",
      "mixinTypes": [
        "granite:InternalArea"
      ]
    },
    {
      "path": "/libs/social/commons/components/hbs/tagcloud/cq:dialog",
      "mixinTypes": [
        "granite:InternalArea"
      ]
    },
    {
      "path": "/libs/social/commons/components/hbs/tagcloud/dialog",
      "mixinTypes": [
        "granite:InternalArea"
      ]
    },
    {
      "path": "/libs/social/commons/components/hbs/tagcloud/clientlibs",
      "mixinTypes": [
        "granite:InternalArea"
      ]
    },
    {
      "path": "/libs/social/commons/components/hbs/search/searchresult/cq:editConfig",
      "mixinTypes": [
        "granite:InternalArea"
      ]
    },
    {
      "path": "/libs/social/commons/components/hbs/search/searchresult/cq:dialog",
      "mixinTypes": [
        "granite:InternalArea"
      ]
    },
    {
      "path": "/libs/social/commons/components/hbs/search/searchresult/dialog",
      "mixinTypes": [
        "granite:InternalArea"
      ]
    },
    {
      "path": "/libs/social/commons/components/hbs/search/tab_settings",
      "mixinTypes": [
        "granite:InternalArea"
      ]
    },
    {
      "path": "/libs/social/commons/components/hbs/search/cq:editConfig",
      "mixinTypes": [
        "granite:InternalArea"
      ]
    },
    {
      "path": "/libs/social/commons/components/hbs/search/cq:dialog",
      "mixinTypes": [
        "granite:InternalArea"
      ]
    },
    {
      "path": "/libs/social/commons/components/hbs/search/dialog",
      "mixinTypes": [
        "granite:InternalArea"
      ]
    },
    {
      "path": "/libs/social/commons/components/hbs/quicksearch/tab_settings",
      "mixinTypes": [
        "granite:InternalArea"
      ]
    },
    {
      "path": "/libs/social/commons/components/hbs/quicksearch/cq:editConfig",
      "mixinTypes": [
        "granite:InternalArea"
      ]
    },
    {
      "path": "/libs/social/commons/components/hbs/quicksearch/cq:dialog",
      "mixinTypes": [
        "granite:InternalArea"
      ]
    },
    {
      "path": "/libs/social/commons/components/hbs/quicksearch/dialog",
      "mixinTypes": [
        "granite:InternalArea"
      ]
    },
    {
      "path": "/libs/social/commons/components/hbs/comments/tab_settings",
      "mixinTypes": [
        "granite:InternalArea"
      ]
    },
    {
      "path": "/libs/social/commons/components/hbs/comments/cq:design_dialog",
      "mixinTypes": [
        "granite:InternalArea"
      ]
    },
    {
      "path": "/libs/social/commons/components/hbs/comments/cq:editConfig",
      "mixinTypes": [
        "granite:InternalArea"
      ]
    },
    {
      "path": "/libs/social/commons/components/hbs/comments/design_dialog",
      "mixinTypes": [
        "granite:InternalArea"
      ]
    },
    {
      "path": "/libs/social/commons/components/hbs/comments/cq:dialog",
      "mixinTypes": [
        "granite:InternalArea"
      ]
    },
    {
      "path": "/libs/social/commons/components/hbs/comments/dialog",
      "mixinTypes": [
        "granite:InternalArea"
      ]
    },
    {
      "path": "/libs/social/commons/components/hbs/comments/comment/cq:editConfig",
      "mixinTypes": [
        "granite:InternalArea"
      ]
    },
    {
      "path": "/libs/social/commons/components/hbs/comments/comment/analytics",
      "mixinTypes": [
        "granite:InternalArea"
      ]
    },
    {
      "path": "/libs/social/commons/components/hbs/comments/analytics",
      "mixinTypes": [
        "granite:InternalArea"
      ]
    },
    {
      "path": "/libs/social/commons/components/hbs/featuredcontent/cq:dialog",
      "mixinTypes": [
        "granite:InternalArea"
      ]
    },
    {
      "path": "/libs/social/commons/components/hbs/featuredcontent/dialog",
      "mixinTypes": [
        "granite:InternalArea"
      ]
    },
    {
      "path": "/libs/social/commons/components/formpage",
      "mixinTypes": [
        "granite:InternalArea"
      ]
    },
    {
      "path": "/libs/social/commons/nodetypes",
      "mixinTypes": [
        "granite:InternalArea"
      ]
    },
    {
      "path": "/libs/social/enablement/content-shell3",
      "mixinTypes": [
        "granite:InternalArea"
      ]
    },
    {
      "path": "/libs/social/enablement/components/hbs/view/myassigned/dialog",
      "mixinTypes": [
        "granite:InternalArea"
      ]
    },
    {
      "path": "/libs/social/enablement/components/hbs/view/resource/detail/dialog",
      "mixinTypes": [
        "granite:InternalArea"
      ]
    },
    {
      "path": "/libs/social/enablement/components/hbs/view/catalog/dialog",
      "mixinTypes": [
        "granite:InternalArea"
      ]
    },
    {
      "path": "/libs/social/enablement/components/hbs/view/learningpath/detail/dialog",
      "mixinTypes": [
        "granite:InternalArea"
      ]
    },
    {
      "path": "/libs/social/enablement/components/hbs/model",
      "mixinTypes": [
        "granite:InternalArea"
      ]
    },
    {
      "path": "/libs/social/enablement/gui",
      "mixinTypes": [
        "granite:InternalArea"
      ]
    },
    {
      "path": "/libs/social/diagnostics",
      "mixinTypes": [
        "granite:InternalArea"
      ]
    },
    {
      "path": "/libs/social/journal/components/hbs/journal/tab_settings",
      "mixinTypes": [
        "granite:InternalArea"
      ]
    },
    {
      "path": "/libs/social/journal/components/hbs/journal/cq:editConfig",
      "mixinTypes": [
        "granite:InternalArea"
      ]
    },
    {
      "path": "/libs/social/journal/components/hbs/journal/design_dialog",
      "mixinTypes": [
        "granite:InternalArea"
      ]
    },
    {
      "path": "/libs/social/journal/components/hbs/journal/cq:dialog",
      "mixinTypes": [
        "granite:InternalArea"
      ]
    },
    {
      "path": "/libs/social/journal/components/hbs/journal/dialog",
      "mixinTypes": [
        "granite:InternalArea"
      ]
    },
    {
      "path": "/libs/social/journal/components/hbs/journal/analytics",
      "mixinTypes": [
        "granite:InternalArea"
      ]
    },
    {
      "path": "/libs/social/journal/components/hbs/entry_topic/analytics",
      "mixinTypes": [
        "granite:InternalArea"
      ]
    },
    {
      "path": "/libs/social/journal/components/hbs/sidebar/cq:dialog",
      "mixinTypes": [
        "granite:InternalArea"
      ]
    },
    {
      "path": "/libs/social/journal/components/hbs/sidebar/dialog",
      "mixinTypes": [
        "granite:InternalArea"
      ]
    },
    {
      "path": "/libs/social/journal/components/hbs/comment/cq:editConfig",
      "mixinTypes": [
        "granite:InternalArea"
      ]
    },
    {
      "path": "/libs/social/journal/components/hbs/comment/tab_message",
      "mixinTypes": [
        "granite:InternalArea"
      ]
    },
    {
      "path": "/libs/social/journal/components/hbs/comment/analytics",
      "mixinTypes": [
        "granite:InternalArea"
      ]
    },
    {
      "path": "/libs/social/jcr-provider/nodetypes",
      "mixinTypes": [
        "granite:InternalArea"
      ]
    },
    {
      "path": "/libs/social/activitystreams",
      "mixinTypes": [
        "granite:FinalArea"
      ]
    },
    {
      "path": "/libs/social/activitystreams/components/hbs/activitystreams/cq:dialog",
      "mixinTypes": [
        "granite:InternalArea"
      ]
    },
    {
      "path": "/libs/social/activitystreams/components/hbs/activitystreams/dialog",
      "mixinTypes": [
        "granite:InternalArea"
      ]
    },
    {
      "path": "/libs/social/reviews/components/hbs/reviews/review/cq:editConfig",
      "mixinTypes": [
        "granite:InternalArea"
      ]
    },
    {
      "path": "/libs/social/reviews/components/hbs/reviews/cq:editConfig",
      "mixinTypes": [
        "granite:InternalArea"
      ]
    },
    {
      "path": "/libs/social/reviews/components/hbs/reviews/design_dialog",
      "mixinTypes": [
        "granite:InternalArea"
      ]
    },
    {
      "path": "/libs/social/reviews/components/hbs/reviews/cq:dialog",
      "mixinTypes": [
        "granite:InternalArea"
      ]
    },
    {
      "path": "/libs/social/reviews/components/hbs/reviews/dialog",
      "mixinTypes": [
        "granite:InternalArea"
      ]
    },
    {
      "path": "/libs/social/reviews/components/hbs/summary/cq:editConfig",
      "mixinTypes": [
        "granite:InternalArea"
      ]
    },
    {
      "path": "/libs/social/reviews/components/hbs/summary/design_dialog",
      "mixinTypes": [
        "granite:InternalArea"
      ]
    },
    {
      "path": "/libs/social/reviews/components/hbs/summary/cq:dialog",
      "mixinTypes": [
        "granite:InternalArea"
      ]
    },
    {
      "path": "/libs/social/reviews/components/hbs/summary/dialog",
      "mixinTypes": [
        "granite:InternalArea"
      ]
    },
    {
      "path": "/libs/social/console/content-shell3",
      "mixinTypes": [
        "granite:InternalArea"
      ]
    },
    {
      "path": "/libs/social/console/components/datasources",
      "mixinTypes": [
        "granite:InternalArea"
      ]
    },
    {
      "path": "/libs/social/console/components/hbs/forgotuserid/cq:dialog",
      "mixinTypes": [
        "granite:InternalArea"
      ]
    },
    {
      "path": "/libs/social/console/components/hbs/forgotuserid/dialog",
      "mixinTypes": [
        "granite:InternalArea"
      ]
    },
    {
      "path": "/libs/social/console/components/hbs/forgotuserid/clientlibs",
      "mixinTypes": [
        "granite:InternalArea"
      ]
    },
    {
      "path": "/libs/social/console/components/hbs/userprofile/cq:dialog",
      "mixinTypes": [
        "granite:InternalArea"
      ]
    },
    {
      "path": "/libs/social/console/components/hbs/userprofile/dialog",
      "mixinTypes": [
        "granite:InternalArea"
      ]
    },
    {
      "path": "/libs/social/console/components/hbs/resetpassword/cq:dialog",
      "mixinTypes": [
        "granite:InternalArea"
      ]
    },
    {
      "path": "/libs/social/console/components/hbs/login/cq:dialog",
      "mixinTypes": [
        "granite:InternalArea"
      ]
    },
    {
      "path": "/libs/social/console/components/hbs/login/dialog",
      "mixinTypes": [
        "granite:InternalArea"
      ]
    },
    {
      "path": "/libs/social/console/components/hbs/forgotpassword/cq:dialog",
      "mixinTypes": [
        "granite:InternalArea"
      ]
    },
    {
      "path": "/libs/social/console/components/hbs/forgotpassword/dialog",
      "mixinTypes": [
        "granite:InternalArea"
      ]
    },
    {
      "path": "/libs/social/console/components/hbs/forgotpassword/clientlibs",
      "mixinTypes": [
        "granite:InternalArea"
      ]
    },
    {
      "path": "/libs/social/console/components/clientlibslist/cq:dialog",
      "mixinTypes": [
        "granite:InternalArea"
      ]
    },
    {
      "path": "/libs/social/console/content",
      "mixinTypes": [
        "granite:InternalArea"
      ]
    },
    {
      "path": "/libs/social/console/content/content",
      "mixinTypes": [
        "granite:FinalArea"
      ]
    },
    {
      "path": "/libs/social/console/content/nav/communities/reports",
      "mixinTypes": [
        "granite:InternalArea"
      ]
    },
    {
      "path": "/libs/social/console/content/nav/communities/reports/views",
      "mixinTypes": [
        "granite:InternalArea"
      ]
    },
    {
      "path": "/libs/social/console/content/nav/communities/reports/posts",
      "mixinTypes": [
        "granite:InternalArea"
      ]
    },
    {
      "path": "/libs/social/reporting/content-shell3",
      "mixinTypes": [
        "granite:InternalArea"
      ]
    },
    {
      "path": "/libs/social/forum/components/hbs/topic/analytics",
      "mixinTypes": [
        "granite:InternalArea"
      ]
    },
    {
      "path": "/libs/social/forum/components/hbs/post/cq:editConfig",
      "mixinTypes": [
        "granite:InternalArea"
      ]
    },
    {
      "path": "/libs/social/forum/components/hbs/post/tab_message",
      "mixinTypes": [
        "granite:InternalArea"
      ]
    },
    {
      "path": "/libs/social/forum/components/hbs/post/analytics",
      "mixinTypes": [
        "granite:InternalArea"
      ]
    },
    {
      "path": "/libs/social/forum/components/hbs/forum/tab_settings",
      "mixinTypes": [
        "granite:InternalArea"
      ]
    },
    {
      "path": "/libs/social/forum/components/hbs/forum/tab_sort",
      "mixinTypes": [
        "granite:InternalArea"
      ]
    },
    {
      "path": "/libs/social/forum/components/hbs/forum/cq:editConfig",
      "mixinTypes": [
        "granite:InternalArea"
      ]
    },
    {
      "path": "/libs/social/forum/components/hbs/forum/design_dialog",
      "mixinTypes": [
        "granite:InternalArea"
      ]
    },
    {
      "path": "/libs/social/forum/components/hbs/forum/cq:dialog",
      "mixinTypes": [
        "granite:InternalArea"
      ]
    },
    {
      "path": "/libs/social/forum/components/hbs/forum/dialog",
      "mixinTypes": [
        "granite:InternalArea"
      ]
    },
    {
      "path": "/libs/social/forum/components/hbs/forum/analytics",
      "mixinTypes": [
        "granite:InternalArea"
      ]
    },
    {
      "path": "/libs/social/messaging/components/hbs/userchooser/cq:editConfig",
      "mixinTypes": [
        "granite:InternalArea"
      ]
    },
    {
      "path": "/libs/social/messaging/components/hbs/userchooser/cq:dialog",
      "mixinTypes": [
        "granite:InternalArea"
      ]
    },
    {
      "path": "/libs/social/messaging/components/hbs/userchooser/dialog",
      "mixinTypes": [
        "granite:InternalArea"
      ]
    },
    {
      "path": "/libs/social/messaging/components/hbs/messagebox/cq:editConfig",
      "mixinTypes": [
        "granite:InternalArea"
      ]
    },
    {
      "path": "/libs/social/messaging/components/hbs/messagebox/cq:dialog",
      "mixinTypes": [
        "granite:InternalArea"
      ]
    },
    {
      "path": "/libs/social/messaging/components/hbs/messagebox/dialog",
      "mixinTypes": [
        "granite:InternalArea"
      ]
    },
    {
      "path": "/libs/social/messaging/components/hbs/composemessage/cq:editConfig",
      "mixinTypes": [
        "granite:InternalArea"
      ]
    },
    {
      "path": "/libs/social/messaging/components/hbs/composemessage/cq:dialog",
      "mixinTypes": [
        "granite:InternalArea"
      ]
    },
    {
      "path": "/libs/social/messaging/components/hbs/composemessage/dialog",
      "mixinTypes": [
        "granite:InternalArea"
      ]
    },
    {
      "path": "/libs/social/integrations/livefyre/components/card/cq:dialog",
      "mixinTypes": [
        "granite:InternalArea"
      ]
    },
    {
      "path": "/libs/social/integrations/livefyre/components/card/dialog",
      "mixinTypes": [
        "granite:InternalArea"
      ]
    },
    {
      "path": "/libs/social/integrations/livefyre/components/map/cq:dialog",
      "mixinTypes": [
        "granite:InternalArea"
      ]
    },
    {
      "path": "/libs/social/integrations/livefyre/components/map/dialog",
      "mixinTypes": [
        "granite:InternalArea"
      ]
    },
    {
      "path": "/libs/social/integrations/livefyre/components/chat/cq:dialog",
      "mixinTypes": [
        "granite:InternalArea"
      ]
    },
    {
      "path": "/libs/social/integrations/livefyre/components/chat/dialog",
      "mixinTypes": [
        "granite:InternalArea"
      ]
    },
    {
      "path": "/libs/social/integrations/livefyre/components/carousel/cq:dialog",
      "mixinTypes": [
        "granite:InternalArea"
      ]
    },
    {
      "path": "/libs/social/integrations/livefyre/components/carousel/dialog",
      "mixinTypes": [
        "granite:InternalArea"
      ]
    },
    {
      "path": "/libs/social/integrations/livefyre/components/comments/cq:dialog",
      "mixinTypes": [
        "granite:InternalArea"
      ]
    },
    {
      "path": "/libs/social/integrations/livefyre/components/comments/dialog",
      "mixinTypes": [
        "granite:InternalArea"
      ]
    },
    {
      "path": "/libs/social/integrations/livefyre/components/liveblog/cq:dialog",
      "mixinTypes": [
        "granite:InternalArea"
      ]
    },
    {
      "path": "/libs/social/integrations/livefyre/components/liveblog/dialog",
      "mixinTypes": [
        "granite:InternalArea"
      ]
    },
    {
      "path": "/libs/social/integrations/livefyre/components/mosaic/cq:dialog",
      "mixinTypes": [
        "granite:InternalArea"
      ]
    },
    {
      "path": "/libs/social/integrations/livefyre/components/mosaic/dialog",
      "mixinTypes": [
        "granite:InternalArea"
      ]
    },
    {
      "path": "/libs/social/integrations/livefyre/components/mediawall/cq:dialog",
      "mixinTypes": [
        "granite:InternalArea"
      ]
    },
    {
      "path": "/libs/social/integrations/livefyre/components/mediawall/dialog",
      "mixinTypes": [
        "granite:InternalArea"
      ]
    },
    {
      "path": "/libs/social/integrations/livefyre/cloudconfig",
      "mixinTypes": [
        "granite:InternalArea"
      ]
    },
    {
      "path": "/libs/social/tally/components/hbs/voting/cq:editConfig",
      "mixinTypes": [
        "granite:InternalArea"
      ]
    },
    {
      "path": "/libs/social/tally/components/hbs/voting/cq:dialog",
      "mixinTypes": [
        "granite:InternalArea"
      ]
    },
    {
      "path": "/libs/social/tally/components/hbs/voting/dialog",
      "mixinTypes": [
        "granite:InternalArea"
      ]
    },
    {
      "path": "/libs/social/tally/components/hbs/liking/cq:editConfig",
      "mixinTypes": [
        "granite:InternalArea"
      ]
    },
    {
      "path": "/libs/social/tally/components/hbs/liking/cq:dialog",
      "mixinTypes": [
        "granite:InternalArea"
      ]
    },
    {
      "path": "/libs/social/tally/components/hbs/liking/dialog",
      "mixinTypes": [
        "granite:InternalArea"
      ]
    },
    {
      "path": "/libs/social/tally/components/hbs/rating/cq:editConfig",
      "mixinTypes": [
        "granite:InternalArea"
      ]
    },
    {
      "path": "/libs/social/tally/components/hbs/rating/cq:dialog",
      "mixinTypes": [
        "granite:InternalArea"
      ]
    },
    {
      "path": "/libs/social/tally/components/hbs/rating/dialog",
      "mixinTypes": [
        "granite:InternalArea"
      ]
    },
    {
      "path": "/libs/social/gamification",
      "mixinTypes": [
        "granite:InternalArea"
      ]
    },
    {
      "path": "/libs/social/gamification/components/hbs/leaderboard/cq:dialog",
      "mixinTypes": [
        "granite:InternalArea"
      ]
    },
    {
      "path": "/libs/social/gamification/components/hbs/leaderboard/dialog",
      "mixinTypes": [
        "granite:InternalArea"
      ]
    },
    {
      "path": "/libs/social/gamification/content",
      "mixinTypes": [
        "granite:InternalArea"
      ]
    },
    {
      "path": "/libs/social/config/datastore/components",
      "mixinTypes": [
        "granite:InternalArea"
      ]
    },
    {
      "path": "/libs/social/config/datastore/dsrp/schema",
      "mixinTypes": [
        "granite:InternalArea"
      ]
    },
    {
      "path": "/libs/social/group/components/hbs/communitygroupmemberlist/cq:dialog",
      "mixinTypes": [
        "granite:InternalArea"
      ]
    },
    {
      "path": "/libs/social/group/components/hbs/communitygroupmemberlist/dialog",
      "mixinTypes": [
        "granite:InternalArea"
      ]
    },
    {
      "path": "/libs/social/ideation/components/hbs/idea/analytics",
      "mixinTypes": [
        "granite:InternalArea"
      ]
    },
    {
      "path": "/libs/social/ideation/components/hbs/ideation/tab_settings",
      "mixinTypes": [
        "granite:InternalArea"
      ]
    },
    {
      "path": "/libs/social/ideation/components/hbs/ideation/tab_sort",
      "mixinTypes": [
        "granite:InternalArea"
      ]
    },
    {
      "path": "/libs/social/ideation/components/hbs/ideation/cq:editConfig",
      "mixinTypes": [
        "granite:InternalArea"
      ]
    },
    {
      "path": "/libs/social/ideation/components/hbs/ideation/design_dialog",
      "mixinTypes": [
        "granite:InternalArea"
      ]
    },
    {
      "path": "/libs/social/ideation/components/hbs/ideation/dialog",
      "mixinTypes": [
        "granite:InternalArea"
      ]
    },
    {
      "path": "/libs/social/ideation/components/hbs/ideation/analytics",
      "mixinTypes": [
        "granite:InternalArea"
      ]
    },
    {
      "path": "/libs/social/ideation/components/hbs/comment/cq:editConfig",
      "mixinTypes": [
        "granite:InternalArea"
      ]
    },
    {
      "path": "/libs/social/ideation/components/hbs/comment/tab_message",
      "mixinTypes": [
        "granite:InternalArea"
      ]
    },
    {
      "path": "/libs/social/ideation/components/hbs/comment/analytics",
      "mixinTypes": [
        "granite:InternalArea"
      ]
    },
    {
      "path": "/libs/social/content/nodetypes",
      "mixinTypes": [
        "granite:InternalArea"
      ]
    },
    {
      "path": "/libs/social/calendar/components/hbs/event/cq:editConfig",
      "mixinTypes": [
        "granite:InternalArea"
      ]
    },
    {
      "path": "/libs/social/calendar/components/hbs/event/analytics",
      "mixinTypes": [
        "granite:InternalArea"
      ]
    },
    {
      "path": "/libs/social/calendar/components/hbs/calendar/tab_settings",
      "mixinTypes": [
        "granite:InternalArea"
      ]
    },
    {
      "path": "/libs/social/calendar/components/hbs/calendar/cq:editConfig",
      "mixinTypes": [
        "granite:InternalArea"
      ]
    },
    {
      "path": "/libs/social/calendar/components/hbs/calendar/cq:dialog",
      "mixinTypes": [
        "granite:InternalArea"
      ]
    },
    {
      "path": "/libs/social/calendar/components/hbs/calendar/dialog",
      "mixinTypes": [
        "granite:InternalArea"
      ]
    },
    {
      "path": "/libs/social/calendar/components/hbs/calendar/analytics",
      "mixinTypes": [
        "granite:InternalArea"
      ]
    },
    {
      "path": "/libs/social/calendar/components/hbs/event_comment/cq:editConfig",
      "mixinTypes": [
        "granite:InternalArea"
      ]
    },
    {
      "path": "/libs/social/calendar/components/hbs/event_comment/tab_message",
      "mixinTypes": [
        "granite:InternalArea"
      ]
    },
    {
      "path": "/libs/social/members/components/autocomplete",
      "mixinTypes": [
        "granite:FinalArea"
      ]
    },
    {
      "path": "/libs/social/socialgraph/components/hbs/following/cq:editConfig",
      "mixinTypes": [
        "granite:InternalArea"
      ]
    },
    {
      "path": "/libs/social/socialgraph/components/hbs/following/cq:dialog",
      "mixinTypes": [
        "granite:InternalArea"
      ]
    },
    {
      "path": "/libs/social/socialgraph/components/hbs/following/dialog",
      "mixinTypes": [
        "granite:InternalArea"
      ]
    },
    {
      "path": "/libs/social/socialgraph/components/hbs/relationships/cq:editConfig",
      "mixinTypes": [
        "granite:InternalArea"
      ]
    },
    {
      "path": "/libs/social/socialgraph/components/hbs/relationships/cq:dialog",
      "mixinTypes": [
        "granite:InternalArea"
      ]
    },
    {
      "path": "/libs/social/socialgraph/components/hbs/relationships/dialog",
      "mixinTypes": [
        "granite:InternalArea"
      ]
    },
    {
      "path": "/libs/social/filelibrary/sortorder",
      "mixinTypes": [
        "granite:InternalArea"
      ]
    },
    {
      "path": "/libs/social/filelibrary/components/hbs/folder/analytics",
      "mixinTypes": [
        "granite:InternalArea"
      ]
    },
    {
      "path": "/libs/social/filelibrary/components/hbs/filelibrary/tab_sort",
      "mixinTypes": [
        "granite:InternalArea"
      ]
    },
    {
      "path": "/libs/social/filelibrary/components/hbs/filelibrary/cq:design_dialog",
      "mixinTypes": [
        "granite:InternalArea"
      ]
    },
    {
      "path": "/libs/social/filelibrary/components/hbs/filelibrary/cq:editConfig",
      "mixinTypes": [
        "granite:InternalArea"
      ]
    },
    {
      "path": "/libs/social/filelibrary/components/hbs/filelibrary/design_dialog",
      "mixinTypes": [
        "granite:InternalArea"
      ]
    },
    {
      "path": "/libs/social/filelibrary/components/hbs/filelibrary/cq:dialog",
      "mixinTypes": [
        "granite:InternalArea"
      ]
    },
    {
      "path": "/libs/social/filelibrary/components/hbs/filelibrary/dialog",
      "mixinTypes": [
        "granite:InternalArea"
      ]
    },
    {
      "path": "/libs/social/filelibrary/components/hbs/filelibrary/analytics",
      "mixinTypes": [
        "granite:InternalArea"
      ]
    },
    {
      "path": "/libs/social/filelibrary/components/hbs/document/cq:editConfig",
      "mixinTypes": [
        "granite:InternalArea"
      ]
    },
    {
      "path": "/libs/social/filelibrary/components/hbs/document/analytics",
      "mixinTypes": [
        "granite:InternalArea"
      ]
    },
    {
      "path": "/libs/social/moderation/content-shell3",
      "mixinTypes": [
        "granite:InternalArea"
      ]
    },
    {
      "path": "/libs/social/moderation/content-shell3/admindashboard",
      "mixinTypes": [
        "granite:InternalArea"
      ]
    },
    {
      "path": "/libs/social/moderation/filtergroup/cq:dialog",
      "mixinTypes": [
        "granite:InternalArea"
      ]
    },
    {
      "path": "/libs/social/moderation/filtergroup/dialog",
      "mixinTypes": [
        "granite:InternalArea"
      ]
    },
    {
      "path": "/libs/social/moderation/components/fragmenttemplate",
      "mixinTypes": [
        "granite:InternalArea"
      ]
    },
    {
      "path": "/libs/social/moderation/content",
      "mixinTypes": [
        "granite:InternalArea"
      ]
    },
    {
      "path": "/libs/social/moderation/content/admindashboard",
      "mixinTypes": [
        "granite:InternalArea"
      ]
    },
    {
      "path": "/libs/social/moderation/dashboard/cq:editConfig",
      "mixinTypes": [
        "granite:InternalArea"
      ]
    },
    {
      "path": "/libs/social/moderation/dashboard/cq:dialog",
      "mixinTypes": [
        "granite:InternalArea"
      ]
    },
    {
      "path": "/libs/social/moderation/dashboard/dialog",
      "mixinTypes": [
        "granite:InternalArea"
      ]
    },
    {
      "path": "/libs/social/connect",
      "mixinTypes": [
        "granite:InternalArea"
      ]
    },
    {
      "path": "/libs/social/connect/components/sociallogin",
      "mixinTypes": [
        "granite:InternalArea"
      ]
    },
    {
      "path": "/libs/social/connect/components/sociallogin/cq:editConfig",
      "mixinTypes": [
        "granite:InternalArea"
      ]
    },
    {
      "path": "/libs/social/connect/components/sociallogin/design_dialog",
      "mixinTypes": [
        "granite:InternalArea"
      ]
    },
    {
      "path": "/libs/social/connect/components/sociallogin/dialog",
      "mixinTypes": [
        "granite:InternalArea"
      ]
    },
    {
      "path": "/libs/social/qna/components/hbs/topic/analytics",
      "mixinTypes": [
        "granite:InternalArea"
      ]
    },
    {
      "path": "/libs/social/qna/components/hbs/post/cq:editConfig",
      "mixinTypes": [
        "granite:InternalArea"
      ]
    },
    {
      "path": "/libs/social/qna/components/hbs/post/tab_message",
      "mixinTypes": [
        "granite:InternalArea"
      ]
    },
    {
      "path": "/libs/social/qna/components/hbs/post/analytics",
      "mixinTypes": [
        "granite:InternalArea"
      ]
    },
    {
      "path": "/libs/social/qna/components/hbs/qnaforum/tab_settings",
      "mixinTypes": [
        "granite:InternalArea"
      ]
    },
    {
      "path": "/libs/social/qna/components/hbs/qnaforum/tab_sort",
      "mixinTypes": [
        "granite:InternalArea"
      ]
    },
    {
      "path": "/libs/social/qna/components/hbs/qnaforum/cq:editConfig",
      "mixinTypes": [
        "granite:InternalArea"
      ]
    },
    {
      "path": "/libs/social/qna/components/hbs/qnaforum/design_dialog",
      "mixinTypes": [
        "granite:InternalArea"
      ]
    },
    {
      "path": "/libs/social/qna/components/hbs/qnaforum/cq:dialog",
      "mixinTypes": [
        "granite:InternalArea"
      ]
    },
    {
      "path": "/libs/social/qna/components/hbs/qnaforum/dialog",
      "mixinTypes": [
        "granite:InternalArea"
      ]
    },
    {
      "path": "/libs/social/qna/components/hbs/qnaforum/analytics",
      "mixinTypes": [
        "granite:InternalArea"
      ]
    },
    {
      "path": "/libs/social/qna/components/hbs/relatedquestions/cq:dialog",
      "mixinTypes": [
        "granite:InternalArea"
      ]
    },
    {
      "path": "/libs/social/qna/components/hbs/relatedquestions/dialog",
      "mixinTypes": [
        "granite:InternalArea"
      ]
    },
    {
      "path": "/libs/social/translation",
      "mixinTypes": [
        "granite:InternalArea"
      ]
    },
    {
      "path": "/libs/mcm/exacttarget/components",
      "mixinTypes": [
        "granite:InternalArea"
      ]
    },
    {
      "path": "/libs/mcm/exacttarget/widgets",
      "mixinTypes": [
        "granite:InternalArea"
      ]
    },
    {
      "path": "/libs/mcm/campaign/components/contextstores",
      "mixinTypes": [
        "granite:InternalArea"
      ]
    },
    {
      "path": "/libs/mcm/campaign/components/campaign",
      "mixinTypes": [
        "granite:InternalArea"
      ]
    },
    {
      "path": "/libs/mcm/campaign/components/configpage",
      "mixinTypes": [
        "granite:InternalArea"
      ]
    },
    {
      "path": "/libs/mcm/campaign/components/settings",
      "mixinTypes": [
        "granite:FinalArea"
      ]
    },
    {
      "path": "/libs/mcm/campaign/components/status",
      "mixinTypes": [
        "granite:InternalArea"
      ]
    },
    {
      "path": "/libs/mcm/campaign/components/touch-ui",
      "mixinTypes": [
        "granite:InternalArea"
      ]
    },
    {
      "path": "/libs/mcm/campaign/components/contexthub",
      "mixinTypes": [
        "granite:InternalArea"
      ]
    },
    {
      "path": "/libs/mcm/campaign/components/s7-image/widgets",
      "mixinTypes": [
        "granite:InternalArea"
      ]
    },
    {
      "path": "/libs/mcm/campaign/components/parsys",
      "mixinTypes": [
        "granite:FinalArea"
      ]
    },
    {
      "path": "/libs/mcm/campaign/clientlibs",
      "mixinTypes": [
        "granite:InternalArea"
      ]
    },
    {
      "path": "/libs/mcm/campaign/contexthub",
      "mixinTypes": [
        "granite:InternalArea"
      ]
    },
    {
      "path": "/libs/mcm/emailservice-clientlib",
      "mixinTypes": [
        "granite:InternalArea"
      ]
    },
    {
      "path": "/libs/mcm/components/brandpage",
      "mixinTypes": [
        "granite:FinalArea"
      ]
    },
    {
      "path": "/libs/mcm/components/newsletter/publish",
      "mixinTypes": [
        "granite:FinalArea"
      ]
    },
    {
      "path": "/libs/mcm/components/newsletter/sendwizard",
      "mixinTypes": [
        "granite:FinalArea"
      ]
    },
    {
      "path": "/libs/mcm/components/newsletter/flighttest",
      "mixinTypes": [
        "granite:InternalArea"
      ]
    },
    {
      "path": "/libs/mcm/components/newsletter/settings",
      "mixinTypes": [
        "granite:FinalArea"
      ]
    },
    {
      "path": "/libs/mcm/components/newsletter/parsys",
      "mixinTypes": [
        "granite:FinalArea"
      ]
    },
    {
      "path": "/libs/mcm/components/newsletter/page/newsletter",
      "mixinTypes": [
        "granite:InternalArea"
      ]
    },
    {
      "path": "/libs/mcm/components/newsletter/emailclient",
      "mixinTypes": [
        "granite:InternalArea"
      ]
    },
    {
      "path": "/libs/mcm/components/cta-graphicallink/clientlibs",
      "mixinTypes": [
        "granite:InternalArea"
      ]
    },
    {
      "path": "/libs/mcm/components/cta-graphicallink/analytics",
      "mixinTypes": [
        "granite:InternalArea"
      ]
    },
    {
      "path": "/libs/mcm/components/emailserviceactions/actions/addSubscriber",
      "mixinTypes": [
        "granite:FinalArea"
      ]
    },
    {
      "path": "/libs/mcm/components/emailserviceactions/actions/autoResponder",
      "mixinTypes": [
        "granite:FinalArea"
      ]
    },
    {
      "path": "/libs/mcm/components/emailserviceactions/actions/deleteSubscriber",
      "mixinTypes": [
        "granite:FinalArea"
      ]
    },
    {
      "path": "/libs/mcm/components/commands/newsletter",
      "mixinTypes": [
        "granite:InternalArea"
      ]
    },
    {
      "path": "/libs/mcm/components/cta-clickthroughlink/analytics",
      "mixinTypes": [
        "granite:InternalArea"
      ]
    },
    {
      "path": "/libs/mcm/collab-calendar",
      "mixinTypes": [
        "granite:InternalArea"
      ]
    },
    {
      "path": "/libs/mcm/salesforce/components",
      "mixinTypes": [
        "granite:InternalArea"
      ]
    },
    {
      "path": "/libs/mcm/salesforce/widgets",
      "mixinTypes": [
        "granite:InternalArea"
      ]
    },
    {
      "path": "/libs/mcm/widgets",
      "mixinTypes": [
        "granite:InternalArea"
      ]
    },
    {
      "path": "/libs/mcm/content",
      "mixinTypes": [
        "rep:AccessControllable",
        "granite:InternalArea"
      ]
    },
    {
      "path": "/libs/portal/content",
      "mixinTypes": [
        "granite:FinalArea"
      ]
    },
    {
      "path": "/libs/dam",
      "mixinTypes": [
        "granite:PublicArea"
      ]
    },
    {
      "path": "/libs/dam/metadataeditor",
      "mixinTypes": [
        "granite:InternalArea",
        "rep:AccessControllable"
      ]
    },
    {
      "path": "/libs/dam/components",
      "mixinTypes": [
        "granite:PublicArea"
      ]
    },
    {
      "path": "/libs/dam/components/s7dam/videothumbnaildownloadprocess",
      "mixinTypes": [
        "granite:FinalArea"
      ]
    },
    {
      "path": "/libs/dam/components/s7dam/videouseruploadedthumbnailprocess",
      "mixinTypes": [
        "granite:FinalArea"
      ]
    },
    {
      "path": "/libs/dam/components/s7dam/videoproxyprocess",
      "mixinTypes": [
        "granite:FinalArea"
      ]
    },
    {
      "path": "/libs/dam/components/configurations",
      "mixinTypes": [
        "granite:InternalArea"
      ]
    },
    {
      "path": "/libs/dam/components/drm",
      "mixinTypes": [
        "granite:InternalArea"
      ]
    },
    {
      "path": "/libs/dam/components/youtube",
      "mixinTypes": [
        "granite:InternalArea"
      ]
    },
    {
      "path": "/libs/dam/components/workflow",
      "mixinTypes": [
        "granite:InternalArea"
      ]
    },
    {
      "path": "/libs/dam/components/scene7/mobileVideo",
      "mixinTypes": [
        "granite:FinalArea"
      ]
    },
    {
      "path": "/libs/dam/components/scene7/dynamicvideo",
      "mixinTypes": [
        "granite:FinalArea"
      ]
    },
    {
      "path": "/libs/dam/components/scene7/basiczoom",
      "mixinTypes": [
        "granite:FinalArea"
      ]
    },
    {
      "path": "/libs/dam/components/scene7/dynamicmediaimage",
      "mixinTypes": [
        "granite:FinalArea"
      ]
    },
    {
      "path": "/libs/dam/components/scene7/flashtemplate",
      "mixinTypes": [
        "granite:FinalArea"
      ]
    },
    {
      "path": "/libs/dam/components/scene7/flyoutzoom",
      "mixinTypes": [
        "granite:FinalArea"
      ]
    },
    {
      "path": "/libs/dam/components/scene7/panoramicmedia",
      "mixinTypes": [
        "granite:FinalArea"
      ]
    },
    {
      "path": "/libs/dam/components/scene7/multiscreenflyoutzoom",
      "mixinTypes": [
        "granite:FinalArea"
      ]
    },
    {
      "path": "/libs/dam/components/smarttaggingservicepage",
      "mixinTypes": [
        "granite:FinalArea"
      ]
    },
    {
      "path": "/libs/dam/components/search",
      "mixinTypes": [
        "granite:FinalArea"
      ]
    },
    {
      "path": "/libs/dam/components/marketingcloud",
      "mixinTypes": [
        "granite:InternalArea"
      ]
    },
    {
      "path": "/libs/dam/components/proxy",
      "mixinTypes": [
        "granite:FinalArea"
      ]
    },
    {
      "path": "/libs/dam/components/mediaportal",
      "mixinTypes": [
        "granite:InternalArea"
      ]
    },
    {
      "path": "/libs/dam/components/assetinsights",
      "mixinTypes": [
        "granite:InternalArea"
      ]
    },
    {
      "path": "/libs/dam/components/word",
      "mixinTypes": [
        "granite:InternalArea"
      ]
    },
    {
      "path": "/libs/dam/components/video",
      "mixinTypes": [
        "granite:InternalArea"
      ]
    },
    {
      "path": "/libs/dam/cfm/admin/components/contentrenderer",
      "mixinTypes": [
        "granite:InternalArea"
      ]
    },
    {
      "path": "/libs/dam/cfm/admin/components/renderconditions/associatedcontent",
      "mixinTypes": [
        "granite:InternalArea"
      ]
    },
    {
      "path": "/libs/dam/cfm/admin/components/renderconditions/fragment",
      "mixinTypes": [
        "granite:InternalArea"
      ]
    },
    {
      "path": "/libs/dam/cfm/admin/components/renderconditions/contentfragment",
      "mixinTypes": [
        "granite:FinalArea"
      ]
    },
    {
      "path": "/libs/dam/cfm/admin/components/datasources",
      "mixinTypes": [
        "granite:InternalArea"
      ]
    },
    {
      "path": "/libs/dam/cfm/admin/components/v2",
      "mixinTypes": [
        "granite:InternalArea"
      ]
    },
    {
      "path": "/libs/dam/cfm/admin/components/assoccontent",
      "mixinTypes": [
        "granite:InternalArea"
      ]
    },
    {
      "path": "/libs/dam/cfm/admin/components/metadata",
      "mixinTypes": [
        "granite:InternalArea"
      ]
    },
    {
      "path": "/libs/dam/cfm/admin/components/adminpage",
      "mixinTypes": [
        "granite:InternalArea"
      ]
    },
    {
      "path": "/libs/dam/cfm/admin/components/authoring",
      "mixinTypes": [
        "granite:InternalArea"
      ]
    },
    {
      "path": "/libs/dam/cfm/admin/components/shared",
      "mixinTypes": [
        "granite:InternalArea"
      ]
    },
    {
      "path": "/libs/dam/cfm/admin/migration",
      "mixinTypes": [
        "granite:InternalArea"
      ]
    },
    {
      "path": "/libs/dam/cfm/admin/clientlibs",
      "mixinTypes": [
        "granite:InternalArea"
      ]
    },
    {
      "path": "/libs/dam/cfm/admin/content",
      "mixinTypes": [
        "granite:InternalArea"
      ]
    },
    {
      "path": "/libs/dam/cfm/components/renderconditions",
      "mixinTypes": [
        "granite:InternalArea"
      ]
    },
    {
      "path": "/libs/dam/cfm/components/datasources",
      "mixinTypes": [
        "granite:InternalArea"
      ]
    },
    {
      "path": "/libs/dam/cfm/components/v2",
      "mixinTypes": [
        "granite:InternalArea"
      ]
    },
    {
      "path": "/libs/dam/cfm/components/predicates",
      "mixinTypes": [
        "granite:InternalArea"
      ]
    },
    {
      "path": "/libs/dam/cfm/components/download",
      "mixinTypes": [
        "granite:InternalArea"
      ]
    },
    {
      "path": "/libs/dam/cfm/components/mmimage",
      "mixinTypes": [
        "granite:FinalArea"
      ]
    },
    {
      "path": "/libs/dam/cfm/components/coral",
      "mixinTypes": [
        "granite:InternalArea"
      ]
    },
    {
      "path": "/libs/dam/cfm/components/cfpicker",
      "mixinTypes": [
        "granite:FinalArea"
      ]
    },
    {
      "path": "/libs/dam/cfm/components/grid",
      "mixinTypes": [
        "granite:FinalArea"
      ]
    },
    {
      "path": "/libs/dam/cfm/components/associatedassets",
      "mixinTypes": [
        "granite:InternalArea"
      ]
    },
    {
      "path": "/libs/dam/cfm/clientlibs",
      "mixinTypes": [
        "granite:InternalArea"
      ]
    },
    {
      "path": "/libs/dam/cfm/content",
      "mixinTypes": [
        "granite:InternalArea"
      ]
    },
    {
      "path": "/libs/dam/cfm/models",
      "mixinTypes": [
        "granite:InternalArea"
      ]
    },
    {
      "path": "/libs/dam/nodetypes",
      "mixinTypes": [
        "granite:PublicArea"
      ]
    },
    {
      "path": "/libs/dam/options",
      "mixinTypes": [
        "granite:PublicArea"
      ]
    },
    {
      "path": "/libs/dam/config",
      "mixinTypes": [
        "granite:PublicArea"
      ]
    },
    {
      "path": "/libs/dam/install",
      "mixinTypes": [
        "granite:InternalArea"
      ]
    },
    {
      "path": "/libs/dam/clientlibs",
      "mixinTypes": [
        "granite:PublicArea"
      ]
    },
    {
      "path": "/libs/dam/widgets",
      "mixinTypes": [
        "granite:PublicArea"
      ]
    },
    {
      "path": "/libs/dam/content",
      "mixinTypes": [
        "granite:PublicArea",
        "rep:AccessControllable"
      ]
    },
    {
      "path": "/libs/dam/content/configurations",
      "mixinTypes": [
        "granite:FinalArea"
      ]
    },
    {
      "path": "/libs/dam/content/collection",
      "mixinTypes": [
        "granite:InternalArea"
      ]
    },
    {
      "path": "/libs/dam/content/search",
      "mixinTypes": [
        "granite:InternalArea"
      ]
    },
    {
      "path": "/libs/dam/content/indesign",
      "mixinTypes": [
        "granite:InternalArea"
      ]
    },
    {
      "path": "/libs/dam/content/snippet",
      "mixinTypes": [
        "granite:InternalArea"
      ]
    },
    {
      "path": "/libs/dam/content/stock",
      "mixinTypes": [
        "granite:InternalArea"
      ]
    },
    {
      "path": "/libs/dam/content/schemaeditors",
      "mixinTypes": [
        "granite:InternalArea",
        "rep:AccessControllable"
      ]
    },
    {
      "path": "/libs/dam/content/schemaeditors/forms/forms",
      "mixinTypes": [
        "granite:InternalArea"
      ]
    },
    {
      "path": "/libs/dam/templates",
      "mixinTypes": [
        "granite:PublicArea"
      ]
    },
    {
      "path": "/libs/dam/templates/marketingcloud",
      "mixinTypes": [
        "granite:InternalArea"
      ]
    },
    {
      "path": "/libs/dam/templates/mediaportal",
      "mixinTypes": [
        "granite:InternalArea"
      ]
    },
    {
      "path": "/libs/dam/gui",
      "mixinTypes": [
        "granite:PublicArea"
      ]
    },
    {
      "path": "/libs/dam/gui/components/s7dam",
      "mixinTypes": [
        "granite:InternalArea"
      ]
    },
    {
      "path": "/libs/dam/gui/content/s7dam",
      "mixinTypes": [
        "granite:InternalArea"
      ]
    },
    {
      "path": "/libs/dam/gui/content/commons",
      "mixinTypes": [
        "granite:PublicArea"
      ]
    },
    {
      "path": "/libs/dam/gui/content/pageviewer",
      "mixinTypes": [
        "granite:InternalArea"
      ]
    },
    {
      "path": "/libs/dam/gui/content/pim",
      "mixinTypes": [
        "granite:InternalArea"
      ]
    },
    {
      "path": "/libs/dam/gui/content/pim/productmetadata",
      "mixinTypes": [
        "granite:InternalArea"
      ]
    },
    {
      "path": "/libs/dam/gui/content/processingprofilepage",
      "mixinTypes": [
        "granite:InternalArea"
      ]
    },
    {
      "path": "/libs/dam/gui/content/metadataimport",
      "mixinTypes": [
        "granite:InternalArea"
      ]
    },
    {
      "path": "/libs/dam/gui/content/projects",
      "mixinTypes": [
        "granite:InternalArea"
      ]
    },
    {
      "path": "/libs/dam/gui/content/metadataschemaeditor",
      "mixinTypes": [
        "granite:PublicArea"
      ]
    },
    {
      "path": "/libs/dam/gui/content/metadataschemaeditor/schemalist",
      "mixinTypes": [
        "granite:InternalArea",
        "rep:AccessControllable"
      ]
    },
    {
      "path": "/libs/dam/gui/content/welcome",
      "mixinTypes": [
        "granite:InternalArea"
      ]
    },
    {
      "path": "/libs/dam/gui/content/metadataexport",
      "mixinTypes": [
        "granite:InternalArea"
      ]
    },
    {
      "path": "/libs/dam/gui/content/idsprint",
      "mixinTypes": [
        "granite:InternalArea"
      ]
    },
    {
      "path": "/libs/dam/gui/content/assets",
      "mixinTypes": [
        "granite:PublicArea"
      ]
    },
    {
      "path": "/libs/dam/gui/content/assets/downloadcf",
      "mixinTypes": [
        "granite:InternalArea"
      ]
    },
    {
      "path": "/libs/dam/gui/content/assets/compareassets",
      "mixinTypes": [
        "granite:InternalArea"
      ]
    },
    {
      "path": "/libs/dam/gui/content/assets/metadataeditor/jcr:content/actions/editasset/granite:rendercondition/contentfragment",
      "mixinTypes": [
        "granite:InternalArea"
      ]
    },
    {
      "path": "/libs/dam/gui/content/assets/metadataeditor/jcr:content/actions/annotate/granite:rendercondition/contentfragment",
      "mixinTypes": [
        "granite:InternalArea"
      ]
    },
    {
      "path": "/libs/dam/gui/content/assets/lightboxassets",
      "mixinTypes": [
        "granite:FinalArea"
      ]
    },
    {
      "path": "/libs/dam/gui/content/assets/lightboxassetcount",
      "mixinTypes": [
        "granite:FinalArea"
      ]
    },
    {
      "path": "/libs/dam/gui/content/assets/fileupload",
      "mixinTypes": [
        "granite:InternalArea"
      ]
    },
    {
      "path": "/libs/dam/gui/content/assets/columnpreview",
      "mixinTypes": [
        "granite:InternalArea"
      ]
    },
    {
      "path": "/libs/dam/gui/content/assetdetails",
      "mixinTypes": [
        "granite:PublicArea"
      ]
    },
    {
      "path": "/libs/dam/gui/content/assetdetails/renditions",
      "mixinTypes": [
        "granite:PublicArea"
      ]
    },
    {
      "path": "/libs/dam/gui/content/assetdetails/renditions/items/renditiondetail/items/col1",
      "mixinTypes": [
        "granite:InternalArea"
      ]
    },
    {
      "path": "/libs/dam/gui/content/assetdetails/modals",
      "mixinTypes": [
        "granite:InternalArea"
      ]
    },
    {
      "path": "/libs/dam/gui/content/assetselector",
      "mixinTypes": [
        "granite:InternalArea"
      ]
    },
    {
      "path": "/libs/dam/gui/content/collections",
      "mixinTypes": [
        "granite:PublicArea"
      ]
    },
    {
      "path": "/libs/dam/gui/content/collections/collectiondetails/jcr:content/views/card/datasource/contentfragment",
      "mixinTypes": [
        "granite:InternalArea"
      ]
    },
    {
      "path": "/libs/dam/gui/content/collections/collectiondetails/jcr:content/views/list/datasource/contentfragment",
      "mixinTypes": [
        "granite:InternalArea"
      ]
    },
    {
      "path": "/libs/dam/gui/content/foldermetadataschemaeditor",
      "mixinTypes": [
        "granite:PublicArea"
      ]
    },
    {
      "path": "/libs/dam/gui/content/foldermetadataschemaeditor/schemalist",
      "mixinTypes": [
        "granite:InternalArea",
        "rep:AccessControllable"
      ]
    },
    {
      "path": "/libs/dam/gui/content/asyncjobs",
      "mixinTypes": [
        "granite:InternalArea"
      ]
    },
    {
      "path": "/libs/dam/gui/content/assetinsights",
      "mixinTypes": [
        "granite:InternalArea"
      ]
    },
    {
      "path": "/libs/dam/gui/content/assetsrouter",
      "mixinTypes": [
        "granite:InternalArea"
      ]
    },
    {
      "path": "/libs/dam/gui/content/stock/options",
      "mixinTypes": [
        "granite:PublicArea"
      ]
    },
    {
      "path": "/libs/dam/gui/content/stock/search",
      "mixinTypes": [
        "granite:FinalArea"
      ]
    },
    {
      "path": "/libs/dam/gui/content/stock/preview",
      "mixinTypes": [
        "granite:PublicArea"
      ]
    },
    {
      "path": "/libs/dam/gui/content/nav",
      "mixinTypes": [
        "granite:InternalArea"
      ]
    },
    {
      "path": "/libs/dam/gui/content/reports",
      "mixinTypes": [
        "granite:InternalArea",
        "rep:AccessControllable"
      ]
    },
    {
      "path": "/libs/dam/gui/content/adhocassetsharepage",
      "mixinTypes": [
        "granite:InternalArea",
        "rep:AccessControllable"
      ]
    },
    {
      "path": "/libs/dam/gui/coral",
      "mixinTypes": [
        "granite:PublicArea"
      ]
    },
    {
      "path": "/libs/dam/gui/coral/components/s7dam",
      "mixinTypes": [
        "granite:InternalArea"
      ]
    },
    {
      "path": "/libs/dam/gui/coral/components/admin/customsearch",
      "mixinTypes": [
        "granite:PublicArea"
      ]
    },
    {
      "path": "/libs/dam/gui/coral/components/admin/customsearch/savedsearch",
      "mixinTypes": [
        "granite:InternalArea"
      ]
    },
    {
      "path": "/libs/dam/gui/coral/components/admin/videosrcpicker",
      "mixinTypes": [
        "granite:InternalArea"
      ]
    },
    {
      "path": "/libs/dam/gui/coral/components/admin/customthumb",
      "mixinTypes": [
        "granite:PublicArea"
      ]
    },
    {
      "path": "/libs/dam/gui/coral/components/admin/customthumb/manualthumb",
      "mixinTypes": [
        "granite:FinalArea"
      ]
    },
    {
      "path": "/libs/dam/gui/coral/components/admin/customthumb/leftpanel",
      "mixinTypes": [
        "granite:FinalArea"
      ]
    },
    {
      "path": "/libs/dam/gui/coral/components/admin/customthumb/newsteps",
      "mixinTypes": [
        "granite:InternalArea"
      ]
    },
    {
      "path": "/libs/dam/gui/coral/components/admin/customthumb/clientlibs",
      "mixinTypes": [
        "granite:InternalArea"
      ]
    },
    {
      "path": "/libs/dam/gui/coral/components/admin/customthumb/newtabs",
      "mixinTypes": [
        "granite:InternalArea"
      ]
    },
    {
      "path": "/libs/dam/gui/coral/components/admin/customthumb/rendercondition",
      "mixinTypes": [
        "granite:FinalArea"
      ]
    },
    {
      "path": "/libs/dam/gui/coral/components/admin/publish",
      "mixinTypes": [
        "granite:PublicArea"
      ]
    },
    {
      "path": "/libs/dam/gui/coral/components/admin/publish/publishaction",
      "mixinTypes": [
        "granite:InternalArea"
      ]
    },
    {
      "path": "/libs/dam/gui/coral/components/admin/wizard",
      "mixinTypes": [
        "granite:InternalArea"
      ]
    },
    {
      "path": "/libs/dam/gui/coral/components/admin/contentrenderer",
      "mixinTypes": [
        "granite:PublicArea"
      ]
    },
    {
      "path": "/libs/dam/gui/coral/components/admin/renderconditions",
      "mixinTypes": [
        "granite:PublicArea"
      ]
    },
    {
      "path": "/libs/dam/gui/coral/components/admin/drm",
      "mixinTypes": [
        "granite:InternalArea"
      ]
    },
    {
      "path": "/libs/dam/gui/coral/components/admin/assetcompare",
      "mixinTypes": [
        "granite:InternalArea"
      ]
    },
    {
      "path": "/libs/dam/gui/coral/components/admin/metadataeditor",
      "mixinTypes": [
        "granite:PublicArea"
      ]
    },
    {
      "path": "/libs/dam/gui/coral/components/admin/metadataeditor/subassetsreferences",
      "mixinTypes": [
        "granite:InternalArea"
      ]
    },
    {
      "path": "/libs/dam/gui/coral/components/admin/propertiesform",
      "mixinTypes": [
        "granite:PublicArea"
      ]
    },
    {
      "path": "/libs/dam/gui/coral/components/admin/unifiedrenditions",
      "mixinTypes": [
        "granite:InternalArea"
      ]
    },
    {
      "path": "/libs/dam/gui/coral/components/admin/importmetadata",
      "mixinTypes": [
        "granite:InternalArea"
      ]
    },
    {
      "path": "/libs/dam/gui/coral/components/admin/adhocassetshare/contentrenderer",
      "mixinTypes": [
        "granite:InternalArea"
      ]
    },
    {
      "path": "/libs/dam/gui/coral/components/admin/adhocassetshare/linkexpired",
      "mixinTypes": [
        "granite:InternalArea"
      ]
    },
    {
      "path": "/libs/dam/gui/coral/components/admin/adhocassetshare/landingpage",
      "mixinTypes": [
        "granite:InternalArea"
      ]
    },
    {
      "path": "/libs/dam/gui/coral/components/admin/adhocassetshare/userpicker",
      "mixinTypes": [
        "granite:InternalArea"
      ]
    },
    {
      "path": "/libs/dam/gui/coral/components/admin/adhocassetshare/myshares",
      "mixinTypes": [
        "granite:InternalArea"
      ]
    },
    {
      "path": "/libs/dam/gui/coral/components/admin/welcome",
      "mixinTypes": [
        "granite:InternalArea"
      ]
    },
    {
      "path": "/libs/dam/gui/coral/components/admin/catalogs",
      "mixinTypes": [
        "granite:InternalArea"
      ]
    },
    {
      "path": "/libs/dam/gui/coral/components/admin/relateasset",
      "mixinTypes": [
        "granite:InternalArea"
      ]
    },
    {
      "path": "/libs/dam/gui/coral/components/admin/v2",
      "mixinTypes": [
        "granite:InternalArea"
      ]
    },
    {
      "path": "/libs/dam/gui/coral/components/admin/annotation",
      "mixinTypes": [
        "granite:PublicArea"
      ]
    },
    {
      "path": "/libs/dam/gui/coral/components/admin/annotation/clientlibs",
      "mixinTypes": [
        "granite:InternalArea"
      ]
    },
    {
      "path": "/libs/dam/gui/coral/components/admin/annotation/comment",
      "mixinTypes": [
        "granite:FinalArea"
      ]
    },
    {
      "path": "/libs/dam/gui/coral/components/admin/contentchecker",
      "mixinTypes": [
        "granite:InternalArea"
      ]
    },
    {
      "path": "/libs/dam/gui/coral/components/admin/createsnippet",
      "mixinTypes": [
        "granite:InternalArea"
      ]
    },
    {
      "path": "/libs/dam/gui/coral/components/admin/foldershare",
      "mixinTypes": [
        "granite:InternalArea"
      ]
    },
    {
      "path": "/libs/dam/gui/coral/components/admin/idsprint",
      "mixinTypes": [
        "granite:InternalArea"
      ]
    },
    {
      "path": "/libs/dam/gui/coral/components/admin/createfolder",
      "mixinTypes": [
        "granite:PublicArea"
      ]
    },
    {
      "path": "/libs/dam/gui/coral/components/admin/createfolder/rendercondition",
      "mixinTypes": [
        "granite:FinalArea"
      ]
    },
    {
      "path": "/libs/dam/gui/coral/components/admin/clientlibs",
      "mixinTypes": [
        "granite:PublicArea"
      ]
    },
    {
      "path": "/libs/dam/gui/coral/components/admin/clientlibs/actions",
      "mixinTypes": [
        "granite:PublicArea"
      ]
    },
    {
      "path": "/libs/dam/gui/coral/components/admin/assetdetails",
      "mixinTypes": [
        "granite:InternalArea"
      ]
    },
    {
      "path": "/libs/dam/gui/coral/components/admin/assetdetails/view/videopreview",
      "mixinTypes": [
        "granite:FinalArea"
      ]
    },
    {
      "path": "/libs/dam/gui/coral/components/admin/managepublication",
      "mixinTypes": [
        "granite:InternalArea"
      ]
    },
    {
      "path": "/libs/dam/gui/coral/components/admin/exportmetadata",
      "mixinTypes": [
        "granite:InternalArea"
      ]
    },
    {
      "path": "/libs/dam/gui/coral/components/admin/collections",
      "mixinTypes": [
        "granite:PublicArea"
      ]
    },
    {
      "path": "/libs/dam/gui/coral/components/admin/collections/contentrenderer",
      "mixinTypes": [
        "granite:PublicArea"
      ]
    },
    {
      "path": "/libs/dam/gui/coral/components/admin/collections/contentrenderer/collectionrow",
      "mixinTypes": [
        "granite:PublicArea"
      ]
    },
    {
      "path": "/libs/dam/gui/coral/components/admin/collections/contentrenderer/collectioncard",
      "mixinTypes": [
        "granite:PublicArea"
      ]
    },
    {
      "path": "/libs/dam/gui/coral/components/admin/collections/contentrenderer/carddirectory",
      "mixinTypes": [
        "granite:PublicArea"
      ]
    },
    {
      "path": "/libs/dam/gui/coral/components/admin/collections/contentrenderer/cardasset",
      "mixinTypes": [
        "granite:PublicArea"
      ]
    },
    {
      "path": "/libs/dam/gui/coral/components/admin/collections/contentrenderer/directorynavigation",
      "mixinTypes": [
        "granite:PublicArea"
      ]
    },
    {
      "path": "/libs/dam/gui/coral/components/admin/collections/contentrenderer/rowdirectory",
      "mixinTypes": [
        "granite:PublicArea"
      ]
    },
    {
      "path": "/libs/dam/gui/coral/components/admin/collections/contentrenderer/collectiondetailsrow",
      "mixinTypes": [
        "granite:PublicArea"
      ]
    },
    {
      "path": "/libs/dam/gui/coral/components/admin/collections/contentrenderer/rowasset",
      "mixinTypes": [
        "granite:PublicArea"
      ]
    },
    {
      "path": "/libs/dam/gui/coral/components/admin/moreinfo",
      "mixinTypes": [
        "granite:InternalArea"
      ]
    },
    {
      "path": "/libs/dam/gui/coral/components/admin/asyncjobs",
      "mixinTypes": [
        "granite:InternalArea"
      ]
    },
    {
      "path": "/libs/dam/gui/coral/components/admin/assetinsights",
      "mixinTypes": [
        "granite:PublicArea"
      ]
    },
    {
      "path": "/libs/dam/gui/coral/components/admin/assetinsights/recentusages",
      "mixinTypes": [
        "granite:InternalArea"
      ]
    },
    {
      "path": "/libs/dam/gui/coral/components/admin/assetinsights/wizard",
      "mixinTypes": [
        "granite:InternalArea"
      ]
    },
    {
      "path": "/libs/dam/gui/coral/components/admin/assetinsights/clientlibs",
      "mixinTypes": [
        "granite:InternalArea"
      ]
    },
    {
      "path": "/libs/dam/gui/coral/components/admin/assetinsights/trendreport",
      "mixinTypes": [
        "granite:InternalArea"
      ]
    },
    {
      "path": "/libs/dam/gui/coral/components/admin/assetinsights/analyticsconfiguredrendercondition",
      "mixinTypes": [
        "granite:PublicArea"
      ]
    },
    {
      "path": "/libs/dam/gui/coral/components/admin/stock",
      "mixinTypes": [
        "granite:PublicArea"
      ]
    },
    {
      "path": "/libs/dam/gui/coral/components/admin/stock/clientlibs",
      "mixinTypes": [
        "granite:InternalArea"
      ]
    },
    {
      "path": "/libs/dam/gui/coral/components/admin/unpublish",
      "mixinTypes": [
        "granite:PublicArea"
      ]
    },
    {
      "path": "/libs/dam/gui/coral/components/admin/moveassetwizard",
      "mixinTypes": [
        "granite:PublicArea"
      ]
    },
    {
      "path": "/libs/dam/gui/coral/components/admin/moveassetwizard/init",
      "mixinTypes": [
        "granite:InternalArea"
      ]
    },
    {
      "path": "/libs/dam/gui/coral/components/admin/moveassetwizard/infodetails",
      "mixinTypes": [
        "granite:InternalArea"
      ]
    },
    {
      "path": "/libs/dam/gui/coral/components/admin/moveassetwizard/references",
      "mixinTypes": [
        "granite:InternalArea"
      ]
    },
    {
      "path": "/libs/dam/gui/coral/components/admin/downloadasset",
      "mixinTypes": [
        "granite:PublicArea"
      ]
    },
    {
      "path": "/libs/dam/gui/coral/components/admin/managetags",
      "mixinTypes": [
        "granite:InternalArea"
      ]
    },
    {
      "path": "/libs/dam/gui/coral/components/admin/autotag",
      "mixinTypes": [
        "granite:InternalArea"
      ]
    },
    {
      "path": "/libs/dam/gui/coral/components/admin/publishwizard",
      "mixinTypes": [
        "granite:InternalArea"
      ]
    },
    {
      "path": "/libs/dam/gui/coral/components/admin/folderschemaforms",
      "mixinTypes": [
        "granite:PublicArea"
      ]
    },
    {
      "path": "/libs/dam/gui/coral/components/admin/folderschemaforms/folderspecific",
      "mixinTypes": [
        "granite:InternalArea"
      ]
    },
    {
      "path": "/libs/dam/gui/coral/components/admin/folderschemaforms/formbuilder",
      "mixinTypes": [
        "granite:PublicArea"
      ]
    },
    {
      "path": "/libs/dam/gui/coral/components/admin/folderschemaforms/formbuilder/sectionfield",
      "mixinTypes": [
        "granite:InternalArea"
      ]
    },
    {
      "path": "/libs/dam/gui/coral/components/admin/folderschemaforms/formbuilder/youtubeurllist",
      "mixinTypes": [
        "granite:InternalArea"
      ]
    },
    {
      "path": "/libs/dam/gui/coral/components/admin/folderschemaforms/formbuilder/checkbox",
      "mixinTypes": [
        "granite:InternalArea"
      ]
    },
    {
      "path": "/libs/dam/gui/coral/components/admin/folderschemaforms/formbuilder/tabname",
      "mixinTypes": [
        "granite:InternalArea"
      ]
    },
    {
      "path": "/libs/dam/gui/coral/components/admin/folderschemaforms/formbuilder/formfields",
      "mixinTypes": [
        "granite:PublicArea"
      ]
    },
    {
      "path": "/libs/dam/gui/coral/components/admin/folderschemaforms/formbuilder/referencefield",
      "mixinTypes": [
        "granite:InternalArea"
      ]
    },
    {
      "path": "/libs/dam/gui/coral/components/admin/folderschemaforms/formbuilder/rendercondition",
      "mixinTypes": [
        "granite:InternalArea"
      ]
    },
    {
      "path": "/libs/dam/gui/coral/components/admin/folderschemaforms/formbuilder/pimfield",
      "mixinTypes": [
        "granite:InternalArea"
      ]
    },
    {
      "path": "/libs/dam/gui/coral/components/admin/folderschemaforms/childform",
      "mixinTypes": [
        "granite:InternalArea"
      ]
    },
    {
      "path": "/libs/dam/gui/coral/components/admin/folderschemaforms/selectableview",
      "mixinTypes": [
        "granite:InternalArea"
      ]
    },
    {
      "path": "/libs/dam/gui/coral/components/admin/folderschemaforms/title",
      "mixinTypes": [
        "granite:InternalArea"
      ]
    },
    {
      "path": "/libs/dam/gui/coral/components/admin/folderschemaforms/clientlibs",
      "mixinTypes": [
        "granite:InternalArea"
      ]
    },
    {
      "path": "/libs/dam/gui/coral/components/admin/folderschemaforms/pagedatasource",
      "mixinTypes": [
        "granite:InternalArea"
      ]
    },
    {
      "path": "/libs/dam/gui/coral/components/admin/folderschemaforms/pages",
      "mixinTypes": [
        "granite:InternalArea"
      ]
    },
    {
      "path": "/libs/dam/gui/coral/components/admin/folderschemaforms/breadcrumbs",
      "mixinTypes": [
        "granite:InternalArea"
      ]
    },
    {
      "path": "/libs/dam/gui/coral/components/admin/folderschemaforms/page",
      "mixinTypes": [
        "granite:InternalArea"
      ]
    },
    {
      "path": "/libs/dam/gui/coral/components/admin/folderschemaforms/meta",
      "mixinTypes": [
        "granite:InternalArea"
      ]
    },
    {
      "path": "/libs/dam/gui/coral/components/admin/timeline",
      "mixinTypes": [
        "granite:PublicArea"
      ]
    },
    {
      "path": "/libs/dam/gui/coral/components/admin/templates",
      "mixinTypes": [
        "granite:InternalArea"
      ]
    },
    {
      "path": "/libs/dam/gui/coral/components/admin/references",
      "mixinTypes": [
        "granite:InternalArea"
      ]
    },
    {
      "path": "/libs/dam/gui/coral/components/admin/references/assetlanguagecopy/cloudconfig",
      "mixinTypes": [
        "granite:FinalArea"
      ]
    },
    {
      "path": "/libs/dam/gui/coral/components/admin/audiosrcpicker",
      "mixinTypes": [
        "granite:InternalArea"
      ]
    },
    {
      "path": "/libs/dam/gui/coral/components/admin/audiopicker",
      "mixinTypes": [
        "granite:InternalArea"
      ]
    },
    {
      "path": "/libs/dam/gui/coral/components/admin/assetedit",
      "mixinTypes": [
        "granite:PublicArea"
      ]
    },
    {
      "path": "/libs/dam/gui/coral/components/admin/propertypicker",
      "mixinTypes": [
        "granite:InternalArea"
      ]
    },
    {
      "path": "/libs/dam/gui/coral/components/admin/reports",
      "mixinTypes": [
        "granite:InternalArea"
      ]
    },
    {
      "path": "/libs/dam/gui/coral/components/admin/dynamichyperlink",
      "mixinTypes": [
        "granite:InternalArea"
      ]
    },
    {
      "path": "/libs/dam/gui/coral/components/admin/unpublishwizard",
      "mixinTypes": [
        "granite:InternalArea"
      ]
    },
    {
      "path": "/libs/dam/gui/coral/components/admin/schemaforms",
      "mixinTypes": [
        "granite:PublicArea"
      ]
    },
    {
      "path": "/libs/dam/gui/coral/components/admin/schemaforms/folderspecific",
      "mixinTypes": [
        "granite:InternalArea"
      ]
    },
    {
      "path": "/libs/dam/gui/coral/components/admin/schemaforms/formbuilder",
      "mixinTypes": [
        "granite:PublicArea"
      ]
    },
    {
      "path": "/libs/dam/gui/coral/components/admin/schemaforms/formbuilder/sectionfield",
      "mixinTypes": [
        "granite:InternalArea"
      ]
    },
    {
      "path": "/libs/dam/gui/coral/components/admin/schemaforms/formbuilder/youtubeurllist",
      "mixinTypes": [
        "granite:InternalArea"
      ]
    },
    {
      "path": "/libs/dam/gui/coral/components/admin/schemaforms/formbuilder/checkbox",
      "mixinTypes": [
        "granite:InternalArea"
      ]
    },
    {
      "path": "/libs/dam/gui/coral/components/admin/schemaforms/formbuilder/tabname",
      "mixinTypes": [
        "granite:InternalArea"
      ]
    },
    {
      "path": "/libs/dam/gui/coral/components/admin/schemaforms/formbuilder/formfields",
      "mixinTypes": [
        "granite:PublicArea"
      ]
    },
    {
      "path": "/libs/dam/gui/coral/components/admin/schemaforms/formbuilder/referencefield",
      "mixinTypes": [
        "granite:InternalArea"
      ]
    },
    {
      "path": "/libs/dam/gui/coral/components/admin/schemaforms/formbuilder/rendercondition",
      "mixinTypes": [
        "granite:InternalArea"
      ]
    },
    {
      "path": "/libs/dam/gui/coral/components/admin/schemaforms/formbuilder/formfieldproperties",
      "mixinTypes": [
        "granite:PublicArea"
      ]
    },
    {
      "path": "/libs/dam/gui/coral/components/admin/schemaforms/formbuilder/pimfield",
      "mixinTypes": [
        "granite:InternalArea"
      ]
    },
    {
      "path": "/libs/dam/gui/coral/components/admin/schemaforms/childform",
      "mixinTypes": [
        "granite:InternalArea"
      ]
    },
    {
      "path": "/libs/dam/gui/coral/components/admin/schemaforms/selectableview",
      "mixinTypes": [
        "granite:InternalArea"
      ]
    },
    {
      "path": "/libs/dam/gui/coral/components/admin/schemaforms/title",
      "mixinTypes": [
        "granite:InternalArea"
      ]
    },
    {
      "path": "/libs/dam/gui/coral/components/admin/schemaforms/clientlibs",
      "mixinTypes": [
        "granite:InternalArea"
      ]
    },
    {
      "path": "/libs/dam/gui/coral/components/admin/schemaforms/pagedatasource",
      "mixinTypes": [
        "granite:InternalArea"
      ]
    },
    {
      "path": "/libs/dam/gui/coral/components/admin/schemaforms/pages",
      "mixinTypes": [
        "granite:InternalArea"
      ]
    },
    {
      "path": "/libs/dam/gui/coral/components/admin/schemaforms/breadcrumbs",
      "mixinTypes": [
        "granite:InternalArea"
      ]
    },
    {
      "path": "/libs/dam/gui/coral/components/admin/schemaforms/page",
      "mixinTypes": [
        "granite:InternalArea"
      ]
    },
    {
      "path": "/libs/dam/gui/coral/components/admin/schemaforms/meta",
      "mixinTypes": [
        "granite:InternalArea"
      ]
    },
    {
      "path": "/libs/dam/gui/coral/components/admin/rating",
      "mixinTypes": [
        "granite:InternalArea"
      ]
    },
    {
      "path": "/libs/dam/Asset",
      "mixinTypes": [
        "granite:InternalArea"
      ]
    },
    {
      "path": "/libs/wcm/foundation/components/utils",
      "mixinTypes": [
        "granite:FinalArea"
      ]
    },
    {
      "path": "/libs/wcm/foundation/clientlibs/accessibility",
      "mixinTypes": [
        "granite:InternalArea"
      ]
    },
    {
      "path": "/libs/wcm/foundation/clientlibs/grid",
      "mixinTypes": [
        "granite:FinalArea"
      ]
    },
    {
      "path": "/libs/wcm/foundation/clientlibs/main",
      "mixinTypes": [
        "granite:InternalArea"
      ]
    },
    {
      "path": "/libs/wcm/core/i18n",
      "mixinTypes": [
        "granite:InternalArea",
        "mix:lockable",
        "rep:AccessControllable"
      ]
    },
    {
      "path": "/libs/wcm/core/content/editors/workflow",
      "mixinTypes": [
        "granite:InternalArea"
      ]
    },
    {
      "path": "/libs/wcm/core/content/editor/jcr:content/sidepanels/plugin/associatedcontent",
      "mixinTypes": [
        "granite:InternalArea"
      ]
    },
    {
      "path": "/libs/wcm/msm/gui/components/renderconditions",
      "mixinTypes": [
        "granite:FinalArea"
      ]
    },
    {
      "path": "/libs/sightly/js",
      "mixinTypes": [
        "granite:FinalArea"
      ]
    },
    {
      "path": "/libs/sightly/js/3rd-party",
      "mixinTypes": [
        "granite:FinalArea"
      ]
    },
    {
      "path": "/libs/sightly/js/3rd-party/q.js",
      "mixinTypes": [
        "granite:FinalArea"
      ]
    },
    {
      "path": "/libs/msm/screens",
      "mixinTypes": [
        "granite:InternalArea"
      ]
    },
    {
      "path": "/libs/granite/omnisearch/content/metadata/screens",
      "mixinTypes": [
        "granite:InternalArea"
      ]
    },
    {
      "path": "/libs/granite/omnisearch/content/metadata/user",
      "mixinTypes": [
        "granite:InternalArea"
      ]
    },
    {
      "path": "/libs/granite/omnisearch/content/metadata/collection",
      "mixinTypes": [
        "granite:PublicArea"
      ]
    },
    {
      "path": "/libs/granite/omnisearch/content/metadata/formsanddocuments",
      "mixinTypes": [
        "granite:InternalArea"
      ]
    },
    {
      "path": "/libs/granite/omnisearch/content/metadata/project",
      "mixinTypes": [
        "granite:InternalArea"
      ]
    },
    {
      "path": "/libs/granite/omnisearch/content/metadata/fdm",
      "mixinTypes": [
        "granite:InternalArea"
      ]
    },
    {
      "path": "/libs/granite/omnisearch/content/metadata/asset",
      "mixinTypes": [
        "granite:PublicArea"
      ]
    },
    {
      "path": "/libs/granite/omnisearch/content/metadata/snippet",
      "mixinTypes": [
        "granite:PublicArea"
      ]
    },
    {
      "path": "/libs/granite/omnisearch/content/metadata/group",
      "mixinTypes": [
        "granite:InternalArea"
      ]
    },
    {
      "path": "/libs/granite/omnisearch/content/metadata/themes",
      "mixinTypes": [
        "granite:InternalArea"
      ]
    },
    {
      "path": "/libs/granite/omnisearch/content/metadata/stock",
      "mixinTypes": [
        "granite:PublicArea"
      ]
    },
    {
      "path": "/libs/granite/omnisearch/content/metadata/inbox",
      "mixinTypes": [
        "granite:InternalArea"
      ]
    },
    {
      "path": "/libs/granite/operations",
      "mixinTypes": [
        "granite:FinalArea",
        "rep:AccessControllable"
      ]
    },
    {
      "path": "/libs/granite/operations/components",
      "mixinTypes": [
        "granite:InternalArea"
      ]
    },
    {
      "path": "/libs/granite/operations/config",
      "mixinTypes": [
        "rep:AccessControllable",
        "granite:InternalArea"
      ]
    },
    {
      "path": "/libs/granite/operations/clientlibs",
      "mixinTypes": [
        "granite:InternalArea"
      ]
    },
    {
      "path": "/libs/granite/operations/content",
      "mixinTypes": [
        "granite:FinalArea"
      ]
    },
    {
      "path": "/libs/granite/operations/content/healthreports",
      "mixinTypes": [
        "granite:FinalArea"
      ]
    },
    {
      "path": "/libs/granite/operations/content/healthreports/logerrorreport",
      "mixinTypes": [
        "granite:InternalArea"
      ]
    },
    {
      "path": "/libs/granite/operations/content/healthreports/healthreportlist",
      "mixinTypes": [
        "granite:FinalArea"
      ]
    },
    {
      "path": "/libs/granite/operations/content/healthreports/healthreport",
      "mixinTypes": [
        "granite:FinalArea"
      ]
    },
    {
      "path": "/libs/granite/operations/content/maintenance",
      "mixinTypes": [
        "granite:FinalArea"
      ]
    },
    {
      "path": "/libs/granite/operations/content/maintenanceWindow",
      "mixinTypes": [
        "granite:FinalArea"
      ]
    },
    {
      "path": "/libs/granite/operations/content/monitoring",
      "mixinTypes": [
        "granite:FinalArea"
      ]
    },
    {
      "path": "/libs/granite/operations/content/monitoring/editChart",
      "mixinTypes": [
        "granite:FinalArea"
      ]
    },
    {
      "path": "/libs/granite/operations/content/monitoring/page",
      "mixinTypes": [
        "granite:FinalArea"
      ]
    },
    {
      "path": "/libs/granite/operations/content/systemoverview",
      "mixinTypes": [
        "granite:FinalArea"
      ]
    },
    {
      "path": "/libs/granite/operations/content/diagnosis",
      "mixinTypes": [
        "granite:FinalArea"
      ]
    },
    {
      "path": "/libs/granite/operations/content/diagnosistools",
      "mixinTypes": [
        "granite:FinalArea"
      ]
    },
    {
      "path": "/libs/granite/operations/content/diagnosistools/queryPerformance",
      "mixinTypes": [
        "granite:FinalArea"
      ]
    },
    {
      "path": "/libs/granite/operations/content/diagnosistools/requestPerformance",
      "mixinTypes": [
        "granite:FinalArea"
      ]
    },
    {
      "path": "/libs/granite/operations/content/diagnosistools/indexManager",
      "mixinTypes": [
        "granite:FinalArea"
      ]
    },
    {
      "path": "/libs/granite/operations/content/diagnosistools/logMessages",
      "mixinTypes": [
        "granite:FinalArea"
      ]
    },
    {
      "path": "/libs/granite/operations/content/diagnosistools/syncdiagnostics",
      "mixinTypes": [
        "granite:FinalArea"
      ]
    },
    {
      "path": "/libs/granite/operations/content/diagnosistools/status",
      "mixinTypes": [
        "granite:FinalArea"
      ]
    },
    {
      "path": "/libs/granite/configurations",
      "mixinTypes": [
        "granite:InternalArea"
      ]
    },
    {
      "path": "/libs/granite/activitystreams",
      "mixinTypes": [
        "granite:InternalArea"
      ]
    },
    {
      "path": "/libs/granite/workflow",
      "mixinTypes": [
        "granite:InternalArea"
      ]
    },
    {
      "path": "/libs/granite/topology",
      "mixinTypes": [
        "granite:InternalArea",
        "rep:AccessControllable"
      ]
    },
    {
      "path": "/libs/granite/taskmanagement/nodetypes",
      "mixinTypes": [
        "granite:InternalArea"
      ]
    },
    {
      "path": "/libs/granite/offloading",
      "mixinTypes": [
        "granite:InternalArea",
        "rep:AccessControllable"
      ]
    },
    {
      "path": "/libs/granite/ui/index.rst",
      "mixinTypes": [
        "granite:InternalArea"
      ]
    },
    {
      "path": "/libs/granite/ui/htl",
      "mixinTypes": [
        "granite:InternalArea"
      ]
    },
    {
      "path": "/libs/granite/ui/docs",
      "mixinTypes": [
        "granite:InternalArea"
      ]
    },
    {
      "path": "/libs/granite/ui/components",
      "mixinTypes": [
        "granite:FinalArea"
      ]
    },
    {
      "path": "/libs/granite/ui/components/foundation",
      "mixinTypes": [
        "granite:FinalArea"
      ]
    },
    {
      "path": "/libs/granite/ui/components/foundation/cyclebuttons",
      "mixinTypes": [
        "granite:FinalArea"
      ]
    },
    {
      "path": "/libs/granite/ui/components/foundation/heading",
      "mixinTypes": [
        "granite:FinalArea"
      ]
    },
    {
      "path": "/libs/granite/ui/components/foundation/admin/contentchecker",
      "mixinTypes": [
        "granite:FinalArea"
      ]
    },
    {
      "path": "/libs/granite/ui/components/foundation/admin/layouts",
      "mixinTypes": [
        "granite:InternalArea"
      ]
    },
    {
      "path": "/libs/granite/ui/components/foundation/admin/toolbar",
      "mixinTypes": [
        "granite:InternalArea"
      ]
    },
    {
      "path": "/libs/granite/ui/components/foundation/admin/layouttoggle",
      "mixinTypes": [
        "granite:InternalArea"
      ]
    },
    {
      "path": "/libs/granite/ui/components/foundation/admin/page",
      "mixinTypes": [
        "granite:FinalArea"
      ]
    },
    {
      "path": "/libs/granite/ui/components/foundation/admin/page/viewport",
      "mixinTypes": [
        "granite:FinalArea"
      ]
    },
    {
      "path": "/libs/granite/ui/components/foundation/renderconditions",
      "mixinTypes": [
        "granite:FinalArea"
      ]
    },
    {
      "path": "/libs/granite/ui/components/foundation/renderconditions/feature",
      "mixinTypes": [
        "granite:FinalArea"
      ]
    },
    {
      "path": "/libs/granite/ui/components/foundation/renderconditions/or",
      "mixinTypes": [
        "granite:FinalArea"
      ]
    },
    {
      "path": "/libs/granite/ui/components/foundation/renderconditions/privilege",
      "mixinTypes": [
        "granite:FinalArea"
      ]
    },
    {
      "path": "/libs/granite/ui/components/foundation/renderconditions/simple",
      "mixinTypes": [
        "granite:FinalArea"
      ]
    },
    {
      "path": "/libs/granite/ui/components/foundation/renderconditions/not",
      "mixinTypes": [
        "granite:FinalArea"
      ]
    },
    {
      "path": "/libs/granite/ui/components/foundation/renderconditions/and",
      "mixinTypes": [
        "granite:FinalArea"
      ]
    },
    {
      "path": "/libs/granite/ui/components/foundation/container",
      "mixinTypes": [
        "granite:FinalArea"
      ]
    },
    {
      "path": "/libs/granite/ui/components/foundation/include",
      "mixinTypes": [
        "granite:FinalArea"
      ]
    },
    {
      "path": "/libs/granite/ui/components/foundation/tree",
      "mixinTypes": [
        "granite:InternalArea"
      ]
    },
    {
      "path": "/libs/granite/ui/components/foundation/form",
      "mixinTypes": [
        "granite:FinalArea"
      ]
    },
    {
      "path": "/libs/granite/ui/components/foundation/form/datepicker",
      "mixinTypes": [
        "granite:FinalArea"
      ]
    },
    {
      "path": "/libs/granite/ui/components/foundation/form/datepicker/readonly",
      "mixinTypes": [
        "granite:InternalArea"
      ]
    },
    {
      "path": "/libs/granite/ui/components/foundation/form/textfield",
      "mixinTypes": [
        "granite:FinalArea"
      ]
    },
    {
      "path": "/libs/granite/ui/components/foundation/form/textfield/readonly",
      "mixinTypes": [
        "granite:InternalArea"
      ]
    },
    {
      "path": "/libs/granite/ui/components/foundation/form/radiogroup",
      "mixinTypes": [
        "granite:FinalArea"
      ]
    },
    {
      "path": "/libs/granite/ui/components/foundation/form/field",
      "mixinTypes": [
        "granite:PublicArea"
      ]
    },
    {
      "path": "/libs/granite/ui/components/foundation/form/radio",
      "mixinTypes": [
        "granite:FinalArea"
      ]
    },
    {
      "path": "/libs/granite/ui/components/foundation/form/password",
      "mixinTypes": [
        "granite:FinalArea"
      ]
    },
    {
      "path": "/libs/granite/ui/components/foundation/form/decoratedtextfield",
      "mixinTypes": [
        "granite:InternalArea"
      ]
    },
    {
      "path": "/libs/granite/ui/components/foundation/form/decoratedtextfield/readonly",
      "mixinTypes": [
        "granite:InternalArea"
      ]
    },
    {
      "path": "/libs/granite/ui/components/foundation/form/wizard",
      "mixinTypes": [
        "granite:InternalArea"
      ]
    },
    {
      "path": "/libs/granite/ui/components/foundation/form/submit",
      "mixinTypes": [
        "granite:FinalArea"
      ]
    },
    {
      "path": "/libs/granite/ui/components/foundation/form/formbuilder",
      "mixinTypes": [
        "granite:InternalArea"
      ]
    },
    {
      "path": "/libs/granite/ui/components/foundation/form/nestedcheckboxlist",
      "mixinTypes": [
        "granite:FinalArea"
      ]
    },
    {
      "path": "/libs/granite/ui/components/foundation/form/option",
      "mixinTypes": [
        "granite:InternalArea"
      ]
    },
    {
      "path": "/libs/granite/ui/components/foundation/form/selector",
      "mixinTypes": [
        "granite:FinalArea"
      ]
    },
    {
      "path": "/libs/granite/ui/components/foundation/form/checkbox",
      "mixinTypes": [
        "granite:FinalArea"
      ]
    },
    {
      "path": "/libs/granite/ui/components/foundation/form/colorpicker",
      "mixinTypes": [
        "granite:FinalArea"
      ]
    },
    {
      "path": "/libs/granite/ui/components/foundation/form/colorpicker/mappings",
      "mixinTypes": [
        "granite:InternalArea"
      ]
    },
    {
      "path": "/libs/granite/ui/components/foundation/form/reset",
      "mixinTypes": [
        "granite:FinalArea"
      ]
    },
    {
      "path": "/libs/granite/ui/components/foundation/form/autocomplete",
      "mixinTypes": [
        "granite:FinalArea"
      ]
    },
    {
      "path": "/libs/granite/ui/components/foundation/form/autocomplete/tags",
      "mixinTypes": [
        "granite:FinalArea"
      ]
    },
    {
      "path": "/libs/granite/ui/components/foundation/form/autocomplete/tags/readonly",
      "mixinTypes": [
        "granite:InternalArea"
      ]
    },
    {
      "path": "/libs/granite/ui/components/foundation/form/autocomplete/readonly",
      "mixinTypes": [
        "granite:InternalArea"
      ]
    },
    {
      "path": "/libs/granite/ui/components/foundation/form/autocomplete/list",
      "mixinTypes": [
        "granite:FinalArea"
      ]
    },
    {
      "path": "/libs/granite/ui/components/foundation/form/select",
      "mixinTypes": [
        "granite:FinalArea"
      ]
    },
    {
      "path": "/libs/granite/ui/components/foundation/form/select/readonly",
      "mixinTypes": [
        "granite:InternalArea"
      ]
    },
    {
      "path": "/libs/granite/ui/components/foundation/form/textarea",
      "mixinTypes": [
        "granite:FinalArea"
      ]
    },
    {
      "path": "/libs/granite/ui/components/foundation/form/layouts",
      "mixinTypes": [
        "granite:FinalArea"
      ]
    },
    {
      "path": "/libs/granite/ui/components/foundation/form/layouts/actionfield",
      "mixinTypes": [
        "granite:FinalArea"
      ]
    },
    {
      "path": "/libs/granite/ui/components/foundation/form/searchfield",
      "mixinTypes": [
        "granite:FinalArea"
      ]
    },
    {
      "path": "/libs/granite/ui/components/foundation/form/switch",
      "mixinTypes": [
        "granite:FinalArea"
      ]
    },
    {
      "path": "/libs/granite/ui/components/foundation/form/inputgroup",
      "mixinTypes": [
        "granite:InternalArea"
      ]
    },
    {
      "path": "/libs/granite/ui/components/foundation/form/advancedselect",
      "mixinTypes": [
        "granite:FinalArea"
      ]
    },
    {
      "path": "/libs/granite/ui/components/foundation/form/advancedselect/status",
      "mixinTypes": [
        "granite:FinalArea"
      ]
    },
    {
      "path": "/libs/granite/ui/components/foundation/form/userpicker",
      "mixinTypes": [
        "granite:FinalArea"
      ]
    },
    {
      "path": "/libs/granite/ui/components/foundation/form/userpicker/readonly",
      "mixinTypes": [
        "granite:InternalArea"
      ]
    },
    {
      "path": "/libs/granite/ui/components/foundation/form/multifield",
      "mixinTypes": [
        "granite:FinalArea"
      ]
    },
    {
      "path": "/libs/granite/ui/components/foundation/form/multifield/readonly",
      "mixinTypes": [
        "granite:InternalArea"
      ]
    },
    {
      "path": "/libs/granite/ui/components/foundation/form/numberfield",
      "mixinTypes": [
        "granite:FinalArea"
      ]
    },
    {
      "path": "/libs/granite/ui/components/foundation/form/hidden",
      "mixinTypes": [
        "granite:FinalArea"
      ]
    },
    {
      "path": "/libs/granite/ui/components/foundation/form/taglist",
      "mixinTypes": [
        "granite:InternalArea"
      ]
    },
    {
      "path": "/libs/granite/ui/components/foundation/form/pathbrowser",
      "mixinTypes": [
        "granite:FinalArea"
      ]
    },
    {
      "path": "/libs/granite/ui/components/foundation/form/pathbrowser/readonly",
      "mixinTypes": [
        "granite:InternalArea"
      ]
    },
    {
      "path": "/libs/granite/ui/components/foundation/form/fileupload",
      "mixinTypes": [
        "granite:FinalArea"
      ]
    },
    {
      "path": "/libs/granite/ui/components/foundation/form/fieldset",
      "mixinTypes": [
        "granite:FinalArea"
      ]
    },
    {
      "path": "/libs/granite/ui/components/foundation/text",
      "mixinTypes": [
        "granite:FinalArea"
      ]
    },
    {
      "path": "/libs/granite/ui/components/foundation/collection",
      "mixinTypes": [
        "granite:FinalArea"
      ]
    },
    {
      "path": "/libs/granite/ui/components/foundation/collection/action",
      "mixinTypes": [
        "granite:FinalArea"
      ]
    },
    {
      "path": "/libs/granite/ui/components/foundation/collection/actionlink",
      "mixinTypes": [
        "granite:FinalArea"
      ]
    },
    {
      "path": "/libs/granite/ui/components/foundation/well",
      "mixinTypes": [
        "granite:InternalArea"
      ]
    },
    {
      "path": "/libs/granite/ui/components/foundation/contsys",
      "mixinTypes": [
        "granite:InternalArea"
      ]
    },
    {
      "path": "/libs/granite/ui/components/foundation/includeclientlibs",
      "mixinTypes": [
        "granite:FinalArea"
      ]
    },
    {
      "path": "/libs/granite/ui/components/foundation/clientlibs",
      "mixinTypes": [
        "granite:InternalArea"
      ]
    },
    {
      "path": "/libs/granite/ui/components/foundation/authorizable",
      "mixinTypes": [
        "granite:FinalArea"
      ]
    },
    {
      "path": "/libs/granite/ui/components/foundation/authorizable/selectdatasource",
      "mixinTypes": [
        "granite:FinalArea"
      ]
    },
    {
      "path": "/libs/granite/ui/components/foundation/authorizable/preferencesform",
      "mixinTypes": [
        "granite:FinalArea"
      ]
    },
    {
      "path": "/libs/granite/ui/components/foundation/layouts",
      "mixinTypes": [
        "granite:FinalArea"
      ]
    },
    {
      "path": "/libs/granite/ui/components/foundation/layouts/cardview",
      "mixinTypes": [
        "granite:FinalArea"
      ]
    },
    {
      "path": "/libs/granite/ui/components/foundation/layouts/wizard",
      "mixinTypes": [
        "granite:FinalArea"
      ]
    },
    {
      "path": "/libs/granite/ui/components/foundation/layouts/container",
      "mixinTypes": [
        "granite:FinalArea"
      ]
    },
    {
      "path": "/libs/granite/ui/components/foundation/layouts/form",
      "mixinTypes": [
        "granite:FinalArea"
      ]
    },
    {
      "path": "/libs/granite/ui/components/foundation/layouts/fixedcolumns",
      "mixinTypes": [
        "granite:FinalArea"
      ]
    },
    {
      "path": "/libs/granite/ui/components/foundation/layouts/dialog",
      "mixinTypes": [
        "granite:FinalArea"
      ]
    },
    {
      "path": "/libs/granite/ui/components/foundation/layouts/columnview",
      "mixinTypes": [
        "granite:FinalArea"
      ]
    },
    {
      "path": "/libs/granite/ui/components/foundation/layouts/well",
      "mixinTypes": [
        "granite:FinalArea"
      ]
    },
    {
      "path": "/libs/granite/ui/components/foundation/layouts/tabs",
      "mixinTypes": [
        "granite:FinalArea"
      ]
    },
    {
      "path": "/libs/granite/ui/components/foundation/layouts/popover",
      "mixinTypes": [
        "granite:FinalArea"
      ]
    },
    {
      "path": "/libs/granite/ui/components/foundation/layouts/listview",
      "mixinTypes": [
        "granite:FinalArea"
      ]
    },
    {
      "path": "/libs/granite/ui/components/foundation/layouts/list",
      "mixinTypes": [
        "granite:FinalArea"
      ]
    },
    {
      "path": "/libs/granite/ui/components/foundation/layouts/content",
      "mixinTypes": [
        "granite:FinalArea"
      ]
    },
    {
      "path": "/libs/granite/ui/components/foundation/layouts/modal",
      "mixinTypes": [
        "granite:FinalArea"
      ]
    },
    {
      "path": "/libs/granite/ui/components/foundation/layouts/collapsible",
      "mixinTypes": [
        "granite:FinalArea"
      ]
    },
    {
      "path": "/libs/granite/ui/components/foundation/layouts/fit",
      "mixinTypes": [
        "granite:FinalArea"
      ]
    },
    {
      "path": "/libs/granite/ui/components/foundation/layouts/multilayouts",
      "mixinTypes": [
        "granite:FinalArea"
      ]
    },
    {
      "path": "/libs/granite/ui/components/foundation/layouts/mode",
      "mixinTypes": [
        "granite:FinalArea"
      ]
    },
    {
      "path": "/libs/granite/ui/components/foundation/hyperlink",
      "mixinTypes": [
        "granite:FinalArea"
      ]
    },
    {
      "path": "/libs/granite/ui/components/foundation/navigation",
      "mixinTypes": [
        "granite:FinalArea"
      ]
    },
    {
      "path": "/libs/granite/ui/components/foundation/section",
      "mixinTypes": [
        "granite:FinalArea"
      ]
    },
    {
      "path": "/libs/granite/ui/components/foundation/button",
      "mixinTypes": [
        "granite:FinalArea"
      ]
    },
    {
      "path": "/libs/granite/ui/components/foundation/page",
      "mixinTypes": [
        "granite:FinalArea"
      ]
    },
    {
      "path": "/libs/granite/ui/components/foundation/page/favicon",
      "mixinTypes": [
        "granite:FinalArea"
      ]
    },
    {
      "path": "/libs/granite/ui/components/foundation/page/body",
      "mixinTypes": [
        "granite:FinalArea"
      ]
    },
    {
      "path": "/libs/granite/ui/components/foundation/meta",
      "mixinTypes": [
        "granite:FinalArea"
      ]
    },
    {
      "path": "/libs/granite/ui/components/legacy",
      "mixinTypes": [
        "granite:InternalArea"
      ]
    },
    {
      "path": "/libs/granite/ui/components/dumplibs",
      "mixinTypes": [
        "granite:InternalArea"
      ]
    },
    {
      "path": "/libs/granite/ui/components/endor",
      "mixinTypes": [
        "granite:FinalArea"
      ]
    },
    {
      "path": "/libs/granite/ui/components/endor/userproperties",
      "mixinTypes": [
        "granite:InternalArea"
      ]
    },
    {
      "path": "/libs/granite/ui/components/endor/user",
      "mixinTypes": [
        "granite:FinalArea"
      ]
    },
    {
      "path": "/libs/granite/ui/components/endor/footer",
      "mixinTypes": [
        "granite:FinalArea"
      ]
    },
    {
      "path": "/libs/granite/ui/components/endor/clientlibs",
      "mixinTypes": [
        "granite:InternalArea"
      ]
    },
    {
      "path": "/libs/granite/ui/components/endor/navcolumns",
      "mixinTypes": [
        "granite:FinalArea"
      ]
    },
    {
      "path": "/libs/granite/ui/components/endor/layouts",
      "mixinTypes": [
        "granite:FinalArea"
      ]
    },
    {
      "path": "/libs/granite/ui/components/endor/layouts/sidepanels",
      "mixinTypes": [
        "granite:FinalArea"
      ]
    },
    {
      "path": "/libs/granite/ui/components/endor/layouts/sidepanels/panel",
      "mixinTypes": [
        "granite:FinalArea"
      ]
    },
    {
      "path": "/libs/granite/ui/components/endor/layouts/content",
      "mixinTypes": [
        "granite:FinalArea"
      ]
    },
    {
      "path": "/libs/granite/ui/components/endor/layouts/breadcrumbs",
      "mixinTypes": [
        "granite:FinalArea"
      ]
    },
    {
      "path": "/libs/granite/ui/components/endor/layouts/actionbar",
      "mixinTypes": [
        "granite:FinalArea"
      ]
    },
    {
      "path": "/libs/granite/ui/components/endor/layouts/page",
      "mixinTypes": [
        "granite:FinalArea"
      ]
    },
    {
      "path": "/libs/granite/ui/components/endor/actionbar",
      "mixinTypes": [
        "granite:FinalArea"
      ]
    },
    {
      "path": "/libs/granite/ui/components/endor/actionbar/innerrailtoggle",
      "mixinTypes": [
        "granite:InternalArea"
      ]
    },
    {
      "path": "/libs/granite/ui/components/endor/actionbar/pulldownlink",
      "mixinTypes": [
        "granite:InternalArea"
      ]
    },
    {
      "path": "/libs/granite/ui/components/endor/actionbar/hyperlink",
      "mixinTypes": [
        "granite:FinalArea"
      ]
    },
    {
      "path": "/libs/granite/ui/components/endor/actionbar/selectionstatus",
      "mixinTypes": [
        "granite:InternalArea"
      ]
    },
    {
      "path": "/libs/granite/ui/components/endor/actionbar/button",
      "mixinTypes": [
        "granite:FinalArea"
      ]
    },
    {
      "path": "/libs/granite/ui/components/shell",
      "mixinTypes": [
        "granite:FinalArea"
      ]
    },
    {
      "path": "/libs/granite/ui/components/shell/omnisearch",
      "mixinTypes": [
        "granite:InternalArea"
      ]
    },
    {
      "path": "/libs/granite/ui/components/shell/userproperties",
      "mixinTypes": [
        "granite:FinalArea"
      ]
    },
    {
      "path": "/libs/granite/ui/components/shell/search",
      "mixinTypes": [
        "granite:FinalArea"
      ]
    },
    {
      "path": "/libs/granite/ui/components/shell/search/form",
      "mixinTypes": [
        "granite:FinalArea"
      ]
    },
    {
      "path": "/libs/granite/ui/components/shell/footer",
      "mixinTypes": [
        "granite:FinalArea"
      ]
    },
    {
      "path": "/libs/granite/ui/components/shell/title",
      "mixinTypes": [
        "granite:FinalArea"
      ]
    },
    {
      "path": "/libs/granite/ui/components/shell/clientlibs",
      "mixinTypes": [
        "granite:InternalArea"
      ]
    },
    {
      "path": "/libs/granite/ui/components/shell/globalnav",
      "mixinTypes": [
        "granite:InternalArea"
      ]
    },
    {
      "path": "/libs/granite/ui/components/shell/help",
      "mixinTypes": [
        "granite:FinalArea"
      ]
    },
    {
      "path": "/libs/granite/ui/components/shell/help/about",
      "mixinTypes": [
        "granite:InternalArea"
      ]
    },
    {
      "path": "/libs/granite/ui/components/shell/help/item",
      "mixinTypes": [
        "granite:InternalArea"
      ]
    },
    {
      "path": "/libs/granite/ui/components/shell/help/shortcutsdialog",
      "mixinTypes": [
        "granite:InternalArea"
      ]
    },
    {
      "path": "/libs/granite/ui/components/shell/onboarding",
      "mixinTypes": [
        "granite:InternalArea"
      ]
    },
    {
      "path": "/libs/granite/ui/components/shell/solutionswitcher",
      "mixinTypes": [
        "granite:FinalArea"
      ]
    },
    {
      "path": "/libs/granite/ui/components/shell/collectionpage",
      "mixinTypes": [
        "granite:FinalArea"
      ]
    },
    {
      "path": "/libs/granite/ui/components/shell/header",
      "mixinTypes": [
        "granite:InternalArea"
      ]
    },
    {
      "path": "/libs/granite/ui/components/shell/page",
      "mixinTypes": [
        "granite:FinalArea"
      ]
    },
    {
      "path": "/libs/granite/ui/components/shell/propertiespage",
      "mixinTypes": [
        "granite:FinalArea"
      ]
    },
    {
      "path": "/libs/granite/ui/components/coral",
      "mixinTypes": [
        "granite:FinalArea"
      ]
    },
    {
      "path": "/libs/granite/ui/components/coral/foundation",
      "mixinTypes": [
        "granite:FinalArea"
      ]
    },
    {
      "path": "/libs/granite/ui/components/coral/foundation/cyclebutton",
      "mixinTypes": [
        "granite:FinalArea"
      ]
    },
    {
      "path": "/libs/granite/ui/components/coral/foundation/table",
      "mixinTypes": [
        "granite:FinalArea"
      ]
    },
    {
      "path": "/libs/granite/ui/components/coral/foundation/anchorbutton",
      "mixinTypes": [
        "granite:FinalArea"
      ]
    },
    {
      "path": "/libs/granite/ui/components/coral/foundation/heading",
      "mixinTypes": [
        "granite:FinalArea"
      ]
    },
    {
      "path": "/libs/granite/ui/components/coral/foundation/includewrapper",
      "mixinTypes": [
        "granite:InternalArea"
      ]
    },
    {
      "path": "/libs/granite/ui/components/coral/foundation/pulldown",
      "mixinTypes": [
        "granite:FinalArea"
      ]
    },
    {
      "path": "/libs/granite/ui/components/coral/foundation/wizard",
      "mixinTypes": [
        "granite:FinalArea"
      ]
    },
    {
      "path": "/libs/granite/ui/components/coral/foundation/wizard/lazystep",
      "mixinTypes": [
        "granite:FinalArea"
      ]
    },
    {
      "path": "/libs/granite/ui/components/coral/foundation/wizard/lazycontainer",
      "mixinTypes": [
        "granite:FinalArea"
      ]
    },
    {
      "path": "/libs/granite/ui/components/coral/foundation/admin",
      "mixinTypes": [
        "granite:FinalArea"
      ]
    },
    {
      "path": "/libs/granite/ui/components/coral/foundation/admin/contentchecker",
      "mixinTypes": [
        "granite:FinalArea"
      ]
    },
    {
      "path": "/libs/granite/ui/components/coral/foundation/admin/page",
      "mixinTypes": [
        "granite:FinalArea"
      ]
    },
    {
      "path": "/libs/granite/ui/components/coral/foundation/admin/page/viewport",
      "mixinTypes": [
        "granite:FinalArea"
      ]
    },
    {
      "path": "/libs/granite/ui/components/coral/foundation/renderconditions",
      "mixinTypes": [
        "granite:FinalArea"
      ]
    },
    {
      "path": "/libs/granite/ui/components/coral/foundation/renderconditions/feature",
      "mixinTypes": [
        "granite:FinalArea"
      ]
    },
    {
      "path": "/libs/granite/ui/components/coral/foundation/renderconditions/or",
      "mixinTypes": [
        "granite:FinalArea"
      ]
    },
    {
      "path": "/libs/granite/ui/components/coral/foundation/renderconditions/privilege",
      "mixinTypes": [
        "granite:FinalArea"
      ]
    },
    {
      "path": "/libs/granite/ui/components/coral/foundation/renderconditions/simple",
      "mixinTypes": [
        "granite:FinalArea"
      ]
    },
    {
      "path": "/libs/granite/ui/components/coral/foundation/renderconditions/not",
      "mixinTypes": [
        "granite:FinalArea"
      ]
    },
    {
      "path": "/libs/granite/ui/components/coral/foundation/renderconditions/and",
      "mixinTypes": [
        "granite:FinalArea"
      ]
    },
    {
      "path": "/libs/granite/ui/components/coral/foundation/container",
      "mixinTypes": [
        "granite:FinalArea"
      ]
    },
    {
      "path": "/libs/granite/ui/components/coral/foundation/include",
      "mixinTypes": [
        "granite:FinalArea"
      ]
    },
    {
      "path": "/libs/granite/ui/components/coral/foundation/form",
      "mixinTypes": [
        "granite:FinalArea"
      ]
    },
    {
      "path": "/libs/granite/ui/components/coral/foundation/form/colorfield",
      "mixinTypes": [
        "granite:FinalArea"
      ]
    },
    {
      "path": "/libs/granite/ui/components/coral/foundation/form/datepicker",
      "mixinTypes": [
        "granite:FinalArea"
      ]
    },
    {
      "path": "/libs/granite/ui/components/coral/foundation/form/datepicker/readonly",
      "mixinTypes": [
        "granite:InternalArea"
      ]
    },
    {
      "path": "/libs/granite/ui/components/coral/foundation/form/textfield",
      "mixinTypes": [
        "granite:FinalArea"
      ]
    },
    {
      "path": "/libs/granite/ui/components/coral/foundation/form/textfield/readonly",
      "mixinTypes": [
        "granite:InternalArea"
      ]
    },
    {
      "path": "/libs/granite/ui/components/coral/foundation/form/radiogroup",
      "mixinTypes": [
        "granite:FinalArea"
      ]
    },
    {
      "path": "/libs/granite/ui/components/coral/foundation/form/radiogroup/readonly",
      "mixinTypes": [
        "granite:InternalArea"
      ]
    },
    {
      "path": "/libs/granite/ui/components/coral/foundation/form/field",
      "mixinTypes": [
        "granite:PublicArea"
      ]
    },
    {
      "path": "/libs/granite/ui/components/coral/foundation/form/password",
      "mixinTypes": [
        "granite:FinalArea"
      ]
    },
    {
      "path": "/libs/granite/ui/components/coral/foundation/form/actionfield",
      "mixinTypes": [
        "granite:FinalArea"
      ]
    },
    {
      "path": "/libs/granite/ui/components/coral/foundation/form/nestedcheckboxlist",
      "mixinTypes": [
        "granite:FinalArea"
      ]
    },
    {
      "path": "/libs/granite/ui/components/coral/foundation/form/responses",
      "mixinTypes": [
        "granite:FinalArea"
      ]
    },
    {
      "path": "/libs/granite/ui/components/coral/foundation/form/responses/openprompt",
      "mixinTypes": [
        "granite:FinalArea"
      ]
    },
    {
      "path": "/libs/granite/ui/components/coral/foundation/form/responses/redirect",
      "mixinTypes": [
        "granite:FinalArea"
      ]
    },
    {
      "path": "/libs/granite/ui/components/coral/foundation/form/responses/reload",
      "mixinTypes": [
        "granite:FinalArea"
      ]
    },
    {
      "path": "/libs/granite/ui/components/coral/foundation/form/pathfield",
      "mixinTypes": [
        "granite:FinalArea"
      ]
    },
    {
      "path": "/libs/granite/ui/components/coral/foundation/form/pathfield/suggestion",
      "mixinTypes": [
        "granite:InternalArea"
      ]
    },
    {
      "path": "/libs/granite/ui/components/coral/foundation/form/pathfield/columnitem",
      "mixinTypes": [
        "granite:InternalArea"
      ]
    },
    {
      "path": "/libs/granite/ui/components/coral/foundation/form/pathfield/card",
      "mixinTypes": [
        "granite:InternalArea"
      ]
    },
    {
      "path": "/libs/granite/ui/components/coral/foundation/form/pathfield/datasources",
      "mixinTypes": [
        "granite:InternalArea"
      ]
    },
    {
      "path": "/libs/granite/ui/components/coral/foundation/form/buttongroup",
      "mixinTypes": [
        "granite:FinalArea"
      ]
    },
    {
      "path": "/libs/granite/ui/components/coral/foundation/form/buttongroup/readonly",
      "mixinTypes": [
        "granite:InternalArea"
      ]
    },
    {
      "path": "/libs/granite/ui/components/coral/foundation/form/checkbox",
      "mixinTypes": [
        "granite:FinalArea"
      ]
    },
    {
      "path": "/libs/granite/ui/components/coral/foundation/form/autocomplete",
      "mixinTypes": [
        "granite:FinalArea"
      ]
    },
    {
      "path": "/libs/granite/ui/components/coral/foundation/form/autocomplete/tags",
      "mixinTypes": [
        "granite:FinalArea"
      ]
    },
    {
      "path": "/libs/granite/ui/components/coral/foundation/form/autocomplete/tags/readonly",
      "mixinTypes": [
        "granite:InternalArea"
      ]
    },
    {
      "path": "/libs/granite/ui/components/coral/foundation/form/autocomplete/readonly",
      "mixinTypes": [
        "granite:InternalArea"
      ]
    },
    {
      "path": "/libs/granite/ui/components/coral/foundation/form/autocomplete/list",
      "mixinTypes": [
        "granite:FinalArea"
      ]
    },
    {
      "path": "/libs/granite/ui/components/coral/foundation/form/select",
      "mixinTypes": [
        "granite:FinalArea"
      ]
    },
    {
      "path": "/libs/granite/ui/components/coral/foundation/form/select/readonly",
      "mixinTypes": [
        "granite:InternalArea"
      ]
    },
    {
      "path": "/libs/granite/ui/components/coral/foundation/form/textarea",
      "mixinTypes": [
        "granite:FinalArea"
      ]
    },
    {
      "path": "/libs/granite/ui/components/coral/foundation/form/switch",
      "mixinTypes": [
        "granite:FinalArea"
      ]
    },
    {
      "path": "/libs/granite/ui/components/coral/foundation/form/advancedselect",
      "mixinTypes": [
        "granite:FinalArea"
      ]
    },
    {
      "path": "/libs/granite/ui/components/coral/foundation/form/advancedselect/status",
      "mixinTypes": [
        "granite:FinalArea"
      ]
    },
    {
      "path": "/libs/granite/ui/components/coral/foundation/form/userpicker",
      "mixinTypes": [
        "granite:FinalArea"
      ]
    },
    {
      "path": "/libs/granite/ui/components/coral/foundation/form/userpicker/readonly",
      "mixinTypes": [
        "granite:InternalArea"
      ]
    },
    {
      "path": "/libs/granite/ui/components/coral/foundation/form/multifield",
      "mixinTypes": [
        "granite:FinalArea"
      ]
    },
    {
      "path": "/libs/granite/ui/components/coral/foundation/form/multifield/readonly",
      "mixinTypes": [
        "granite:InternalArea"
      ]
    },
    {
      "path": "/libs/granite/ui/components/coral/foundation/form/numberfield",
      "mixinTypes": [
        "granite:FinalArea"
      ]
    },
    {
      "path": "/libs/granite/ui/components/coral/foundation/form/hidden",
      "mixinTypes": [
        "granite:FinalArea"
      ]
    },
    {
      "path": "/libs/granite/ui/components/coral/foundation/form/pathbrowser",
      "mixinTypes": [
        "granite:FinalArea"
      ]
    },
    {
      "path": "/libs/granite/ui/components/coral/foundation/form/pathbrowser/readonly",
      "mixinTypes": [
        "granite:InternalArea"
      ]
    },
    {
      "path": "/libs/granite/ui/components/coral/foundation/form/fileupload",
      "mixinTypes": [
        "granite:FinalArea"
      ]
    },
    {
      "path": "/libs/granite/ui/components/coral/foundation/form/fieldset",
      "mixinTypes": [
        "granite:FinalArea"
      ]
    },
    {
      "path": "/libs/granite/ui/components/coral/foundation/fixedcolumns",
      "mixinTypes": [
        "granite:FinalArea"
      ]
    },
    {
      "path": "/libs/granite/ui/components/coral/foundation/docs",
      "mixinTypes": [
        "granite:InternalArea"
      ]
    },
    {
      "path": "/libs/granite/ui/components/coral/foundation/text",
      "mixinTypes": [
        "granite:FinalArea"
      ]
    },
    {
      "path": "/libs/granite/ui/components/coral/foundation/dialog",
      "mixinTypes": [
        "granite:FinalArea"
      ]
    },
    {
      "path": "/libs/granite/ui/components/coral/foundation/collection",
      "mixinTypes": [
        "granite:FinalArea"
      ]
    },
    {
      "path": "/libs/granite/ui/components/coral/foundation/collection/action",
      "mixinTypes": [
        "granite:FinalArea"
      ]
    },
    {
      "path": "/libs/granite/ui/components/coral/foundation/collection/actionlink",
      "mixinTypes": [
        "granite:FinalArea"
      ]
    },
    {
      "path": "/libs/granite/ui/components/coral/foundation/columnview",
      "mixinTypes": [
        "granite:FinalArea"
      ]
    },
    {
      "path": "/libs/granite/ui/components/coral/foundation/well",
      "mixinTypes": [
        "granite:FinalArea"
      ]
    },
    {
      "path": "/libs/granite/ui/components/coral/foundation/accordion",
      "mixinTypes": [
        "granite:FinalArea"
      ]
    },
    {
      "path": "/libs/granite/ui/components/coral/foundation/tabs",
      "mixinTypes": [
        "granite:FinalArea"
      ]
    },
    {
      "path": "/libs/granite/ui/components/coral/foundation/contsys",
      "mixinTypes": [
        "granite:FinalArea"
      ]
    },
    {
      "path": "/libs/granite/ui/components/coral/foundation/popover",
      "mixinTypes": [
        "granite:FinalArea"
      ]
    },
    {
      "path": "/libs/granite/ui/components/coral/foundation/includeclientlibs",
      "mixinTypes": [
        "granite:FinalArea"
      ]
    },
    {
      "path": "/libs/granite/ui/components/coral/foundation/clientlibs",
      "mixinTypes": [
        "granite:InternalArea"
      ]
    },
    {
      "path": "/libs/granite/ui/components/coral/foundation/list",
      "mixinTypes": [
        "granite:FinalArea"
      ]
    },
    {
      "path": "/libs/granite/ui/components/coral/foundation/picker",
      "mixinTypes": [
        "granite:FinalArea"
      ]
    },
    {
      "path": "/libs/granite/ui/components/coral/foundation/alert",
      "mixinTypes": [
        "granite:FinalArea"
      ]
    },
    {
      "path": "/libs/granite/ui/components/coral/foundation/authorizable",
      "mixinTypes": [
        "granite:FinalArea"
      ]
    },
    {
      "path": "/libs/granite/ui/components/coral/foundation/authorizable/autocomplete",
      "mixinTypes": [
        "granite:FinalArea"
      ]
    },
    {
      "path": "/libs/granite/ui/components/coral/foundation/authorizable/autocomplete/suggestion",
      "mixinTypes": [
        "granite:InternalArea"
      ]
    },
    {
      "path": "/libs/granite/ui/components/coral/foundation/authorizable/selectdatasource",
      "mixinTypes": [
        "granite:FinalArea"
      ]
    },
    {
      "path": "/libs/granite/ui/components/coral/foundation/authorizable/preferencesform",
      "mixinTypes": [
        "granite:FinalArea"
      ]
    },
    {
      "path": "/libs/granite/ui/components/coral/foundation/authorizable/datasource",
      "mixinTypes": [
        "granite:FinalArea"
      ]
    },
    {
      "path": "/libs/granite/ui/components/coral/foundation/masonry",
      "mixinTypes": [
        "granite:FinalArea"
      ]
    },
    {
      "path": "/libs/granite/ui/components/coral/foundation/hyperlink",
      "mixinTypes": [
        "granite:FinalArea"
      ]
    },
    {
      "path": "/libs/granite/ui/components/coral/foundation/querybuilder",
      "mixinTypes": [
        "granite:FinalArea"
      ]
    },
    {
      "path": "/libs/granite/ui/components/coral/foundation/querybuilder/datasource",
      "mixinTypes": [
        "granite:FinalArea"
      ]
    },
    {
      "path": "/libs/granite/ui/components/coral/foundation/panel",
      "mixinTypes": [
        "granite:FinalArea"
      ]
    },
    {
      "path": "/libs/granite/ui/components/coral/foundation/panel/railpanel",
      "mixinTypes": [
        "granite:FinalArea"
      ]
    },
    {
      "path": "/libs/granite/ui/components/coral/foundation/actionbar",
      "mixinTypes": [
        "granite:FinalArea"
      ]
    },
    {
      "path": "/libs/granite/ui/components/coral/foundation/button",
      "mixinTypes": [
        "granite:FinalArea"
      ]
    },
    {
      "path": "/libs/granite/ui/components/coral/foundation/page",
      "mixinTypes": [
        "granite:FinalArea"
      ]
    },
    {
      "path": "/libs/granite/ui/components/coral/foundation/page/favicon",
      "mixinTypes": [
        "granite:FinalArea"
      ]
    },
    {
      "path": "/libs/granite/ui/components/coral/foundation/page/fragment",
      "mixinTypes": [
        "granite:FinalArea"
      ]
    },
    {
      "path": "/libs/granite/ui/components/coral/foundation/page/body",
      "mixinTypes": [
        "granite:FinalArea"
      ]
    },
    {
      "path": "/libs/granite/ui/components/coral/foundation/meta",
      "mixinTypes": [
        "granite:FinalArea"
      ]
    },
    {
      "path": "/libs/granite/ui/components/coral/foundation/datasource",
      "mixinTypes": [
        "granite:InternalArea"
      ]
    },
    {
      "path": "/libs/granite/ui/components/coral/foundation/mode",
      "mixinTypes": [
        "granite:FinalArea"
      ]
    },
    {
      "path": "/libs/granite/ui/components/coral/foundation/mode/form",
      "mixinTypes": [
        "granite:FinalArea"
      ]
    },
    {
      "path": "/libs/granite/ui/components/coral/foundation/mode/switcher",
      "mixinTypes": [
        "granite:FinalArea"
      ]
    },
    {
      "path": "/libs/granite/ui/nodetypes",
      "mixinTypes": [
        "granite:InternalArea"
      ]
    },
    {
      "path": "/libs/granite/ui/global.jsp",
      "mixinTypes": [
        "granite:FinalArea"
      ]
    },
    {
      "path": "/libs/granite/ui/clientlibs",
      "mixinTypes": [
        "granite:InternalArea"
      ]
    },
    {
      "path": "/libs/granite/ui/content/globalhead",
      "mixinTypes": [
        "granite:PublicArea"
      ]
    },
    {
      "path": "/libs/granite/ui/content/userproperties",
      "mixinTypes": [
        "granite:InternalArea"
      ]
    },
    {
      "path": "/libs/granite/ui/content/userpreferences",
      "mixinTypes": [
        "granite:InternalArea"
      ]
    },
    {
      "path": "/libs/granite/ui/content/formbuilder",
      "mixinTypes": [
        "granite:InternalArea"
      ]
    },
    {
      "path": "/libs/granite/ui/content/tree",
      "mixinTypes": [
        "granite:InternalArea"
      ]
    },
    {
      "path": "/libs/granite/ui/content/globalfooter",
      "mixinTypes": [
        "granite:PublicArea"
      ]
    },
    {
      "path": "/libs/granite/ui/content/dumplibs",
      "mixinTypes": [
        "granite:InternalArea",
        "rep:AccessControllable"
      ]
    },
    {
      "path": "/libs/granite/ui/content/shell",
      "mixinTypes": [
        "granite:InternalArea"
      ]
    },
    {
      "path": "/libs/granite/ui/content/coral",
      "mixinTypes": [
        "granite:InternalArea"
      ]
    },
    {
      "path": "/libs/granite/datavisualization",
      "mixinTypes": [
        "granite:InternalArea"
      ]
    },
    {
      "path": "/libs/granite/backup",
      "mixinTypes": [
        "granite:FinalArea",
        "rep:AccessControllable"
      ]
    },
    {
      "path": "/libs/granite/backup/components",
      "mixinTypes": [
        "granite:InternalArea"
      ]
    },
    {
      "path": "/libs/granite/backup/clientlibs",
      "mixinTypes": [
        "granite:InternalArea"
      ]
    },
    {
      "path": "/libs/granite/backup/content",
      "mixinTypes": [
        "granite:FinalArea"
      ]
    },
    {
      "path": "/libs/granite/backup/content/admin",
      "mixinTypes": [
        "granite:FinalArea"
      ]
    },
    {
      "path": "/libs/granite/backup/content/createBackup",
      "mixinTypes": [
        "granite:FinalArea"
      ]
    },
    {
      "path": "/libs/granite/csrf",
      "mixinTypes": [
        "rep:AccessControllable",
        "granite:FinalArea"
      ]
    },
    {
      "path": "/libs/granite/monitoring",
      "mixinTypes": [
        "granite:FinalArea",
        "rep:AccessControllable"
      ]
    },
    {
      "path": "/libs/granite/monitoring/scripts",
      "mixinTypes": [
        "granite:FinalArea"
      ]
    },
    {
      "path": "/libs/granite/cluster",
      "mixinTypes": [
        "granite:InternalArea",
        "rep:AccessControllable"
      ]
    },
    {
      "path": "/libs/granite/sightly",
      "mixinTypes": [
        "granite:FinalArea"
      ]
    },
    {
      "path": "/libs/granite/sightly/templates",
      "mixinTypes": [
        "granite:FinalArea"
      ]
    },
    {
      "path": "/libs/granite/sightly/templates/clientlib.html",
      "mixinTypes": [
        "granite:FinalArea"
      ]
    },
    {
      "path": "/libs/granite/security/components",
      "mixinTypes": [
        "granite:InternalArea"
      ]
    },
    {
      "path": "/libs/granite/security/search",
      "mixinTypes": [
        "granite:InternalArea",
        "rep:AccessControllable"
      ]
    },
    {
      "path": "/libs/granite/security/clientlibs",
      "mixinTypes": [
        "granite:InternalArea"
      ]
    },
    {
      "path": "/libs/granite/security/clientlib",
      "mixinTypes": [
        "granite:InternalArea"
      ]
    },
    {
      "path": "/libs/granite/security/content/sslConfig",
      "mixinTypes": [
        "granite:InternalArea"
      ]
    },
    {
      "path": "/libs/granite/security/content/profileeditor",
      "mixinTypes": [
        "granite:InternalArea"
      ]
    },
    {
      "path": "/libs/granite/security/content/truststore",
      "mixinTypes": [
        "granite:InternalArea"
      ]
    },
    {
      "path": "/libs/granite/security/content/useradmin",
      "mixinTypes": [
        "granite:InternalArea"
      ]
    },
    {
      "path": "/libs/granite/security/content/v2/groupeditor",
      "mixinTypes": [
        "granite:PublicArea"
      ]
    },
    {
      "path": "/libs/granite/security/content/v2/usereditor",
      "mixinTypes": [
        "granite:PublicArea"
      ]
    },
    {
      "path": "/libs/granite/security/content/groupadmin",
      "mixinTypes": [
        "granite:InternalArea"
      ]
    },
    {
      "path": "/libs/granite/distribution/components",
      "mixinTypes": [
        "granite:InternalArea"
      ]
    },
    {
      "path": "/libs/granite/distribution/clientlibs",
      "mixinTypes": [
        "granite:InternalArea"
      ]
    },
    {
      "path": "/libs/granite/distribution/content",
      "mixinTypes": [
        "granite:FinalArea"
      ]
    },
    {
      "path": "/libs/granite/distribution/content/distribution",
      "mixinTypes": [
        "granite:FinalArea"
      ]
    },
    {
      "path": "/libs/granite/distribution/content/distribution-agent",
      "mixinTypes": [
        "granite:FinalArea"
      ]
    },
    {
      "path": "/libs/granite/distribution/content/distribution-queue",
      "mixinTypes": [
        "granite:FinalArea"
      ]
    },
    {
      "path": "/libs/granite/distribution/content/edit-agent",
      "mixinTypes": [
        "granite:FinalArea"
      ]
    },
    {
      "path": "/libs/replication",
      "mixinTypes": [
        "rep:AccessControllable",
        "granite:InternalArea"
      ]
>>>>>>> b7870f1b
    }
  ]
}<|MERGE_RESOLUTION|>--- conflicted
+++ resolved
@@ -26,36 +26,6 @@
       "config": {
         "denyAllDeletes": true
       }
-<<<<<<< HEAD
-=======
-    },
-    {
-      "name": "content-classifications",
-      "impl": "com.adobe.acs.commons.oakpal.checks.ContentClassifications",
-      "config": {
-        "scopePaths": [
-          {
-            "comment": "Known extension of final supertype.",
-            "type": "exclude",
-            "pattern": "/apps/acs-commons/components/workflow/.*"
-          },
-          {
-            "comment": "Known usages of internal resource types.",
-            "type": "exclude",
-            "pattern": "/etc/dam/video(/.*)?"
-          },
-          {
-            "comment": "Known extension of final supertype.",
-            "type": "exclude",
-            "pattern": "/apps/acs-commons/components/authoring/graphiciconselect"
-          },
-          {
-            "comment": "Known extension of final supertype.",
-            "type": "exclude",
-            "pattern": "/apps/acs-commons/touchui-widgets/contextualpathbrowser"
-          }
-        ]
-      }
     },
     {
       "name": "base-version-compatibility",
@@ -63,9452 +33,5 @@
       "config": {
       }
     }
-  ],
-  "cndNames": [
-    "OAKPAL-INF/nodetypes/content_classifications.cnd"
-  ],
-  "forcedRoots": [
-    {
-      "path": "/libs/screens/player",
-      "mixinTypes": [
-        "granite:InternalArea"
-      ]
-    },
-    {
-      "path": "/libs/screens/core/blueprints",
-      "mixinTypes": [
-        "granite:FinalArea"
-      ]
-    },
-    {
-      "path": "/libs/screens/core/components/channelfolder",
-      "mixinTypes": [
-        "granite:FinalArea"
-      ]
-    },
-    {
-      "path": "/libs/screens/core/components/appfolder",
-      "mixinTypes": [
-        "granite:InternalArea"
-      ]
-    },
-    {
-      "path": "/libs/screens/core/components/device",
-      "mixinTypes": [
-        "granite:InternalArea"
-      ]
-    },
-    {
-      "path": "/libs/screens/core/components/deviceconfig",
-      "mixinTypes": [
-        "granite:InternalArea"
-      ]
-    },
-    {
-      "path": "/libs/screens/core/components/location",
-      "mixinTypes": [
-        "granite:FinalArea"
-      ]
-    },
-    {
-      "path": "/libs/screens/core/components/app",
-      "mixinTypes": [
-        "granite:FinalArea"
-      ]
-    },
-    {
-      "path": "/libs/screens/core/components/project",
-      "mixinTypes": [
-        "granite:InternalArea"
-      ]
-    },
-    {
-      "path": "/libs/screens/core/components/locationfolder",
-      "mixinTypes": [
-        "granite:FinalArea"
-      ]
-    },
-    {
-      "path": "/libs/screens/core/components/devicefolder",
-      "mixinTypes": [
-        "granite:InternalArea"
-      ]
-    },
-    {
-      "path": "/libs/screens/core/components/appchannel",
-      "mixinTypes": [
-        "granite:FinalArea"
-      ]
-    },
-    {
-      "path": "/libs/screens/core/components/unassigneddevicefolder",
-      "mixinTypes": [
-        "granite:InternalArea"
-      ]
-    },
-    {
-      "path": "/libs/screens/core/components/display",
-      "mixinTypes": [
-        "granite:InternalArea"
-      ]
-    },
-    {
-      "path": "/libs/screens/core/components/schedule",
-      "mixinTypes": [
-        "granite:FinalArea"
-      ]
-    },
-    {
-      "path": "/libs/screens/core/components/schedule/cq:dialog",
-      "mixinTypes": [
-        "granite:FinalArea"
-      ]
-    },
-    {
-      "path": "/libs/screens/core/components/assigneddevicefolder",
-      "mixinTypes": [
-        "granite:FinalArea"
-      ]
-    },
-    {
-      "path": "/libs/screens/core/components/screen",
-      "mixinTypes": [
-        "granite:InternalArea"
-      ]
-    },
-    {
-      "path": "/libs/screens/core/components/schedulefolder",
-      "mixinTypes": [
-        "granite:InternalArea"
-      ]
-    },
-    {
-      "path": "/libs/screens/dcc/components/columnitem",
-      "mixinTypes": [
-        "granite:InternalArea"
-      ]
-    },
-    {
-      "path": "/libs/screens/dcc/components/registrationcheck",
-      "mixinTypes": [
-        "granite:InternalArea"
-      ]
-    },
-    {
-      "path": "/libs/screens/dcc/components/renderconditions",
-      "mixinTypes": [
-        "granite:InternalArea"
-      ]
-    },
-    {
-      "path": "/libs/screens/dcc/components/card",
-      "mixinTypes": [
-        "granite:InternalArea"
-      ]
-    },
-    {
-      "path": "/libs/screens/dcc/components/datasources",
-      "mixinTypes": [
-        "granite:InternalArea"
-      ]
-    },
-    {
-      "path": "/libs/screens/dcc/components/clientlibs",
-      "mixinTypes": [
-        "granite:InternalArea"
-      ]
-    },
-    {
-      "path": "/libs/screens/dcc/components/listrow",
-      "mixinTypes": [
-        "granite:InternalArea"
-      ]
-    },
-    {
-      "path": "/libs/screens/dcc/components/createwizard",
-      "mixinTypes": [
-        "granite:InternalArea"
-      ]
-    },
-    {
-      "path": "/libs/screens/dcc/components/page",
-      "mixinTypes": [
-        "granite:InternalArea"
-      ]
-    },
-    {
-      "path": "/libs/screens/dcc/components/properties",
-      "mixinTypes": [
-        "granite:InternalArea"
-      ]
-    },
-    {
-      "path": "/libs/screens/dcc/components/dashboard",
-      "mixinTypes": [
-        "granite:InternalArea"
-      ]
-    },
-    {
-      "path": "/libs/screens/dcc/content/devices",
-      "mixinTypes": [
-        "granite:InternalArea"
-      ]
-    },
-    {
-      "path": "/libs/screens/dcc/content/assigndevicewizard",
-      "mixinTypes": [
-        "granite:InternalArea"
-      ]
-    },
-    {
-      "path": "/libs/screens/dcc/content/createstructurewizard",
-      "mixinTypes": [
-        "granite:InternalArea"
-      ]
-    },
-    {
-      "path": "/libs/screens/dcc/content/columnpreview",
-      "mixinTypes": [
-        "granite:InternalArea"
-      ]
-    },
-    {
-      "path": "/libs/screens/dcc/content/common",
-      "mixinTypes": [
-        "granite:InternalArea"
-      ]
-    },
-    {
-      "path": "/libs/screens/dcc/content/devicepropertiesdialog",
-      "mixinTypes": [
-        "granite:InternalArea"
-      ]
-    },
-    {
-      "path": "/libs/screens/dcc/content/assignchanneldialog",
-      "mixinTypes": [
-        "granite:InternalArea"
-      ]
-    },
-    {
-      "path": "/libs/screens/dcc/content/screenshotdialog",
-      "mixinTypes": [
-        "granite:InternalArea"
-      ]
-    },
-    {
-      "path": "/libs/screens/dcc/content/pendingdevices",
-      "mixinTypes": [
-        "granite:InternalArea"
-      ]
-    },
-    {
-      "path": "/libs/screens/dcc/content/registerdevicewizard",
-      "mixinTypes": [
-        "granite:InternalArea"
-      ]
-    },
-    {
-      "path": "/libs/screens/dcc/content/devicepreferencesdialog",
-      "mixinTypes": [
-        "granite:InternalArea"
-      ]
-    },
-    {
-      "path": "/libs/screens/dcc/content/assignscheduledialog",
-      "mixinTypes": [
-        "granite:InternalArea"
-      ]
-    },
-    {
-      "path": "/libs/screens/dcc/content/createwizard",
-      "mixinTypes": [
-        "granite:InternalArea"
-      ]
-    },
-    {
-      "path": "/libs/screens/dcc/content/main",
-      "mixinTypes": [
-        "granite:InternalArea"
-      ]
-    },
-    {
-      "path": "/libs/screens/dcc/content/properties",
-      "mixinTypes": [
-        "granite:InternalArea"
-      ]
-    },
-    {
-      "path": "/libs/screens/dcc/content/changeactivechanneldialog",
-      "mixinTypes": [
-        "granite:InternalArea"
-      ]
-    },
-    {
-      "path": "/libs/screens/clientlibs",
-      "mixinTypes": [
-        "rep:AccessControllable",
-        "granite:InternalArea"
-      ]
-    },
-    {
-      "path": "/libs/foundation/components/table",
-      "mixinTypes": [
-        "granite:InternalArea"
-      ]
-    },
-    {
-      "path": "/libs/foundation/components/sitemap",
-      "mixinTypes": [
-        "granite:InternalArea"
-      ]
-    },
-    {
-      "path": "/libs/foundation/components/topnav",
-      "mixinTypes": [
-        "granite:InternalArea"
-      ]
-    },
-    {
-      "path": "/libs/foundation/components/userinfo",
-      "mixinTypes": [
-        "granite:InternalArea"
-      ]
-    },
-    {
-      "path": "/libs/foundation/components/logo",
-      "mixinTypes": [
-        "granite:InternalArea"
-      ]
-    },
-    {
-      "path": "/libs/foundation/components/account/passwordreset",
-      "mixinTypes": [
-        "granite:InternalArea"
-      ]
-    },
-    {
-      "path": "/libs/foundation/components/account/accountname",
-      "mixinTypes": [
-        "granite:InternalArea"
-      ]
-    },
-    {
-      "path": "/libs/foundation/components/account/requestconfirmation",
-      "mixinTypes": [
-        "granite:InternalArea"
-      ]
-    },
-    {
-      "path": "/libs/foundation/components/mobileimage",
-      "mixinTypes": [
-        "granite:InternalArea"
-      ]
-    },
-    {
-      "path": "/libs/foundation/components/form/defaults/field",
-      "mixinTypes": [
-        "granite:FinalArea"
-      ]
-    },
-    {
-      "path": "/libs/foundation/components/form/defaults/action",
-      "mixinTypes": [
-        "granite:FinalArea"
-      ]
-    },
-    {
-      "path": "/libs/foundation/components/form/defaults/constraint",
-      "mixinTypes": [
-        "granite:FinalArea"
-      ]
-    },
-    {
-      "path": "/libs/foundation/components/form/captcha",
-      "mixinTypes": [
-        "granite:InternalArea"
-      ]
-    },
-    {
-      "path": "/libs/foundation/components/form/actions/mail",
-      "mixinTypes": [
-        "granite:FinalArea"
-      ]
-    },
-    {
-      "path": "/libs/foundation/components/form/actions/showbulkeditor",
-      "mixinTypes": [
-        "granite:FinalArea"
-      ]
-    },
-    {
-      "path": "/libs/foundation/components/form/actions/store",
-      "mixinTypes": [
-        "granite:FinalArea"
-      ]
-    },
-    {
-      "path": "/libs/foundation/components/form/actions/edit",
-      "mixinTypes": [
-        "granite:FinalArea"
-      ]
-    },
-    {
-      "path": "/libs/foundation/components/form/constraints/datenumericmonth",
-      "mixinTypes": [
-        "granite:FinalArea"
-      ]
-    },
-    {
-      "path": "/libs/foundation/components/form/constraints/date",
-      "mixinTypes": [
-        "granite:FinalArea"
-      ]
-    },
-    {
-      "path": "/libs/foundation/components/form/constraints/numeric",
-      "mixinTypes": [
-        "granite:FinalArea"
-      ]
-    },
-    {
-      "path": "/libs/foundation/components/form/constraints/ccv",
-      "mixinTypes": [
-        "granite:FinalArea"
-      ]
-    },
-    {
-      "path": "/libs/foundation/components/form/constraints/email",
-      "mixinTypes": [
-        "granite:FinalArea"
-      ]
-    },
-    {
-      "path": "/libs/foundation/components/form/constraints/luhn",
-      "mixinTypes": [
-        "granite:FinalArea"
-      ]
-    },
-    {
-      "path": "/libs/foundation/components/form/constraints/name",
-      "mixinTypes": [
-        "granite:FinalArea"
-      ]
-    },
-    {
-      "path": "/libs/foundation/components/form/constraints/dateyear",
-      "mixinTypes": [
-        "granite:FinalArea"
-      ]
-    },
-    {
-      "path": "/libs/foundation/components/form/creditcard",
-      "mixinTypes": [
-        "granite:InternalArea"
-      ]
-    },
-    {
-      "path": "/libs/foundation/components/mobilelist",
-      "mixinTypes": [
-        "granite:InternalArea"
-      ]
-    },
-    {
-      "path": "/libs/foundation/components/mobiletopnav",
-      "mixinTypes": [
-        "granite:InternalArea"
-      ]
-    },
-    {
-      "path": "/libs/foundation/components/search",
-      "mixinTypes": [
-        "granite:InternalArea"
-      ]
-    },
-    {
-      "path": "/libs/foundation/components/mobilefooter",
-      "mixinTypes": [
-        "granite:InternalArea"
-      ]
-    },
-    {
-      "path": "/libs/foundation/components/adaptiveimage",
-      "mixinTypes": [
-        "granite:InternalArea"
-      ]
-    },
-    {
-      "path": "/libs/foundation/components/list/displayasdatasource",
-      "mixinTypes": [
-        "granite:FinalArea"
-      ]
-    },
-    {
-      "path": "/libs/foundation/components/toolbar",
-      "mixinTypes": [
-        "granite:InternalArea"
-      ]
-    },
-    {
-      "path": "/libs/foundation/components/slideshow",
-      "mixinTypes": [
-        "granite:InternalArea"
-      ]
-    },
-    {
-      "path": "/libs/foundation/components/login",
-      "mixinTypes": [
-        "granite:InternalArea"
-      ]
-    },
-    {
-      "path": "/libs/foundation/components/assetsharepage",
-      "mixinTypes": [
-        "granite:InternalArea"
-      ]
-    },
-    {
-      "path": "/libs/foundation/components/parsys/colctrl/layoutdatasource",
-      "mixinTypes": [
-        "granite:FinalArea"
-      ]
-    },
-    {
-      "path": "/libs/foundation/components/flash",
-      "mixinTypes": [
-        "granite:InternalArea"
-      ]
-    },
-    {
-      "path": "/libs/foundation/components/breadcrumb",
-      "mixinTypes": [
-        "granite:InternalArea"
-      ]
-    },
-    {
-      "path": "/libs/foundation/components/mobilereference",
-      "mixinTypes": [
-        "granite:InternalArea"
-      ]
-    },
-    {
-      "path": "/libs/foundation/components/mobiletextimage",
-      "mixinTypes": [
-        "granite:InternalArea"
-      ]
-    },
-    {
-      "path": "/libs/foundation/components/listchildren",
-      "mixinTypes": [
-        "granite:InternalArea"
-      ]
-    },
-    {
-      "path": "/libs/foundation/components/mobilelogo",
-      "mixinTypes": [
-        "granite:InternalArea"
-      ]
-    },
-    {
-      "path": "/libs/foundation/clientlibs",
-      "mixinTypes": [
-        "granite:InternalArea"
-      ]
-    },
-    {
-      "path": "/libs/cq/searchpromote/components/searchpromotepage",
-      "mixinTypes": [
-        "granite:FinalArea"
-      ]
-    },
-    {
-      "path": "/libs/cq/searchpromote/components/searchpromotescheduler",
-      "mixinTypes": [
-        "granite:FinalArea"
-      ]
-    },
-    {
-      "path": "/libs/cq/searchpromote/clientlibs/searchpromote",
-      "mixinTypes": [
-        "granite:FinalArea"
-      ]
-    },
-    {
-      "path": "/libs/cq/searchpromote/widgets",
-      "mixinTypes": [
-        "granite:InternalArea"
-      ]
-    },
-    {
-      "path": "/libs/cq/searchpromote/templates/searchpromote",
-      "mixinTypes": [
-        "granite:FinalArea"
-      ]
-    },
-    {
-      "path": "/libs/cq/searchpromote/templates/searchpromotescheduler",
-      "mixinTypes": [
-        "granite:FinalArea"
-      ]
-    },
-    {
-      "path": "/libs/cq/activitymap",
-      "mixinTypes": [
-        "rep:AccessControllable",
-        "granite:InternalArea"
-      ]
-    },
-    {
-      "path": "/libs/cq/i18n",
-      "mixinTypes": [
-        "granite:InternalArea"
-      ]
-    },
-    {
-      "path": "/libs/cq/dtm-reactor",
-      "mixinTypes": [
-        "granite:InternalArea"
-      ]
-    },
-    {
-      "path": "/libs/cq/dashboards",
-      "mixinTypes": [
-        "granite:InternalArea"
-      ]
-    },
-    {
-      "path": "/libs/cq/cloudservicesprovisioning",
-      "mixinTypes": [
-        "granite:InternalArea"
-      ]
-    },
-    {
-      "path": "/libs/cq/testandtarget",
-      "mixinTypes": [
-        "granite:InternalArea"
-      ]
-    },
-    {
-      "path": "/libs/cq/workflow/admin",
-      "mixinTypes": [
-        "granite:InternalArea"
-      ]
-    },
-    {
-      "path": "/libs/cq/workflow/components/instances",
-      "mixinTypes": [
-        "granite:InternalArea"
-      ]
-    },
-    {
-      "path": "/libs/cq/workflow/components/instance",
-      "mixinTypes": [
-        "granite:InternalArea"
-      ]
-    },
-    {
-      "path": "/libs/cq/workflow/components/workflow/autoadvancer",
-      "mixinTypes": [
-        "granite:FinalArea"
-      ]
-    },
-    {
-      "path": "/libs/cq/workflow/components/workflow/initiatorparticipantchooser",
-      "mixinTypes": [
-        "granite:FinalArea"
-      ]
-    },
-    {
-      "path": "/libs/cq/workflow/components/workflow/workflowoffloadingprocess",
-      "mixinTypes": [
-        "granite:FinalArea"
-      ]
-    },
-    {
-      "path": "/libs/cq/workflow/components/workflow/deletenodeprocess",
-      "mixinTypes": [
-        "granite:FinalArea"
-      ]
-    },
-    {
-      "path": "/libs/cq/workflow/components/workflow/unlockpayloadprocess",
-      "mixinTypes": [
-        "granite:FinalArea"
-      ]
-    },
-    {
-      "path": "/libs/cq/workflow/components/workflow/lockpayloadprocess",
-      "mixinTypes": [
-        "granite:FinalArea"
-      ]
-    },
-    {
-      "path": "/libs/cq/workflow/components/workflow/randomparticipantchooser",
-      "mixinTypes": [
-        "granite:FinalArea"
-      ]
-    },
-    {
-      "path": "/libs/cq/workflow/components/workflow/urlcallerprocess",
-      "mixinTypes": [
-        "granite:FinalArea"
-      ]
-    },
-    {
-      "path": "/libs/cq/workflow/components/workflow/social",
-      "mixinTypes": [
-        "granite:InternalArea"
-      ]
-    },
-    {
-      "path": "/libs/cq/workflow/components/workflow/processassembler",
-      "mixinTypes": [
-        "granite:FinalArea"
-      ]
-    },
-    {
-      "path": "/libs/cq/workflow/components/workflow/genericjobprocess",
-      "mixinTypes": [
-        "granite:FinalArea"
-      ]
-    },
-    {
-      "path": "/libs/cq/workflow/components/workflow/absoluttimeautoadvancer",
-      "mixinTypes": [
-        "granite:FinalArea"
-      ]
-    },
-    {
-      "path": "/libs/cq/workflow/components/workflow/noopprocess",
-      "mixinTypes": [
-        "granite:FinalArea"
-      ]
-    },
-    {
-      "path": "/libs/cq/workflow/components/console",
-      "mixinTypes": [
-        "granite:InternalArea"
-      ]
-    },
-    {
-      "path": "/libs/cq/workflow/components/form",
-      "mixinTypes": [
-        "granite:FinalArea"
-      ]
-    },
-    {
-      "path": "/libs/cq/workflow/components/collection/definition",
-      "mixinTypes": [
-        "granite:FinalArea"
-      ]
-    },
-    {
-      "path": "/libs/cq/workflow/components/collection/page",
-      "mixinTypes": [
-        "granite:FinalArea"
-      ]
-    },
-    {
-      "path": "/libs/cq/workflow/components/engine",
-      "mixinTypes": [
-        "granite:InternalArea"
-      ]
-    },
-    {
-      "path": "/libs/cq/workflow/components/models",
-      "mixinTypes": [
-        "granite:InternalArea"
-      ]
-    },
-    {
-      "path": "/libs/cq/workflow/components/model/goto",
-      "mixinTypes": [
-        "granite:FinalArea"
-      ]
-    },
-    {
-      "path": "/libs/cq/workflow/components/model/or",
-      "mixinTypes": [
-        "granite:FinalArea"
-      ]
-    },
-    {
-      "path": "/libs/cq/workflow/components/model/dynamic_participant",
-      "mixinTypes": [
-        "granite:FinalArea"
-      ]
-    },
-    {
-      "path": "/libs/cq/workflow/components/model/container",
-      "mixinTypes": [
-        "granite:FinalArea"
-      ]
-    },
-    {
-      "path": "/libs/cq/workflow/components/model/step",
-      "mixinTypes": [
-        "granite:FinalArea"
-      ]
-    },
-    {
-      "path": "/libs/cq/workflow/components/model/form",
-      "mixinTypes": [
-        "granite:FinalArea"
-      ]
-    },
-    {
-      "path": "/libs/cq/workflow/components/model/process",
-      "mixinTypes": [
-        "granite:FinalArea"
-      ]
-    },
-    {
-      "path": "/libs/cq/workflow/components/model/dialog",
-      "mixinTypes": [
-        "granite:FinalArea"
-      ]
-    },
-    {
-      "path": "/libs/cq/workflow/components/model/external_process",
-      "mixinTypes": [
-        "granite:FinalArea"
-      ]
-    },
-    {
-      "path": "/libs/cq/workflow/components/model/participant",
-      "mixinTypes": [
-        "granite:FinalArea"
-      ]
-    },
-    {
-      "path": "/libs/cq/workflow/components/model/and",
-      "mixinTypes": [
-        "granite:FinalArea"
-      ]
-    },
-    {
-      "path": "/libs/cq/workflow/components/pages/model",
-      "mixinTypes": [
-        "granite:InternalArea"
-      ]
-    },
-    {
-      "path": "/libs/cq/workflow/components/datasource",
-      "mixinTypes": [
-        "granite:InternalArea"
-      ]
-    },
-    {
-      "path": "/libs/cq/workflow/components/inbox",
-      "mixinTypes": [
-        "granite:InternalArea"
-      ]
-    },
-    {
-      "path": "/libs/cq/workflow/components/workitem",
-      "mixinTypes": [
-        "granite:InternalArea"
-      ]
-    },
-    {
-      "path": "/libs/cq/workflow/widgets",
-      "mixinTypes": [
-        "granite:InternalArea"
-      ]
-    },
-    {
-      "path": "/libs/cq/workflow/content",
-      "mixinTypes": [
-        "granite:InternalArea"
-      ]
-    },
-    {
-      "path": "/libs/cq/workflow/templates",
-      "mixinTypes": [
-        "granite:InternalArea"
-      ]
-    },
-    {
-      "path": "/libs/cq/workflow/gui/components",
-      "mixinTypes": [
-        "granite:InternalArea"
-      ]
-    },
-    {
-      "path": "/libs/cq/projects/photoshootupload",
-      "mixinTypes": [
-        "granite:FinalArea"
-      ]
-    },
-    {
-      "path": "/libs/cq/projects/reviewphotoshoot",
-      "mixinTypes": [
-        "granite:FinalArea"
-      ]
-    },
-    {
-      "path": "/libs/cq/projects/retoucher",
-      "mixinTypes": [
-        "granite:FinalArea"
-      ]
-    },
-    {
-      "path": "/libs/cq/projects/createshotlist",
-      "mixinTypes": [
-        "granite:FinalArea"
-      ]
-    },
-    {
-      "path": "/libs/cq/projects/rolebasedtaskstep",
-      "mixinTypes": [
-        "granite:FinalArea"
-      ]
-    },
-    {
-      "path": "/libs/cq/projects/movetoproduction",
-      "mixinTypes": [
-        "granite:FinalArea"
-      ]
-    },
-    {
-      "path": "/libs/cq/projects/uploadshotlist",
-      "mixinTypes": [
-        "granite:FinalArea"
-      ]
-    },
-    {
-      "path": "/libs/cq/compat",
-      "mixinTypes": [
-        "granite:InternalArea"
-      ]
-    },
-    {
-      "path": "/libs/cq/personalization/components",
-      "mixinTypes": [
-        "granite:FinalArea"
-      ]
-    },
-    {
-      "path": "/libs/cq/personalization/components/recommendation/recommendationinfo",
-      "mixinTypes": [
-        "granite:FinalArea"
-      ]
-    },
-    {
-      "path": "/libs/cq/personalization/components/recommendation/algorithmcard",
-      "mixinTypes": [
-        "granite:FinalArea"
-      ]
-    },
-    {
-      "path": "/libs/cq/personalization/components/recommendation/recsstatus",
-      "mixinTypes": [
-        "granite:FinalArea"
-      ]
-    },
-    {
-      "path": "/libs/cq/personalization/components/recommendation/namevaluetextfield",
-      "mixinTypes": [
-        "granite:FinalArea"
-      ]
-    },
-    {
-      "path": "/libs/cq/personalization/components/recommendation/algorithmdatasource",
-      "mixinTypes": [
-        "granite:FinalArea"
-      ]
-    },
-    {
-      "path": "/libs/cq/personalization/components/recommendation/recstemplatecard",
-      "mixinTypes": [
-        "granite:FinalArea"
-      ]
-    },
-    {
-      "path": "/libs/cq/personalization/components/recommendation/recommendationsdatasource",
-      "mixinTypes": [
-        "granite:FinalArea"
-      ]
-    },
-    {
-      "path": "/libs/cq/personalization/components/recommendation/recommendationlinks",
-      "mixinTypes": [
-        "granite:FinalArea"
-      ]
-    },
-    {
-      "path": "/libs/cq/personalization/components/recommendation/recstemplatedatasource",
-      "mixinTypes": [
-        "granite:FinalArea"
-      ]
-    },
-    {
-      "path": "/libs/cq/personalization/components/recommendation/mbox/end",
-      "mixinTypes": [
-        "granite:FinalArea"
-      ]
-    },
-    {
-      "path": "/libs/cq/personalization/components/recommendation/mbox/start",
-      "mixinTypes": [
-        "granite:FinalArea"
-      ]
-    },
-    {
-      "path": "/libs/cq/personalization/components/recommendation/conversionmbox/end",
-      "mixinTypes": [
-        "granite:FinalArea"
-      ]
-    },
-    {
-      "path": "/libs/cq/personalization/components/recommendation/conversionmbox/start",
-      "mixinTypes": [
-        "granite:FinalArea"
-      ]
-    },
-    {
-      "path": "/libs/cq/personalization/components/mbox/end",
-      "mixinTypes": [
-        "granite:FinalArea"
-      ]
-    },
-    {
-      "path": "/libs/cq/personalization/components/mbox/start",
-      "mixinTypes": [
-        "granite:FinalArea"
-      ]
-    },
-    {
-      "path": "/libs/cq/personalization/components/traits",
-      "mixinTypes": [
-        "granite:FinalArea"
-      ]
-    },
-    {
-      "path": "/libs/cq/personalization/components/traits/tagcloud",
-      "mixinTypes": [
-        "granite:FinalArea"
-      ]
-    },
-    {
-      "path": "/libs/cq/personalization/components/traits/pagedata",
-      "mixinTypes": [
-        "granite:FinalArea"
-      ]
-    },
-    {
-      "path": "/libs/cq/personalization/components/traits/pagedata/hits",
-      "mixinTypes": [
-        "granite:FinalArea"
-      ]
-    },
-    {
-      "path": "/libs/cq/personalization/components/traits/pagedata/generic",
-      "mixinTypes": [
-        "granite:FinalArea"
-      ]
-    },
-    {
-      "path": "/libs/cq/personalization/components/traits/script",
-      "mixinTypes": [
-        "granite:FinalArea"
-      ]
-    },
-    {
-      "path": "/libs/cq/personalization/components/traits/profileproperty",
-      "mixinTypes": [
-        "granite:FinalArea"
-      ]
-    },
-    {
-      "path": "/libs/cq/personalization/components/traits/profileproperty/age",
-      "mixinTypes": [
-        "granite:FinalArea"
-      ]
-    },
-    {
-      "path": "/libs/cq/personalization/components/traits/profileproperty/generic",
-      "mixinTypes": [
-        "granite:FinalArea"
-      ]
-    },
-    {
-      "path": "/libs/cq/personalization/components/traits/percentile",
-      "mixinTypes": [
-        "granite:FinalArea"
-      ]
-    },
-    {
-      "path": "/libs/cq/personalization/components/traits/surferinfo",
-      "mixinTypes": [
-        "granite:FinalArea"
-      ]
-    },
-    {
-      "path": "/libs/cq/personalization/components/traits/surferinfo/keywords",
-      "mixinTypes": [
-        "granite:FinalArea"
-      ]
-    },
-    {
-      "path": "/libs/cq/personalization/components/traits/surferinfo/iprange",
-      "mixinTypes": [
-        "granite:FinalArea"
-      ]
-    },
-    {
-      "path": "/libs/cq/personalization/components/traits/generic",
-      "mixinTypes": [
-        "granite:FinalArea"
-      ]
-    },
-    {
-      "path": "/libs/cq/personalization/components/traits/logic",
-      "mixinTypes": [
-        "granite:FinalArea"
-      ]
-    },
-    {
-      "path": "/libs/cq/personalization/components/traits/logic/or",
-      "mixinTypes": [
-        "granite:FinalArea"
-      ]
-    },
-    {
-      "path": "/libs/cq/personalization/components/traits/logic/and",
-      "mixinTypes": [
-        "granite:FinalArea"
-      ]
-    },
-    {
-      "path": "/libs/cq/personalization/components/traits/campaigns",
-      "mixinTypes": [
-        "granite:FinalArea"
-      ]
-    },
-    {
-      "path": "/libs/cq/personalization/components/traits/reference",
-      "mixinTypes": [
-        "granite:FinalArea"
-      ]
-    },
-    {
-      "path": "/libs/cq/personalization/components/traits/tandt",
-      "mixinTypes": [
-        "granite:FinalArea"
-      ]
-    },
-    {
-      "path": "/libs/cq/personalization/clientlib/targeting",
-      "mixinTypes": [
-        "granite:FinalArea"
-      ]
-    },
-    {
-      "path": "/libs/cq/personalization/clientlib/personalization/legacy",
-      "mixinTypes": [
-        "granite:FinalArea"
-      ]
-    },
-    {
-      "path": "/libs/cq/personalization/clientlib/personalization/integrations/commons",
-      "mixinTypes": [
-        "granite:FinalArea"
-      ]
-    },
-    {
-      "path": "/libs/cq/personalization/clientlib/personalization/jcarousel",
-      "mixinTypes": [
-        "granite:FinalArea"
-      ]
-    },
-    {
-      "path": "/libs/cq/personalization/clientlib/personalization/kernel",
-      "mixinTypes": [
-        "granite:FinalArea"
-      ]
-    },
-    {
-      "path": "/libs/cq/personalization/clientlib/personalization/ui",
-      "mixinTypes": [
-        "granite:FinalArea"
-      ]
-    },
-    {
-      "path": "/libs/cq/personalization/clientlib/personalization/select2",
-      "mixinTypes": [
-        "granite:FinalArea"
-      ]
-    },
-    {
-      "path": "/libs/cq/personalization/widgets",
-      "mixinTypes": [
-        "mix:lockable",
-        "granite:InternalArea"
-      ]
-    },
-    {
-      "path": "/libs/cq/personalization/sightly",
-      "mixinTypes": [
-        "granite:InternalArea"
-      ]
-    },
-    {
-      "path": "/libs/cq/personalization/touch-ui/components/priorityslider",
-      "mixinTypes": [
-        "granite:InternalArea"
-      ]
-    },
-    {
-      "path": "/libs/cq/personalization/touch-ui/components/createofferlibhyperlink",
-      "mixinTypes": [
-        "granite:InternalArea"
-      ]
-    },
-    {
-      "path": "/libs/cq/personalization/touch-ui/components/experience",
-      "mixinTypes": [
-        "granite:InternalArea"
-      ]
-    },
-    {
-      "path": "/libs/cq/personalization/touch-ui/components/audiencechooser",
-      "mixinTypes": [
-        "granite:InternalArea"
-      ]
-    },
-    {
-      "path": "/libs/cq/personalization/touch-ui/components/renderconditions",
-      "mixinTypes": [
-        "granite:InternalArea"
-      ]
-    },
-    {
-      "path": "/libs/cq/personalization/touch-ui/components/groupedservicesselector",
-      "mixinTypes": [
-        "granite:FinalArea"
-      ]
-    },
-    {
-      "path": "/libs/cq/personalization/touch-ui/components/offerpicker",
-      "mixinTypes": [
-        "granite:InternalArea"
-      ]
-    },
-    {
-      "path": "/libs/cq/personalization/touch-ui/components/ambitcard",
-      "mixinTypes": [
-        "granite:InternalArea"
-      ]
-    },
-    {
-      "path": "/libs/cq/personalization/touch-ui/components/targetdiagram",
-      "mixinTypes": [
-        "granite:InternalArea"
-      ]
-    },
-    {
-      "path": "/libs/cq/personalization/touch-ui/components/audience",
-      "mixinTypes": [
-        "granite:InternalArea"
-      ]
-    },
-    {
-      "path": "/libs/cq/personalization/touch-ui/components/activitywizarddata",
-      "mixinTypes": [
-        "granite:InternalArea"
-      ]
-    },
-    {
-      "path": "/libs/cq/personalization/touch-ui/components/title",
-      "mixinTypes": [
-        "granite:InternalArea"
-      ]
-    },
-    {
-      "path": "/libs/cq/personalization/touch-ui/components/activity",
-      "mixinTypes": [
-        "granite:InternalArea"
-      ]
-    },
-    {
-      "path": "/libs/cq/personalization/touch-ui/components/jsutils",
-      "mixinTypes": [
-        "granite:InternalArea"
-      ]
-    },
-    {
-      "path": "/libs/cq/personalization/touch-ui/components/targeteditor",
-      "mixinTypes": [
-        "granite:InternalArea"
-      ]
-    },
-    {
-      "path": "/libs/cq/personalization/touch-ui/components/audienceexperiencemapping",
-      "mixinTypes": [
-        "granite:InternalArea"
-      ]
-    },
-    {
-      "path": "/libs/cq/personalization/touch-ui/components/coral",
-      "mixinTypes": [
-        "granite:InternalArea"
-      ]
-    },
-    {
-      "path": "/libs/cq/personalization/touch-ui/components/page",
-      "mixinTypes": [
-        "granite:InternalArea"
-      ]
-    },
-    {
-      "path": "/libs/cq/personalization/touch-ui/components/datasource",
-      "mixinTypes": [
-        "granite:InternalArea"
-      ]
-    },
-    {
-      "path": "/libs/cq/personalization/touch-ui/clientlibs",
-      "mixinTypes": [
-        "granite:InternalArea"
-      ]
-    },
-    {
-      "path": "/libs/cq/personalization/touch-ui/clientlibs/activities",
-      "mixinTypes": [
-        "granite:InternalArea"
-      ]
-    },
-    {
-      "path": "/libs/cq/personalization/touch-ui/clientlibs/audiences",
-      "mixinTypes": [
-        "granite:InternalArea"
-      ]
-    },
-    {
-      "path": "/libs/cq/personalization/touch-ui/content",
-      "mixinTypes": [
-        "granite:InternalArea"
-      ]
-    },
-    {
-      "path": "/libs/cq/personalization/touch-ui/content/v2",
-      "mixinTypes": [
-        "granite:InternalArea"
-      ]
-    },
-    {
-      "path": "/libs/cq/personalization/contexthub",
-      "mixinTypes": [
-        "granite:InternalArea"
-      ]
-    },
-    {
-      "path": "/libs/cq/personalization/templates/segment-ac",
-      "mixinTypes": [
-        "granite:FinalArea"
-      ]
-    },
-    {
-      "path": "/libs/cq/personalization/templates/teaser",
-      "mixinTypes": [
-        "granite:FinalArea"
-      ]
-    },
-    {
-      "path": "/libs/cq/personalization/templates/experience",
-      "mixinTypes": [
-        "granite:FinalArea"
-      ]
-    },
-    {
-      "path": "/libs/cq/personalization/templates/campaign",
-      "mixinTypes": [
-        "granite:FinalArea"
-      ]
-    },
-    {
-      "path": "/libs/cq/personalization/templates/offerproxy",
-      "mixinTypes": [
-        "granite:FinalArea"
-      ]
-    },
-    {
-      "path": "/libs/cq/personalization/templates/segment",
-      "mixinTypes": [
-        "granite:FinalArea"
-      ]
-    },
-    {
-      "path": "/libs/cq/personalization/templates/offerfolder",
-      "mixinTypes": [
-        "granite:FinalArea"
-      ]
-    },
-    {
-      "path": "/libs/cq/personalization/templates/offerlibrary",
-      "mixinTypes": [
-        "granite:FinalArea"
-      ]
-    },
-    {
-      "path": "/libs/cq/personalization/templates/offer",
-      "mixinTypes": [
-        "granite:FinalArea"
-      ]
-    },
-    {
-      "path": "/libs/cq/personalization/templates/ambit",
-      "mixinTypes": [
-        "granite:FinalArea"
-      ]
-    },
-    {
-      "path": "/libs/cq/core/content/projects/calendarview",
-      "mixinTypes": [
-        "granite:InternalArea"
-      ]
-    },
-    {
-      "path": "/libs/cq/core/content/projects/masterprojects",
-      "mixinTypes": [
-        "granite:InternalArea"
-      ]
-    },
-    {
-      "path": "/libs/cq/core/content/projects/masterproperties",
-      "mixinTypes": [
-        "granite:InternalArea"
-      ]
-    },
-    {
-      "path": "/libs/cq/core/content/projects/showtasks",
-      "mixinTypes": [
-        "granite:InternalArea"
-      ]
-    },
-    {
-      "path": "/libs/cq/core/content/projects/showtasks/productreviewtd",
-      "mixinTypes": [
-        "granite:PublicArea"
-      ]
-    },
-    {
-      "path": "/libs/cq/core/content/projects/showtasks/productiontaskdetails",
-      "mixinTypes": [
-        "granite:PublicArea"
-      ]
-    },
-    {
-      "path": "/libs/cq/core/content/projects/showtasks/retouchtaskdetails",
-      "mixinTypes": [
-        "granite:PublicArea"
-      ]
-    },
-    {
-      "path": "/libs/cq/core/content/projects/showtasks/reviewtd",
-      "mixinTypes": [
-        "granite:PublicArea"
-      ]
-    },
-    {
-      "path": "/libs/cq/core/content/projects/showtasks/shotlisttaskdetails",
-      "mixinTypes": [
-        "granite:PublicArea"
-      ]
-    },
-    {
-      "path": "/libs/cq/core/content/projects/showtasks/uploadshotlisttd",
-      "mixinTypes": [
-        "granite:PublicArea"
-      ]
-    },
-    {
-      "path": "/libs/cq/core/content/projects/showtasks/uploadtaskdetails",
-      "mixinTypes": [
-        "granite:PublicArea"
-      ]
-    },
-    {
-      "path": "/libs/cq/core/content/projects/tasklist",
-      "mixinTypes": [
-        "granite:InternalArea"
-      ]
-    },
-    {
-      "path": "/libs/cq/core/content/projects/tasktypes/security",
-      "mixinTypes": [
-        "granite:InternalArea"
-      ]
-    },
-    {
-      "path": "/libs/cq/core/content/projects/addtask",
-      "mixinTypes": [
-        "granite:InternalArea"
-      ]
-    },
-    {
-      "path": "/libs/cq/core/content/projects/commands",
-      "mixinTypes": [
-        "granite:InternalArea"
-      ]
-    },
-    {
-      "path": "/libs/cq/core/content/projects/details",
-      "mixinTypes": [
-        "granite:InternalArea"
-      ]
-    },
-    {
-      "path": "/libs/cq/core/content/projects/dialogs",
-      "mixinTypes": [
-        "granite:InternalArea"
-      ]
-    },
-    {
-      "path": "/libs/cq/core/content/projects/gadgets",
-      "mixinTypes": [
-        "granite:InternalArea"
-      ]
-    },
-    {
-      "path": "/libs/cq/core/content/projects/properties",
-      "mixinTypes": [
-        "granite:InternalArea"
-      ]
-    },
-    {
-      "path": "/libs/cq/core/content/projects/showwork",
-      "mixinTypes": [
-        "granite:InternalArea"
-      ]
-    },
-    {
-      "path": "/libs/cq/core/content/projects/templatelist",
-      "mixinTypes": [
-        "granite:InternalArea"
-      ]
-    },
-    {
-      "path": "/libs/cq/core/content/projects/worklist",
-      "mixinTypes": [
-        "granite:InternalArea"
-      ]
-    },
-    {
-      "path": "/libs/cq/core/content/projects/teampage",
-      "mixinTypes": [
-        "granite:InternalArea"
-      ]
-    },
-    {
-      "path": "/libs/cq/core/content/projects/templates/retail-product-photoshoot",
-      "mixinTypes": [
-        "granite:PublicArea"
-      ]
-    },
-    {
-      "path": "/libs/cq/core/content/projects/wizard",
-      "mixinTypes": [
-        "granite:InternalArea"
-      ]
-    },
-    {
-      "path": "/libs/cq/core/content/projects/workflowwizards/launchrequest",
-      "mixinTypes": [
-        "granite:InternalArea"
-      ]
-    },
-    {
-      "path": "/libs/cq/core/content/projects/workflowwizards/default_workflow",
-      "mixinTypes": [
-        "granite:InternalArea"
-      ]
-    },
-    {
-      "path": "/libs/cq/core/content/projects/workflowwizards/landingpagerequest",
-      "mixinTypes": [
-        "granite:InternalArea"
-      ]
-    },
-    {
-      "path": "/libs/cq/core/content/projects/workflowwizards/photoshoot",
-      "mixinTypes": [
-        "granite:PublicArea"
-      ]
-    },
-    {
-      "path": "/libs/cq/core/content/projects/workflowwizards/copyrequest",
-      "mixinTypes": [
-        "granite:InternalArea"
-      ]
-    },
-    {
-      "path": "/libs/cq/core/content/projects/workflowwizards/emailrequest",
-      "mixinTypes": [
-        "granite:InternalArea"
-      ]
-    },
-    {
-      "path": "/libs/cq/core/content/projects/workflowwizards/sample_team",
-      "mixinTypes": [
-        "granite:InternalArea"
-      ]
-    },
-    {
-      "path": "/libs/cq/core/content/projects/dashboard/default",
-      "mixinTypes": [
-        "granite:InternalArea"
-      ]
-    },
-    {
-      "path": "/libs/cq/core/content/projects/dashboard/gadgets",
-      "mixinTypes": [
-        "granite:InternalArea"
-      ]
-    },
-    {
-      "path": "/libs/cq/core/content/nav/tools/communities",
-      "mixinTypes": [
-        "granite:InternalArea"
-      ]
-    },
-    {
-      "path": "/libs/cq/core/content/nav/tools/communities/badges",
-      "mixinTypes": [
-        "granite:InternalArea"
-      ]
-    },
-    {
-      "path": "/libs/cq/core/content/nav/tools/communities/storageconfig",
-      "mixinTypes": [
-        "granite:InternalArea"
-      ]
-    },
-    {
-      "path": "/libs/cq/core/content/nav/tools/communities/communityfunctions",
-      "mixinTypes": [
-        "granite:InternalArea"
-      ]
-    },
-    {
-      "path": "/libs/cq/core/content/nav/tools/communities/communitygrouptemplates",
-      "mixinTypes": [
-        "granite:InternalArea"
-      ]
-    },
-    {
-      "path": "/libs/cq/core/content/nav/tools/communities/communitysitetemplates",
-      "mixinTypes": [
-        "granite:InternalArea"
-      ]
-    },
-    {
-      "path": "/libs/cq/core/content/nav/communities",
-      "mixinTypes": [
-        "rep:AccessControllable",
-        "granite:InternalArea"
-      ]
-    },
-    {
-      "path": "/libs/cq/core/content/nav/communities/sites",
-      "mixinTypes": [
-        "granite:InternalArea"
-      ]
-    },
-    {
-      "path": "/libs/cq/core/content/nav/communities/reports",
-      "mixinTypes": [
-        "granite:InternalArea"
-      ]
-    },
-    {
-      "path": "/libs/cq/core/content/nav/communities/groups",
-      "mixinTypes": [
-        "granite:InternalArea"
-      ]
-    },
-    {
-      "path": "/libs/cq/core/content/nav/communities/members",
-      "mixinTypes": [
-        "granite:InternalArea"
-      ]
-    },
-    {
-      "path": "/libs/cq/core/content/nav/communities/moderation",
-      "mixinTypes": [
-        "granite:InternalArea"
-      ]
-    },
-    {
-      "path": "/libs/cq/experience-fragments/components/admin/previewvariation",
-      "mixinTypes": [
-        "granite:InternalArea"
-      ]
-    },
-    {
-      "path": "/libs/cq/experience-fragments/components/admin/clientlib",
-      "mixinTypes": [
-        "granite:InternalArea"
-      ]
-    },
-    {
-      "path": "/libs/cq/experience-fragments/components/admin/createxfwizard/page",
-      "mixinTypes": [
-        "granite:FinalArea"
-      ]
-    },
-    {
-      "path": "/libs/cq/experience-fragments/components/admin/movepagewizard",
-      "mixinTypes": [
-        "granite:InternalArea"
-      ]
-    },
-    {
-      "path": "/libs/cq/experience-fragments/components/admin/editor",
-      "mixinTypes": [
-        "granite:InternalArea"
-      ]
-    },
-    {
-      "path": "/libs/cq/experience-fragments/components/admin/editor/clientlib",
-      "mixinTypes": [
-        "granite:InternalArea"
-      ]
-    },
-    {
-      "path": "/libs/cq/experience-fragments/components/experiencefragment/smstatus",
-      "mixinTypes": [
-        "granite:FinalArea"
-      ]
-    },
-    {
-      "path": "/libs/cq/experience-fragments/components/experiencefragment/clientlibs",
-      "mixinTypes": [
-        "granite:FinalArea"
-      ]
-    },
-    {
-      "path": "/libs/cq/experience-fragments/components/experiencefragment/references",
-      "mixinTypes": [
-        "granite:FinalArea"
-      ]
-    },
-    {
-      "path": "/libs/cq/experience-fragments/components/experiencefragment/template",
-      "mixinTypes": [
-        "granite:InternalArea"
-      ]
-    },
-    {
-      "path": "/libs/cq/experience-fragments/components/experiencefragment/stats",
-      "mixinTypes": [
-        "granite:FinalArea"
-      ]
-    },
-    {
-      "path": "/libs/cq/experience-fragments/components/redirect",
-      "mixinTypes": [
-        "granite:InternalArea"
-      ]
-    },
-    {
-      "path": "/libs/cq/experience-fragments/components/imagerenderer",
-      "mixinTypes": [
-        "granite:FinalArea"
-      ]
-    },
-    {
-      "path": "/libs/cq/experience-fragments/webcomponent",
-      "mixinTypes": [
-        "granite:InternalArea"
-      ]
-    },
-    {
-      "path": "/libs/cq/experience-fragments/content/commons/socialstatuspredicate",
-      "mixinTypes": [
-        "granite:FinalArea"
-      ]
-    },
-    {
-      "path": "/libs/cq/experience-fragments/content/commons/reference",
-      "mixinTypes": [
-        "granite:InternalArea"
-      ]
-    },
-    {
-      "path": "/libs/cq/experience-fragments/content/commons/dataeraser",
-      "mixinTypes": [
-        "granite:InternalArea"
-      ]
-    },
-    {
-      "path": "/libs/cq/experience-fragments/content/commons/templatepicker",
-      "mixinTypes": [
-        "granite:FinalArea"
-      ]
-    },
-    {
-      "path": "/libs/cq/experience-fragments/content/xffield",
-      "mixinTypes": [
-        "granite:FinalArea"
-      ]
-    },
-    {
-      "path": "/libs/cq/experience-fragments/content/dialogs",
-      "mixinTypes": [
-        "granite:FinalArea"
-      ]
-    },
-    {
-      "path": "/libs/cq/experience-fragments/editor/components/xffield",
-      "mixinTypes": [
-        "granite:FinalArea"
-      ]
-    },
-    {
-      "path": "/libs/cq/experience-fragments/editor/clientlibs",
-      "mixinTypes": [
-        "granite:InternalArea"
-      ]
-    },
-    {
-      "path": "/libs/cq/address",
-      "mixinTypes": [
-        "granite:PublicArea"
-      ]
-    },
-    {
-      "path": "/libs/cq/flow",
-      "mixinTypes": [
-        "granite:InternalArea"
-      ]
-    },
-    {
-      "path": "/libs/cq/flow/widgets",
-      "mixinTypes": [
-        "granite:InternalArea"
-      ]
-    },
-    {
-      "path": "/libs/cq/cloudserviceconfigs/components/servicecomponents",
-      "mixinTypes": [
-        "granite:FinalArea"
-      ]
-    },
-    {
-      "path": "/libs/cq/cloudserviceconfigs/components/servicelibs",
-      "mixinTypes": [
-        "granite:FinalArea"
-      ]
-    },
-    {
-      "path": "/libs/cq/cloudserviceconfigs/components/configurations",
-      "mixinTypes": [
-        "granite:FinalArea"
-      ]
-    },
-    {
-      "path": "/libs/cq/cloudserviceconfigs/components/trail",
-      "mixinTypes": [
-        "granite:FinalArea"
-      ]
-    },
-    {
-      "path": "/libs/cq/cloudserviceconfigs/components/servicepage",
-      "mixinTypes": [
-        "granite:FinalArea"
-      ]
-    },
-    {
-      "path": "/libs/cq/cloudserviceconfigs/components/childlist",
-      "mixinTypes": [
-        "granite:FinalArea"
-      ]
-    },
-    {
-      "path": "/libs/cq/cloudserviceconfigs/components/services",
-      "mixinTypes": [
-        "granite:FinalArea"
-      ]
-    },
-    {
-      "path": "/libs/cq/cloudserviceconfigs/widgets",
-      "mixinTypes": [
-        "granite:InternalArea"
-      ]
-    },
-    {
-      "path": "/libs/cq/cloudserviceconfigs/templates/servicepage",
-      "mixinTypes": [
-        "granite:FinalArea"
-      ]
-    },
-    {
-      "path": "/libs/cq/analytics/components/cbframework",
-      "mixinTypes": [
-        "granite:FinalArea"
-      ]
-    },
-    {
-      "path": "/libs/cq/analytics/components/mappings",
-      "mixinTypes": [
-        "granite:InternalArea"
-      ]
-    },
-    {
-      "path": "/libs/cq/analytics/components/childrenlinks",
-      "mixinTypes": [
-        "granite:FinalArea"
-      ]
-    },
-    {
-      "path": "/libs/cq/analytics/components/testandtargetpage",
-      "mixinTypes": [
-        "granite:FinalArea"
-      ]
-    },
-    {
-      "path": "/libs/cq/analytics/components/testandtarget",
-      "mixinTypes": [
-        "granite:FinalArea"
-      ]
-    },
-    {
-      "path": "/libs/cq/analytics/components/generictracker",
-      "mixinTypes": [
-        "granite:FinalArea"
-      ]
-    },
-    {
-      "path": "/libs/cq/analytics/components/sitecatalystpage",
-      "mixinTypes": [
-        "granite:FinalArea"
-      ]
-    },
-    {
-      "path": "/libs/cq/analytics/components/framework",
-      "mixinTypes": [
-        "granite:FinalArea"
-      ]
-    },
-    {
-      "path": "/libs/cq/analytics/components/saintclassificationpage",
-      "mixinTypes": [
-        "granite:FinalArea"
-      ]
-    },
-    {
-      "path": "/libs/cq/analytics/components/sitecatalyst",
-      "mixinTypes": [
-        "granite:FinalArea"
-      ]
-    },
-    {
-      "path": "/libs/cq/analytics/clientlibs/sitecatalyst/tracking",
-      "mixinTypes": [
-        "granite:FinalArea"
-      ]
-    },
-    {
-      "path": "/libs/cq/analytics/clientlibs/sitecatalyst/plugins",
-      "mixinTypes": [
-        "granite:FinalArea"
-      ]
-    },
-    {
-      "path": "/libs/cq/analytics/clientlibs/sitecatalyst/appmeasurement",
-      "mixinTypes": [
-        "granite:FinalArea"
-      ]
-    },
-    {
-      "path": "/libs/cq/analytics/clientlibs/sitecatalyst/util",
-      "mixinTypes": [
-        "granite:FinalArea"
-      ]
-    },
-    {
-      "path": "/libs/cq/analytics/clientlibs/sitecatalyst/sitecatalyst",
-      "mixinTypes": [
-        "granite:FinalArea"
-      ]
-    },
-    {
-      "path": "/libs/cq/analytics/widgets",
-      "mixinTypes": [
-        "granite:InternalArea"
-      ]
-    },
-    {
-      "path": "/libs/cq/analytics/templates/testandtarget",
-      "mixinTypes": [
-        "granite:FinalArea"
-      ]
-    },
-    {
-      "path": "/libs/cq/analytics/templates/tntframework",
-      "mixinTypes": [
-        "granite:FinalArea"
-      ]
-    },
-    {
-      "path": "/libs/cq/analytics/templates/generictracker",
-      "mixinTypes": [
-        "granite:FinalArea"
-      ]
-    },
-    {
-      "path": "/libs/cq/analytics/templates/framework",
-      "mixinTypes": [
-        "granite:FinalArea"
-      ]
-    },
-    {
-      "path": "/libs/cq/analytics/templates/sitecatalyst",
-      "mixinTypes": [
-        "granite:FinalArea"
-      ]
-    },
-    {
-      "path": "/libs/cq/analytics/templates/saint-classification",
-      "mixinTypes": [
-        "granite:FinalArea"
-      ]
-    },
-    {
-      "path": "/libs/cq/dtm/components",
-      "mixinTypes": [
-        "granite:InternalArea"
-      ]
-    },
-    {
-      "path": "/libs/cq/dtm/widgets",
-      "mixinTypes": [
-        "granite:InternalArea"
-      ]
-    },
-    {
-      "path": "/libs/cq/dtm/templates/dynamictagmanagement",
-      "mixinTypes": [
-        "granite:FinalArea"
-      ]
-    },
-    {
-      "path": "/libs/cq/contentinsight/components/timeframe",
-      "mixinTypes": [
-        "granite:FinalArea"
-      ]
-    },
-    {
-      "path": "/libs/cq/contentinsight/components/cards/statistics",
-      "mixinTypes": [
-        "granite:FinalArea"
-      ]
-    },
-    {
-      "path": "/libs/cq/contentinsight/components/cards/targets",
-      "mixinTypes": [
-        "granite:FinalArea"
-      ]
-    },
-    {
-      "path": "/libs/cq/contentinsight/components/cards/recommendations",
-      "mixinTypes": [
-        "granite:FinalArea"
-      ]
-    },
-    {
-      "path": "/libs/cq/contentinsight/components/pageversionsdatasource",
-      "mixinTypes": [
-        "granite:FinalArea"
-      ]
-    },
-    {
-      "path": "/libs/cq/contentinsight/components/brightedge-cloudservice-config",
-      "mixinTypes": [
-        "granite:FinalArea"
-      ]
-    },
-    {
-      "path": "/libs/cq/contentinsight/clientlibs/wsse",
-      "mixinTypes": [
-        "granite:FinalArea"
-      ]
-    },
-    {
-      "path": "/libs/cq/contentinsight/clientlibs/contentinsight",
-      "mixinTypes": [
-        "granite:FinalArea"
-      ]
-    },
-    {
-      "path": "/libs/cq/contentinsight/clientlibs/editor",
-      "mixinTypes": [
-        "granite:FinalArea"
-      ]
-    },
-    {
-      "path": "/libs/cq/contentinsight/clientlibs/cloudconfig",
-      "mixinTypes": [
-        "granite:FinalArea"
-      ]
-    },
-    {
-      "path": "/libs/cq/contentinsight/content/providersettings",
-      "mixinTypes": [
-        "granite:InternalArea"
-      ]
-    },
-    {
-      "path": "/libs/cq/contentinsight/content/createtask",
-      "mixinTypes": [
-        "granite:InternalArea"
-      ]
-    },
-    {
-      "path": "/libs/cq/contentinsight/content/proxy",
-      "mixinTypes": [
-        "granite:InternalArea"
-      ]
-    },
-    {
-      "path": "/libs/cq/contentinsight/templates/brightedge-cloudservice-config",
-      "mixinTypes": [
-        "granite:FinalArea"
-      ]
-    },
-    {
-      "path": "/libs/cq/experiencelog",
-      "mixinTypes": [
-        "granite:InternalArea"
-      ]
-    },
-    {
-      "path": "/libs/cq/replication/components/youtube",
-      "mixinTypes": [
-        "granite:InternalArea"
-      ]
-    },
-    {
-      "path": "/libs/cq/replication/templates/youtube",
-      "mixinTypes": [
-        "granite:InternalArea"
-      ]
-    },
-    {
-      "path": "/libs/cq/Page/campaign",
-      "mixinTypes": [
-        "granite:InternalArea"
-      ]
-    },
-    {
-      "path": "/libs/cq/gui/components/workflow",
-      "mixinTypes": [
-        "granite:InternalArea"
-      ]
-    },
-    {
-      "path": "/libs/cq/gui/components/projects",
-      "mixinTypes": [
-        "granite:InternalArea"
-      ]
-    },
-    {
-      "path": "/libs/cq/gui/components/projects/admin/productreviewtd",
-      "mixinTypes": [
-        "granite:FinalArea"
-      ]
-    },
-    {
-      "path": "/libs/cq/gui/components/projects/admin/pim",
-      "mixinTypes": [
-        "granite:PublicArea"
-      ]
-    },
-    {
-      "path": "/libs/cq/gui/components/projects/admin/pim/taskimage",
-      "mixinTypes": [
-        "granite:FinalArea"
-      ]
-    },
-    {
-      "path": "/libs/cq/gui/components/projects/admin/pim/links",
-      "mixinTypes": [
-        "granite:FinalArea"
-      ]
-    },
-    {
-      "path": "/libs/cq/gui/components/projects/admin/pim/clientlibs",
-      "mixinTypes": [
-        "granite:FinalArea"
-      ]
-    },
-    {
-      "path": "/libs/cq/gui/components/projects/admin/reviewtd",
-      "mixinTypes": [
-        "granite:FinalArea"
-      ]
-    },
-    {
-      "path": "/libs/cq/gui/components/projects/admin/shotlistpayload",
-      "mixinTypes": [
-        "granite:FinalArea"
-      ]
-    },
-    {
-      "path": "/libs/cq/gui/components/common/wcm/templatepicker",
-      "mixinTypes": [
-        "granite:InternalArea"
-      ]
-    },
-    {
-      "path": "/libs/cq/inbox/content/inbox",
-      "mixinTypes": [
-        "granite:InternalArea"
-      ]
-    },
-    {
-      "path": "/libs/cq/inbox/gui",
-      "mixinTypes": [
-        "granite:InternalArea"
-      ]
-    },
-    {
-      "path": "/libs/cq/cloudconfig/components/admin/configpathbrowser",
-      "mixinTypes": [
-        "granite:FinalArea"
-      ]
-    },
-    {
-      "path": "/libs/cq/cloudconfig/components/admin/references",
-      "mixinTypes": [
-        "granite:FinalArea"
-      ]
-    },
-    {
-      "path": "/libs/cq/cloudconfig/components/scripttags/footer",
-      "mixinTypes": [
-        "granite:FinalArea"
-      ]
-    },
-    {
-      "path": "/libs/cq/cloudconfig/components/scripttags/header",
-      "mixinTypes": [
-        "granite:FinalArea"
-      ]
-    },
-    {
-      "path": "/libs/cq/cloudconfig/content",
-      "mixinTypes": [
-        "granite:InternalArea"
-      ]
-    },
-    {
-      "path": "/libs/crx",
-      "mixinTypes": [
-        "granite:InternalArea"
-      ]
-    },
-    {
-      "path": "/libs/workflow/scripts/noop.ecma/jcr:content",
-      "mixinTypes": [
-        "mix:title",
-        "granite:FinalArea"
-      ]
-    },
-    {
-      "path": "/libs/workflow/scripts/delete.ecma/jcr:content",
-      "mixinTypes": [
-        "mix:title",
-        "granite:FinalArea"
-      ]
-    },
-    {
-      "path": "/libs/workflow/scripts/initiator-participant-chooser.ecma/jcr:content",
-      "mixinTypes": [
-        "mix:title",
-        "granite:FinalArea"
-      ]
-    },
-    {
-      "path": "/libs/workflow/scripts/projects",
-      "mixinTypes": [
-        "granite:InternalArea"
-      ]
-    },
-    {
-      "path": "/libs/workflow/scripts/urlcaller.ecma/jcr:content",
-      "mixinTypes": [
-        "mix:title",
-        "granite:FinalArea"
-      ]
-    },
-    {
-      "path": "/libs/workflow/scripts/dam",
-      "mixinTypes": [
-        "granite:InternalArea"
-      ]
-    },
-    {
-      "path": "/libs/workflow/scripts/rule-false.ecma/jcr:content",
-      "mixinTypes": [
-        "mix:title",
-        "granite:FinalArea"
-      ]
-    },
-    {
-      "path": "/libs/workflow/scripts/sample.ecma/jcr:content",
-      "mixinTypes": [
-        "mix:title",
-        "granite:FinalArea"
-      ]
-    },
-    {
-      "path": "/libs/fd/i18n",
-      "mixinTypes": [
-        "mix:lockable",
-        "rep:AccessControllable",
-        "granite:FinalArea"
-      ]
-    },
-    {
-      "path": "/libs/fd/af/dor/rendercondition",
-      "mixinTypes": [
-        "granite:InternalArea"
-      ]
-    },
-    {
-      "path": "/libs/fd/af/dor/templates/defaultTemplate.xdp",
-      "mixinTypes": [
-        "granite:FinalArea",
-        "rep:AccessControllable"
-      ]
-    },
-    {
-      "path": "/libs/fd/af/dor/datasource",
-      "mixinTypes": [
-        "granite:InternalArea"
-      ]
-    },
-    {
-      "path": "/libs/fd/af/dor/services",
-      "mixinTypes": [
-        "granite:InternalArea"
-      ]
-    },
-    {
-      "path": "/libs/fd/af/runtime/clientlibs/aemformcontainer/third-party",
-      "mixinTypes": [
-        "granite:InternalArea"
-      ]
-    },
-    {
-      "path": "/libs/fd/af/runtime/clientlibs/aemformcontainer/formapp",
-      "mixinTypes": [
-        "granite:FinalArea"
-      ]
-    },
-    {
-      "path": "/libs/fd/af/runtime/clientlibs/guidetheme/common",
-      "mixinTypes": [
-        "granite:FinalArea"
-      ]
-    },
-    {
-      "path": "/libs/fd/af/runtime/clientlibs/guidetheme/default",
-      "mixinTypes": [
-        "granite:FinalArea"
-      ]
-    },
-    {
-      "path": "/libs/fd/af/runtime/clientlibs/guideRuntime",
-      "mixinTypes": [
-        "granite:FinalArea"
-      ]
-    },
-    {
-      "path": "/libs/fd/af/runtime/clientlibs/common",
-      "mixinTypes": [
-        "granite:FinalArea"
-      ]
-    },
-    {
-      "path": "/libs/fd/af/runtime/clientlibs/guidetheme2/legacy/620/common",
-      "mixinTypes": [
-        "granite:FinalArea"
-      ]
-    },
-    {
-      "path": "/libs/fd/af/runtime/clientlibs/guidetheme2/common",
-      "mixinTypes": [
-        "granite:FinalArea"
-      ]
-    },
-    {
-      "path": "/libs/fd/af/runtime/clientlibs/guidetheme2/core",
-      "mixinTypes": [
-        "granite:FinalArea"
-      ]
-    },
-    {
-      "path": "/libs/fd/af/runtime/clientlibs/guidetheme2/default",
-      "mixinTypes": [
-        "granite:FinalArea"
-      ]
-    },
-    {
-      "path": "/libs/fd/af/runtime/clientlibs/third-party",
-      "mixinTypes": [
-        "granite:InternalArea"
-      ]
-    },
-    {
-      "path": "/libs/fd/af/runtime/clientlibs/widgets",
-      "mixinTypes": [
-        "granite:FinalArea"
-      ]
-    },
-    {
-      "path": "/libs/fd/af/runtime/clientlibs/I18N/pt_BR",
-      "mixinTypes": [
-        "granite:FinalArea"
-      ]
-    },
-    {
-      "path": "/libs/fd/af/runtime/clientlibs/I18N/en",
-      "mixinTypes": [
-        "granite:FinalArea"
-      ]
-    },
-    {
-      "path": "/libs/fd/af/runtime/clientlibs/I18N/zh_CN",
-      "mixinTypes": [
-        "granite:FinalArea"
-      ]
-    },
-    {
-      "path": "/libs/fd/af/runtime/clientlibs/I18N/zh_TW",
-      "mixinTypes": [
-        "granite:FinalArea"
-      ]
-    },
-    {
-      "path": "/libs/fd/af/runtime/clientlibs/I18N/es",
-      "mixinTypes": [
-        "granite:FinalArea"
-      ]
-    },
-    {
-      "path": "/libs/fd/af/runtime/clientlibs/I18N/it",
-      "mixinTypes": [
-        "granite:FinalArea"
-      ]
-    },
-    {
-      "path": "/libs/fd/af/runtime/clientlibs/I18N/fr",
-      "mixinTypes": [
-        "granite:FinalArea"
-      ]
-    },
-    {
-      "path": "/libs/fd/af/runtime/clientlibs/I18N/ko_KR",
-      "mixinTypes": [
-        "granite:FinalArea"
-      ]
-    },
-    {
-      "path": "/libs/fd/af/runtime/clientlibs/I18N/ja",
-      "mixinTypes": [
-        "granite:FinalArea"
-      ]
-    },
-    {
-      "path": "/libs/fd/af/runtime/clientlibs/I18N/de",
-      "mixinTypes": [
-        "granite:FinalArea"
-      ]
-    },
-    {
-      "path": "/libs/fd/af/runtime/clientlibs/guideD3V3",
-      "mixinTypes": [
-        "granite:FinalArea"
-      ]
-    },
-    {
-      "path": "/libs/fd/af/runtime/clientlibs/progressive",
-      "mixinTypes": [
-        "granite:InternalArea"
-      ]
-    },
-    {
-      "path": "/libs/fd/af/runtime/clientlibs/guidelib",
-      "mixinTypes": [
-        "granite:FinalArea"
-      ]
-    },
-    {
-      "path": "/libs/fd/af/runtime/clientlibs/guideRuntimeWithXFA",
-      "mixinTypes": [
-        "granite:FinalArea"
-      ]
-    },
-    {
-      "path": "/libs/fd/af/guideProgressiveStrategy",
-      "mixinTypes": [
-        "granite:InternalArea"
-      ]
-    },
-    {
-      "path": "/libs/fd/af/components",
-      "mixinTypes": [
-        "granite:PublicArea"
-      ]
-    },
-    {
-      "path": "/libs/fd/af/components/table/cq:dialog/content/items/accordion/items/basic",
-      "mixinTypes": [
-        "granite:InternalArea"
-      ]
-    },
-    {
-      "path": "/libs/fd/af/components/table/cq:dialog/content/items/accordion/items/help",
-      "mixinTypes": [
-        "granite:InternalArea"
-      ]
-    },
-    {
-      "path": "/libs/fd/af/components/table/cq:dialog/content/items/accordion/items/accessibility",
-      "mixinTypes": [
-        "granite:InternalArea"
-      ]
-    },
-    {
-      "path": "/libs/fd/af/components/table/dialog",
-      "mixinTypes": [
-        "granite:InternalArea"
-      ]
-    },
-    {
-      "path": "/libs/fd/af/components/guidetermsandconditions/dialog",
-      "mixinTypes": [
-        "granite:InternalArea"
-      ]
-    },
-    {
-      "path": "/libs/fd/af/components/commons",
-      "mixinTypes": [
-        "granite:InternalArea"
-      ]
-    },
-    {
-      "path": "/libs/fd/af/components/progressiveDataCapture",
-      "mixinTypes": [
-        "granite:InternalArea"
-      ]
-    },
-    {
-      "path": "/libs/fd/af/components/stylePropertySheet",
-      "mixinTypes": [
-        "granite:InternalArea"
-      ]
-    },
-    {
-      "path": "/libs/fd/af/components/guidefield/cq:dialog/content/items/accordion/items/basic",
-      "mixinTypes": [
-        "granite:InternalArea"
-      ]
-    },
-    {
-      "path": "/libs/fd/af/components/guidefield/cq:dialog/content/items/accordion/items/patterns",
-      "mixinTypes": [
-        "granite:InternalArea"
-      ]
-    },
-    {
-      "path": "/libs/fd/af/components/guidefield/cq:dialog/content/items/accordion/items/help",
-      "mixinTypes": [
-        "granite:InternalArea"
-      ]
-    },
-    {
-      "path": "/libs/fd/af/components/guidefield/cq:dialog/content/items/accordion/items/accessibility",
-      "mixinTypes": [
-        "granite:InternalArea"
-      ]
-    },
-    {
-      "path": "/libs/fd/af/components/guidefield/dialog",
-      "mixinTypes": [
-        "granite:InternalArea"
-      ]
-    },
-    {
-      "path": "/libs/fd/af/components/tableRow/cq:dialog/content/items/accordion/items/basic",
-      "mixinTypes": [
-        "granite:InternalArea"
-      ]
-    },
-    {
-      "path": "/libs/fd/af/components/tableRow/dialog",
-      "mixinTypes": [
-        "granite:InternalArea"
-      ]
-    },
-    {
-      "path": "/libs/fd/af/components/guideimage/cq:dialog/content/items/accordion/items/basic",
-      "mixinTypes": [
-        "granite:InternalArea"
-      ]
-    },
-    {
-      "path": "/libs/fd/af/components/guideimage/dialog",
-      "mixinTypes": [
-        "granite:InternalArea"
-      ]
-    },
-    {
-      "path": "/libs/fd/af/components/guidetelephone/formatters",
-      "mixinTypes": [
-        "granite:FinalArea"
-      ]
-    },
-    {
-      "path": "/libs/fd/af/components/guidetelephone/validators",
-      "mixinTypes": [
-        "granite:FinalArea"
-      ]
-    },
-    {
-      "path": "/libs/fd/af/components/guidefileupload/dialog",
-      "mixinTypes": [
-        "granite:InternalArea"
-      ]
-    },
-    {
-      "path": "/libs/fd/af/components/guidescribble/dialog",
-      "mixinTypes": [
-        "granite:InternalArea"
-      ]
-    },
-    {
-      "path": "/libs/fd/af/components/guideseparator/dialog",
-      "mixinTypes": [
-        "granite:InternalArea"
-      ]
-    },
-    {
-      "path": "/libs/fd/af/components/guidetextdraw/dialog",
-      "mixinTypes": [
-        "granite:InternalArea"
-      ]
-    },
-    {
-      "path": "/libs/fd/af/components/guidesubmittype/restendpoint/cq:dialog/content/items/options",
-      "mixinTypes": [
-        "granite:InternalArea"
-      ]
-    },
-    {
-      "path": "/libs/fd/af/components/guidesubmittype/restendpoint/cq:dialog/content/items/enableRestEndpointPost",
-      "mixinTypes": [
-        "granite:InternalArea"
-      ]
-    },
-    {
-      "path": "/libs/fd/af/components/guidesubmittype/restendpoint/cq:dialog/content/items/restEndpointPostUrl",
-      "mixinTypes": [
-        "granite:InternalArea"
-      ]
-    },
-    {
-      "path": "/libs/fd/af/components/guidesubmittype/restendpoint/dialog",
-      "mixinTypes": [
-        "granite:InternalArea"
-      ]
-    },
-    {
-      "path": "/libs/fd/af/components/guidesubmittype/store/cq:dialog/content/items/action",
-      "mixinTypes": [
-        "granite:InternalArea"
-      ]
-    },
-    {
-      "path": "/libs/fd/af/components/guidesubmittype/store/dialog",
-      "mixinTypes": [
-        "granite:InternalArea"
-      ]
-    },
-    {
-      "path": "/libs/fd/af/components/guidesubmittype/email/cq:dialog/content/items/from",
-      "mixinTypes": [
-        "granite:InternalArea"
-      ]
-    },
-    {
-      "path": "/libs/fd/af/components/guidesubmittype/email/cq:dialog/content/items/mailTo",
-      "mixinTypes": [
-        "granite:InternalArea"
-      ]
-    },
-    {
-      "path": "/libs/fd/af/components/guidesubmittype/email/cq:dialog/content/items/cc",
-      "mixinTypes": [
-        "granite:InternalArea"
-      ]
-    },
-    {
-      "path": "/libs/fd/af/components/guidesubmittype/email/cq:dialog/content/items/bcc",
-      "mixinTypes": [
-        "granite:InternalArea"
-      ]
-    },
-    {
-      "path": "/libs/fd/af/components/guidesubmittype/email/cq:dialog/content/items/subject",
-      "mixinTypes": [
-        "granite:InternalArea"
-      ]
-    },
-    {
-      "path": "/libs/fd/af/components/guidesubmittype/email/cq:dialog/content/items/template",
-      "mixinTypes": [
-        "granite:InternalArea"
-      ]
-    },
-    {
-      "path": "/libs/fd/af/components/guidesubmittype/email/cq:dialog/content/items/templatePath",
-      "mixinTypes": [
-        "granite:InternalArea"
-      ]
-    },
-    {
-      "path": "/libs/fd/af/components/guidesubmittype/email/cq:dialog/content/items/attach",
-      "mixinTypes": [
-        "granite:InternalArea"
-      ]
-    },
-    {
-      "path": "/libs/fd/af/components/guidesubmittype/email/dialog",
-      "mixinTypes": [
-        "granite:InternalArea"
-      ]
-    },
-    {
-      "path": "/libs/fd/af/components/guidedropdownlist/dialog",
-      "mixinTypes": [
-        "granite:InternalArea"
-      ]
-    },
-    {
-      "path": "/libs/fd/af/components/guidedatepicker/dialog",
-      "mixinTypes": [
-        "granite:InternalArea"
-      ]
-    },
-    {
-      "path": "/libs/fd/af/components/guidedatepicker/formatters",
-      "mixinTypes": [
-        "granite:FinalArea"
-      ]
-    },
-    {
-      "path": "/libs/fd/af/components/guidecheckbox/dialog",
-      "mixinTypes": [
-        "granite:InternalArea"
-      ]
-    },
-    {
-      "path": "/libs/fd/af/components/aemform/authorLib",
-      "mixinTypes": [
-        "granite:InternalArea"
-      ]
-    },
-    {
-      "path": "/libs/fd/af/components/aemform/cq:dialog/content/items/column/items/form_type",
-      "mixinTypes": [
-        "granite:InternalArea"
-      ]
-    },
-    {
-      "path": "/libs/fd/af/components/aemform/cq:dialog/content/items/column/items/adaptiveFormContainer",
-      "mixinTypes": [
-        "granite:InternalArea"
-      ]
-    },
-    {
-      "path": "/libs/fd/af/components/aemform/cq:dialog/content/items/column/items/adaptiveDocumentContainer",
-      "mixinTypes": [
-        "granite:InternalArea"
-      ]
-    },
-    {
-      "path": "/libs/fd/af/components/aemform/cq:dialog/content/items/column/items/themeRef",
-      "mixinTypes": [
-        "granite:InternalArea"
-      ]
-    },
-    {
-      "path": "/libs/fd/af/components/aemform/cq:dialog/content/items/column/items/full_page_width",
-      "mixinTypes": [
-        "granite:InternalArea"
-      ]
-    },
-    {
-      "path": "/libs/fd/af/components/aemform/cq:dialog/content/items/column/items/height",
-      "mixinTypes": [
-        "granite:InternalArea"
-      ]
-    },
-    {
-      "path": "/libs/fd/af/components/aemform/cq:dialog/content/items/column/items/cssClientlib",
-      "mixinTypes": [
-        "granite:InternalArea"
-      ]
-    },
-    {
-      "path": "/libs/fd/af/components/guidechart/reducerOptions/frequency",
-      "mixinTypes": [
-        "granite:FinalArea"
-      ]
-    },
-    {
-      "path": "/libs/fd/af/components/guidechart/reducerOptions/max",
-      "mixinTypes": [
-        "granite:FinalArea"
-      ]
-    },
-    {
-      "path": "/libs/fd/af/components/guidechart/reducerOptions/mean",
-      "mixinTypes": [
-        "granite:FinalArea"
-      ]
-    },
-    {
-      "path": "/libs/fd/af/components/guidechart/reducerOptions/median",
-      "mixinTypes": [
-        "granite:FinalArea"
-      ]
-    },
-    {
-      "path": "/libs/fd/af/components/guidechart/reducerOptions/min",
-      "mixinTypes": [
-        "granite:FinalArea"
-      ]
-    },
-    {
-      "path": "/libs/fd/af/components/guidechart/reducerOptions/mode",
-      "mixinTypes": [
-        "granite:FinalArea"
-      ]
-    },
-    {
-      "path": "/libs/fd/af/components/guidechart/reducerOptions/range",
-      "mixinTypes": [
-        "granite:FinalArea"
-      ]
-    },
-    {
-      "path": "/libs/fd/af/components/guidechart/reducerOptions/sum",
-      "mixinTypes": [
-        "granite:FinalArea"
-      ]
-    },
-    {
-      "path": "/libs/fd/af/components/guidechart/dialog",
-      "mixinTypes": [
-        "granite:InternalArea"
-      ]
-    },
-    {
-      "path": "/libs/fd/af/components/guideCaptchaServices",
-      "mixinTypes": [
-        "granite:InternalArea"
-      ]
-    },
-    {
-      "path": "/libs/fd/af/components/guidenumericbox/dialog",
-      "mixinTypes": [
-        "granite:InternalArea"
-      ]
-    },
-    {
-      "path": "/libs/fd/af/components/guidenumericbox/formatters",
-      "mixinTypes": [
-        "granite:FinalArea"
-      ]
-    },
-    {
-      "path": "/libs/fd/af/components/guidetextbox/dialog",
-      "mixinTypes": [
-        "granite:InternalArea"
-      ]
-    },
-    {
-      "path": "/libs/fd/af/components/guidetextbox/formatters",
-      "mixinTypes": [
-        "granite:FinalArea"
-      ]
-    },
-    {
-      "path": "/libs/fd/af/components/guidepasswordbox/dialog",
-      "mixinTypes": [
-        "granite:InternalArea"
-      ]
-    },
-    {
-      "path": "/libs/fd/af/components/info",
-      "mixinTypes": [
-        "granite:InternalArea"
-      ]
-    },
-    {
-      "path": "/libs/fd/af/components/guideContainer",
-      "mixinTypes": [
-        "granite:InternalArea"
-      ]
-    },
-    {
-      "path": "/libs/fd/af/components/guideformtitle/cq:dialog/content/items/accordion/items/basic",
-      "mixinTypes": [
-        "granite:InternalArea"
-      ]
-    },
-    {
-      "path": "/libs/fd/af/components/guideformtitle/dialog",
-      "mixinTypes": [
-        "granite:InternalArea"
-      ]
-    },
-    {
-      "path": "/libs/fd/af/components/guideContainerWrapper",
-      "mixinTypes": [
-        "granite:InternalArea"
-      ]
-    },
-    {
-      "path": "/libs/fd/af/components/actions/submit/dialog",
-      "mixinTypes": [
-        "granite:InternalArea"
-      ]
-    },
-    {
-      "path": "/libs/fd/af/components/actions/nextitemnav/dialog",
-      "mixinTypes": [
-        "granite:InternalArea"
-      ]
-    },
-    {
-      "path": "/libs/fd/af/components/actions/previtemnav/dialog",
-      "mixinTypes": [
-        "granite:InternalArea"
-      ]
-    },
-    {
-      "path": "/libs/fd/af/components/actions/reset/dialog",
-      "mixinTypes": [
-        "granite:InternalArea"
-      ]
-    },
-    {
-      "path": "/libs/fd/af/components/guidebutton/dialog",
-      "mixinTypes": [
-        "granite:InternalArea"
-      ]
-    },
-    {
-      "path": "/libs/fd/af/components/toolbar/cq:dialog/content/items/accordion/items/basic",
-      "mixinTypes": [
-        "granite:InternalArea"
-      ]
-    },
-    {
-      "path": "/libs/fd/af/components/guideradiobutton/dialog",
-      "mixinTypes": [
-        "granite:InternalArea"
-      ]
-    },
-    {
-      "path": "/libs/fd/af/components/panel",
-      "mixinTypes": [
-        "granite:InternalArea"
-      ]
-    },
-    {
-      "path": "/libs/fd/af/components/guideemail/formatters",
-      "mixinTypes": [
-        "granite:FinalArea"
-      ]
-    },
-    {
-      "path": "/libs/fd/af/components/rootPanel",
-      "mixinTypes": [
-        "granite:InternalArea"
-      ]
-    },
-    {
-      "path": "/libs/fd/af/components/guideFragmentContainer",
-      "mixinTypes": [
-        "granite:InternalArea"
-      ]
-    },
-    {
-      "path": "/libs/fd/af/extensions",
-      "mixinTypes": [
-        "granite:InternalArea"
-      ]
-    },
-    {
-      "path": "/libs/fd/af/themes",
-      "mixinTypes": [
-        "granite:InternalArea"
-      ]
-    },
-    {
-      "path": "/libs/fd/af/content",
-      "mixinTypes": [
-        "granite:InternalArea"
-      ]
-    },
-    {
-      "path": "/libs/fd/af/content/options/predicates",
-      "mixinTypes": [
-        "granite:InternalArea"
-      ]
-    },
-    {
-      "path": "/libs/fd/af/layouts/gridFluidLayout",
-      "mixinTypes": [
-        "granite:PublicArea"
-      ]
-    },
-    {
-      "path": "/libs/fd/af/layouts/gridFluidLayout/granite:data",
-      "mixinTypes": [
-        "granite:InternalArea"
-      ]
-    },
-    {
-      "path": "/libs/fd/af/layouts/gridFluidLayout/cq:editConfig",
-      "mixinTypes": [
-        "granite:InternalArea"
-      ]
-    },
-    {
-      "path": "/libs/fd/af/layouts/gridFluidLayout/design_dialog",
-      "mixinTypes": [
-        "granite:InternalArea"
-      ]
-    },
-    {
-      "path": "/libs/fd/af/layouts/gridFluidLayout/dialogProperties",
-      "mixinTypes": [
-        "granite:InternalArea"
-      ]
-    },
-    {
-      "path": "/libs/fd/af/layouts/table",
-      "mixinTypes": [
-        "granite:PublicArea"
-      ]
-    },
-    {
-      "path": "/libs/fd/af/layouts/table/rowLayout/cq:editConfig",
-      "mixinTypes": [
-        "granite:InternalArea"
-      ]
-    },
-    {
-      "path": "/libs/fd/af/layouts/table/rowLayout/design_dialog",
-      "mixinTypes": [
-        "granite:InternalArea"
-      ]
-    },
-    {
-      "path": "/libs/fd/af/layouts/table/headerLayout/cq:editConfig",
-      "mixinTypes": [
-        "granite:InternalArea"
-      ]
-    },
-    {
-      "path": "/libs/fd/af/layouts/table/headerLayout/design_dialog",
-      "mixinTypes": [
-        "granite:InternalArea"
-      ]
-    },
-    {
-      "path": "/libs/fd/af/layouts/field/afCaptionErrorOnTop",
-      "mixinTypes": [
-        "granite:InternalArea"
-      ]
-    },
-    {
-      "path": "/libs/fd/af/layouts/field/defaultFieldLayout",
-      "mixinTypes": [
-        "granite:InternalArea"
-      ]
-    },
-    {
-      "path": "/libs/fd/af/layouts/defaultGuideLayout",
-      "mixinTypes": [
-        "granite:InternalArea"
-      ]
-    },
-    {
-      "path": "/libs/fd/af/layouts/tableLayout/cq:editConfig",
-      "mixinTypes": [
-        "granite:InternalArea"
-      ]
-    },
-    {
-      "path": "/libs/fd/af/layouts/tableLayout/design_dialog",
-      "mixinTypes": [
-        "granite:InternalArea"
-      ]
-    },
-    {
-      "path": "/libs/fd/af/layouts/mobile",
-      "mixinTypes": [
-        "granite:PublicArea"
-      ]
-    },
-    {
-      "path": "/libs/fd/af/layouts/progressive",
-      "mixinTypes": [
-        "granite:InternalArea"
-      ]
-    },
-    {
-      "path": "/libs/fd/af/layouts/toolbar",
-      "mixinTypes": [
-        "granite:PublicArea"
-      ]
-    },
-    {
-      "path": "/libs/fd/af/layouts/toolbar/mobileFixedToolbarLayout/cq:editConfig",
-      "mixinTypes": [
-        "granite:InternalArea"
-      ]
-    },
-    {
-      "path": "/libs/fd/af/layouts/toolbar/defaultToolbarLayout/cq:editConfig",
-      "mixinTypes": [
-        "granite:InternalArea"
-      ]
-    },
-    {
-      "path": "/libs/fd/af/layouts/panel",
-      "mixinTypes": [
-        "granite:PublicArea"
-      ]
-    },
-    {
-      "path": "/libs/fd/af/layouts/panel/wizard/granite:data",
-      "mixinTypes": [
-        "granite:InternalArea"
-      ]
-    },
-    {
-      "path": "/libs/fd/af/layouts/panel/accordion/granite:data",
-      "mixinTypes": [
-        "granite:InternalArea"
-      ]
-    },
-    {
-      "path": "/libs/fd/af/layouts/panel/tabbedPanelLayout/granite:data",
-      "mixinTypes": [
-        "granite:InternalArea"
-      ]
-    },
-    {
-      "path": "/libs/fd/af/layouts/panel/verticalTabbedPanelLayout/granite:data",
-      "mixinTypes": [
-        "granite:InternalArea"
-      ]
-    },
-    {
-      "path": "/libs/fd/af/templateForFragment/defaultFragmentTemplate",
-      "mixinTypes": [
-        "granite:FinalArea"
-      ]
-    },
-    {
-      "path": "/libs/fd/af/cloudservices",
-      "mixinTypes": [
-        "granite:InternalArea"
-      ]
-    },
-    {
-      "path": "/libs/fd/af/cloudserviceconfigs",
-      "mixinTypes": [
-        "granite:InternalArea"
-      ]
-    },
-    {
-      "path": "/libs/fd/af/coral",
-      "mixinTypes": [
-        "granite:InternalArea"
-      ]
-    },
-    {
-      "path": "/libs/fd/af/granite/components/formsmultifield",
-      "mixinTypes": [
-        "granite:FinalArea"
-      ]
-    },
-    {
-      "path": "/libs/fd/af/granite/components/imageupload",
-      "mixinTypes": [
-        "granite:FinalArea"
-      ]
-    },
-    {
-      "path": "/libs/fd/af/granite/components/imageupload/readonly",
-      "mixinTypes": [
-        "granite:FinalArea"
-      ]
-    },
-    {
-      "path": "/libs/fd/af/granite/components/bindrefselector",
-      "mixinTypes": [
-        "granite:FinalArea"
-      ]
-    },
-    {
-      "path": "/libs/fd/af/granite/components/bindrefselector/readonly",
-      "mixinTypes": [
-        "granite:FinalArea"
-      ]
-    },
-    {
-      "path": "/libs/fd/af/granite/components/imageuploadwithtext",
-      "mixinTypes": [
-        "granite:FinalArea"
-      ]
-    },
-    {
-      "path": "/libs/fd/af/granite/components/fieldset",
-      "mixinTypes": [
-        "granite:FinalArea"
-      ]
-    },
-    {
-      "path": "/libs/fd/af/granite/components/formpicker",
-      "mixinTypes": [
-        "granite:FinalArea"
-      ]
-    },
-    {
-      "path": "/libs/fd/af/granite/content",
-      "mixinTypes": [
-        "granite:InternalArea"
-      ]
-    },
-    {
-      "path": "/libs/fd/af/authoring/editors",
-      "mixinTypes": [
-        "granite:InternalArea"
-      ]
-    },
-    {
-      "path": "/libs/fd/af/authoring/components/dor",
-      "mixinTypes": [
-        "granite:InternalArea"
-      ]
-    },
-    {
-      "path": "/libs/fd/af/authoring/components/granite",
-      "mixinTypes": [
-        "granite:InternalArea"
-      ]
-    },
-    {
-      "path": "/libs/fd/af/authoring/clientlibs",
-      "mixinTypes": [
-        "granite:InternalArea"
-      ]
-    },
-    {
-      "path": "/libs/fd/af/authoring/content",
-      "mixinTypes": [
-        "granite:InternalArea"
-      ]
-    },
-    {
-      "path": "/libs/fd/af/tourimages",
-      "mixinTypes": [
-        "granite:InternalArea"
-      ]
-    },
-    {
-      "path": "/libs/fd/channelcore/admin/components/editasset",
-      "mixinTypes": [
-        "granite:InternalArea"
-      ]
-    },
-    {
-      "path": "/libs/fd/channelcore/admin/content/editasset",
-      "mixinTypes": [
-        "granite:InternalArea"
-      ]
-    },
-    {
-      "path": "/libs/fd/channelcore/components/variantlist",
-      "mixinTypes": [
-        "granite:InternalArea"
-      ]
-    },
-    {
-      "path": "/libs/fd/channelcore/components/authoring",
-      "mixinTypes": [
-        "granite:InternalArea"
-      ]
-    },
-    {
-      "path": "/libs/fd/channelcore/components/variableassignment",
-      "mixinTypes": [
-        "granite:InternalArea"
-      ]
-    },
-    {
-      "path": "/libs/fd/channelcore/clientlibs/genericTree",
-      "mixinTypes": [
-        "granite:InternalArea"
-      ]
-    },
-    {
-      "path": "/libs/fd/channelcore/clientlibs/components",
-      "mixinTypes": [
-        "granite:InternalArea"
-      ]
-    },
-    {
-      "path": "/libs/fd/channelcore/clientlibs/core",
-      "mixinTypes": [
-        "granite:InternalArea"
-      ]
-    },
-    {
-      "path": "/libs/fd/channelcore/clientlibs/documentfragment",
-      "mixinTypes": [
-        "granite:InternalArea"
-      ]
-    },
-    {
-      "path": "/libs/fd/channelcore/clientlibs/utils",
-      "mixinTypes": [
-        "granite:InternalArea"
-      ]
-    },
-    {
-      "path": "/libs/fd/channelcore/clientlibs/contentpage",
-      "mixinTypes": [
-        "granite:InternalArea"
-      ]
-    },
-    {
-      "path": "/libs/fd/channelcore/clientlibs/variableassignment",
-      "mixinTypes": [
-        "granite:InternalArea"
-      ]
-    },
-    {
-      "path": "/libs/fd/expeditor",
-      "mixinTypes": [
-        "granite:InternalArea"
-      ]
-    },
-    {
-      "path": "/libs/fd/fm/theme",
-      "mixinTypes": [
-        "granite:InternalArea"
-      ]
-    },
-    {
-      "path": "/libs/fd/fm/base",
-      "mixinTypes": [
-        "granite:InternalArea"
-      ]
-    },
-    {
-      "path": "/libs/fd/fm/base/components/custompathfield",
-      "mixinTypes": [
-        "granite:InternalArea"
-      ]
-    },
-    {
-      "path": "/libs/fd/fm/base/content/custompathfield",
-      "mixinTypes": [
-        "granite:InternalArea"
-      ]
-    },
-    {
-      "path": "/libs/fd/fm/af",
-      "mixinTypes": [
-        "granite:InternalArea"
-      ]
-    },
-    {
-      "path": "/libs/fd/fm/formset",
-      "mixinTypes": [
-        "granite:InternalArea"
-      ]
-    },
-    {
-      "path": "/libs/fd/fm/fdm",
-      "mixinTypes": [
-        "granite:InternalArea"
-      ]
-    },
-    {
-      "path": "/libs/fd/fm/mcdocument",
-      "mixinTypes": [
-        "granite:InternalArea"
-      ]
-    },
-    {
-      "path": "/libs/fd/fm/content",
-      "mixinTypes": [
-        "granite:InternalArea"
-      ]
-    },
-    {
-      "path": "/libs/fd/fm/gui",
-      "mixinTypes": [
-        "granite:InternalArea"
-      ]
-    },
-    {
-      "path": "/libs/fd/xfaforms/clientlibs/runtime",
-      "mixinTypes": [
-        "granite:FinalArea"
-      ]
-    },
-    {
-      "path": "/libs/fd/xfaforms/clientlibs/loadingProfile",
-      "mixinTypes": [
-        "granite:FinalArea"
-      ]
-    },
-    {
-      "path": "/libs/fd/xfaforms/clientlibs/manifest",
-      "mixinTypes": [
-        "granite:InternalArea"
-      ]
-    },
-    {
-      "path": "/libs/fd/xfaforms/clientlibs/profile",
-      "mixinTypes": [
-        "granite:FinalArea"
-      ]
-    },
-    {
-      "path": "/libs/fd/xfaforms/clientlibs/third-party",
-      "mixinTypes": [
-        "granite:InternalArea"
-      ]
-    },
-    {
-      "path": "/libs/fd/xfaforms/clientlibs/scrollnav",
-      "mixinTypes": [
-        "granite:FinalArea"
-      ]
-    },
-    {
-      "path": "/libs/fd/xfaforms/clientlibs/I18N",
-      "mixinTypes": [
-        "rep:AccessControllable",
-        "granite:FinalArea"
-      ]
-    },
-    {
-      "path": "/libs/fd/xfaforms/clientlibs/I18N/pt_BR",
-      "mixinTypes": [
-        "granite:FinalArea"
-      ]
-    },
-    {
-      "path": "/libs/fd/xfaforms/clientlibs/I18N/fr_FR",
-      "mixinTypes": [
-        "granite:FinalArea"
-      ]
-    },
-    {
-      "path": "/libs/fd/xfaforms/clientlibs/I18N/en",
-      "mixinTypes": [
-        "granite:FinalArea"
-      ]
-    },
-    {
-      "path": "/libs/fd/xfaforms/clientlibs/I18N/zh_CN",
-      "mixinTypes": [
-        "granite:FinalArea"
-      ]
-    },
-    {
-      "path": "/libs/fd/xfaforms/clientlibs/I18N/zh_TW",
-      "mixinTypes": [
-        "granite:FinalArea"
-      ]
-    },
-    {
-      "path": "/libs/fd/xfaforms/clientlibs/I18N/es",
-      "mixinTypes": [
-        "granite:FinalArea"
-      ]
-    },
-    {
-      "path": "/libs/fd/xfaforms/clientlibs/I18N/it",
-      "mixinTypes": [
-        "granite:FinalArea"
-      ]
-    },
-    {
-      "path": "/libs/fd/xfaforms/clientlibs/I18N/fr",
-      "mixinTypes": [
-        "granite:FinalArea"
-      ]
-    },
-    {
-      "path": "/libs/fd/xfaforms/clientlibs/I18N/en_US",
-      "mixinTypes": [
-        "granite:FinalArea"
-      ]
-    },
-    {
-      "path": "/libs/fd/xfaforms/clientlibs/I18N/ko_KR",
-      "mixinTypes": [
-        "granite:FinalArea"
-      ]
-    },
-    {
-      "path": "/libs/fd/xfaforms/clientlibs/I18N/ja",
-      "mixinTypes": [
-        "granite:FinalArea"
-      ]
-    },
-    {
-      "path": "/libs/fd/xfaforms/clientlibs/I18N/de_DE",
-      "mixinTypes": [
-        "granite:FinalArea"
-      ]
-    },
-    {
-      "path": "/libs/fd/xfaforms/clientlibs/I18N/de",
-      "mixinTypes": [
-        "granite:FinalArea"
-      ]
-    },
-    {
-      "path": "/libs/fd/xfaforms/clientlibs/xfalib",
-      "mixinTypes": [
-        "granite:FinalArea"
-      ]
-    },
-    {
-      "path": "/libs/fd/xfaforms/clientlibs/xfalib/authoringWidgets",
-      "mixinTypes": [
-        "granite:FinalArea"
-      ]
-    },
-    {
-      "path": "/libs/fd/xfaforms/clientlibs/toolbar",
-      "mixinTypes": [
-        "granite:FinalArea"
-      ]
-    },
-    {
-      "path": "/libs/fd/xfaforms/clientlibs/fileupload",
-      "mixinTypes": [
-        "granite:FinalArea"
-      ]
-    },
-    {
-      "path": "/libs/fd/xfaforms/clientlibs/noConflict",
-      "mixinTypes": [
-        "granite:InternalArea"
-      ]
-    },
-    {
-      "path": "/libs/fd/fp",
-      "mixinTypes": [
-        "granite:PublicArea",
-        "rep:AccessControllable"
-      ]
-    },
-    {
-      "path": "/libs/fd/fp/components",
-      "mixinTypes": [
-        "granite:PublicArea"
-      ]
-    },
-    {
-      "path": "/libs/fd/fp/components/commons",
-      "mixinTypes": [
-        "granite:FinalArea"
-      ]
-    },
-    {
-      "path": "/libs/fd/fp/components/commons/localization",
-      "mixinTypes": [
-        "granite:FinalArea"
-      ]
-    },
-    {
-      "path": "/libs/fd/fp/components/draftsAndSubmissions",
-      "mixinTypes": [
-        "granite:FinalArea"
-      ]
-    },
-    {
-      "path": "/libs/fd/fp/components/draftsAndSubmissions/cq:editConfig",
-      "mixinTypes": [
-        "granite:InternalArea"
-      ]
-    },
-    {
-      "path": "/libs/fd/fp/components/draftsAndSubmissions/cq:dialog",
-      "mixinTypes": [
-        "granite:InternalArea"
-      ]
-    },
-    {
-      "path": "/libs/fd/fp/components/draftsAndSubmissions/dialog",
-      "mixinTypes": [
-        "granite:InternalArea"
-      ]
-    },
-    {
-      "path": "/libs/fd/fp/components/draftsAndSubmissions/dialog/items",
-      "mixinTypes": [
-        "granite:InternalArea"
-      ]
-    },
-    {
-      "path": "/libs/fd/fp/components/draftsAndSubmissions/dialog/items/generalConfiguration",
-      "mixinTypes": [
-        "granite:InternalArea"
-      ]
-    },
-    {
-      "path": "/libs/fd/fp/components/draftsAndSubmissions/dialog/items/generalConfiguration/items",
-      "mixinTypes": [
-        "granite:InternalArea"
-      ]
-    },
-    {
-      "path": "/libs/fd/fp/components/draftsAndSubmissions/dialog/items/generalConfiguration/items/totalResult",
-      "mixinTypes": [
-        "granite:InternalArea"
-      ]
-    },
-    {
-      "path": "/libs/fd/fp/components/draftsAndSubmissions/dialog/items/generalConfiguration/items/chooseStyle",
-      "mixinTypes": [
-        "granite:InternalArea"
-      ]
-    },
-    {
-      "path": "/libs/fd/fp/components/draftsAndSubmissions/dialog/items/generalConfiguration/items/chooseStyle/options",
-      "mixinTypes": [
-        "granite:InternalArea"
-      ]
-    },
-    {
-      "path": "/libs/fd/fp/components/draftsAndSubmissions/dialog/items/generalConfiguration/items/chooseStyle/options/nostyle",
-      "mixinTypes": [
-        "granite:InternalArea"
-      ]
-    },
-    {
-      "path": "/libs/fd/fp/components/draftsAndSubmissions/dialog/items/generalConfiguration/items/chooseStyle/options/defaultstyle",
-      "mixinTypes": [
-        "granite:InternalArea"
-      ]
-    },
-    {
-      "path": "/libs/fd/fp/components/draftsAndSubmissions/dialog/items/generalConfiguration/items/chooseStyle/options/customstyle",
-      "mixinTypes": [
-        "granite:InternalArea"
-      ]
-    },
-    {
-      "path": "/libs/fd/fp/components/draftsAndSubmissions/dialog/items/generalConfiguration/items/customstyle",
-      "mixinTypes": [
-        "granite:InternalArea"
-      ]
-    },
-    {
-      "path": "/libs/fd/fp/components/draftsAndSubmissions/dialog/items/generalConfiguration/items/displayOptions",
-      "mixinTypes": [
-        "granite:InternalArea"
-      ]
-    },
-    {
-      "path": "/libs/fd/fp/components/draftsAndSubmissions/dialog/items/generalConfiguration/items/defaultTab",
-      "mixinTypes": [
-        "granite:InternalArea"
-      ]
-    },
-    {
-      "path": "/libs/fd/fp/components/draftsAndSubmissions/dialog/items/generalConfiguration/items/defaultTab/options",
-      "mixinTypes": [
-        "granite:InternalArea"
-      ]
-    },
-    {
-      "path": "/libs/fd/fp/components/draftsAndSubmissions/dialog/items/draftConfiguration",
-      "mixinTypes": [
-        "granite:InternalArea"
-      ]
-    },
-    {
-      "path": "/libs/fd/fp/components/draftsAndSubmissions/dialog/items/draftConfiguration/items",
-      "mixinTypes": [
-        "granite:InternalArea"
-      ]
-    },
-    {
-      "path": "/libs/fd/fp/components/draftsAndSubmissions/dialog/items/draftConfiguration/items/draftTitleText",
-      "mixinTypes": [
-        "granite:InternalArea"
-      ]
-    },
-    {
-      "path": "/libs/fd/fp/components/draftsAndSubmissions/dialog/items/draftConfiguration/items/templatePath",
-      "mixinTypes": [
-        "granite:InternalArea"
-      ]
-    },
-    {
-      "path": "/libs/fd/fp/components/draftsAndSubmissions/dialog/items/submittedFormsConfiguration",
-      "mixinTypes": [
-        "granite:InternalArea"
-      ]
-    },
-    {
-      "path": "/libs/fd/fp/components/draftsAndSubmissions/dialog/items/submittedFormsConfiguration/items",
-      "mixinTypes": [
-        "granite:InternalArea"
-      ]
-    },
-    {
-      "path": "/libs/fd/fp/components/campaign",
-      "mixinTypes": [
-        "granite:InternalArea"
-      ]
-    },
-    {
-      "path": "/libs/fd/fp/components/querybuilderClient",
-      "mixinTypes": [
-        "granite:InternalArea"
-      ]
-    },
-    {
-      "path": "/libs/fd/fp/components/datasources",
-      "mixinTypes": [
-        "granite:InternalArea"
-      ]
-    },
-    {
-      "path": "/libs/fd/fp/components/datasources/searchTemplates",
-      "mixinTypes": [
-        "granite:InternalArea"
-      ]
-    },
-    {
-      "path": "/libs/fd/fp/components/datasources/profiles",
-      "mixinTypes": [
-        "granite:InternalArea"
-      ]
-    },
-    {
-      "path": "/libs/fd/fp/components/lenses",
-      "mixinTypes": [
-        "granite:FinalArea"
-      ]
-    },
-    {
-      "path": "/libs/fd/fp/components/lenses/view",
-      "mixinTypes": [
-        "granite:FinalArea"
-      ]
-    },
-    {
-      "path": "/libs/fd/fp/components/lenses/view/cq:editConfig",
-      "mixinTypes": [
-        "granite:InternalArea"
-      ]
-    },
-    {
-      "path": "/libs/fd/fp/components/lenses/view/dialog",
-      "mixinTypes": [
-        "granite:InternalArea"
-      ]
-    },
-    {
-      "path": "/libs/fd/fp/components/predicates",
-      "mixinTypes": [
-        "granite:FinalArea"
-      ]
-    },
-    {
-      "path": "/libs/fd/fp/components/clientlibs",
-      "mixinTypes": [
-        "granite:InternalArea"
-      ]
-    },
-    {
-      "path": "/libs/fd/fp/components/external",
-      "mixinTypes": [
-        "granite:FinalArea"
-      ]
-    },
-    {
-      "path": "/libs/fd/fp/components/actions",
-      "mixinTypes": [
-        "granite:FinalArea"
-      ]
-    },
-    {
-      "path": "/libs/fd/fp/components/actions/link",
-      "mixinTypes": [
-        "granite:FinalArea"
-      ]
-    },
-    {
-      "path": "/libs/fd/fp/components/actions/link/cq:editConfig",
-      "mixinTypes": [
-        "granite:InternalArea"
-      ]
-    },
-    {
-      "path": "/libs/fd/fp/components/actions/link/cq:dialog",
-      "mixinTypes": [
-        "granite:InternalArea"
-      ]
-    },
-    {
-      "path": "/libs/fd/fp/components/actions/link/dialog",
-      "mixinTypes": [
-        "granite:InternalArea"
-      ]
-    },
-    {
-      "path": "/libs/fd/fp/components/actions/saveGuideDraft",
-      "mixinTypes": [
-        "granite:FinalArea"
-      ]
-    },
-    {
-      "path": "/libs/fd/fp/components/actions/saveGuideDraft/cq:dialog",
-      "mixinTypes": [
-        "granite:InternalArea"
-      ]
-    },
-    {
-      "path": "/libs/fd/fp/components/actions/saveGuideDraft/dialog",
-      "mixinTypes": [
-        "granite:InternalArea"
-      ]
-    },
-    {
-      "path": "/libs/fd/fp/components/actions/saveGuideDraft/cq:styleConfig",
-      "mixinTypes": [
-        "granite:InternalArea"
-      ]
-    },
-    {
-      "path": "/libs/fd/fp/components/actions/portalsubmit",
-      "mixinTypes": [
-        "granite:FinalArea"
-      ]
-    },
-    {
-      "path": "/libs/fd/fp/components/actions/autosave",
-      "mixinTypes": [
-        "granite:FinalArea"
-      ]
-    },
-    {
-      "path": "/libs/fd/fp/components/actions/autosave/eventbased",
-      "mixinTypes": [
-        "granite:InternalArea"
-      ]
-    },
-    {
-      "path": "/libs/fd/fp/components/querybuilder",
-      "mixinTypes": [
-        "granite:FinalArea"
-      ]
-    },
-    {
-      "path": "/libs/fd/fp/components/querybuilder/dialog",
-      "mixinTypes": [
-        "granite:InternalArea"
-      ]
-    },
-    {
-      "path": "/libs/fd/fp/searchTemplates",
-      "mixinTypes": [
-        "granite:FinalArea"
-      ]
-    },
-    {
-      "path": "/libs/fd/fp/search",
-      "mixinTypes": [
-        "granite:FinalArea"
-      ]
-    },
-    {
-      "path": "/libs/fd/fp/extensions",
-      "mixinTypes": [
-        "granite:PublicArea"
-      ]
-    },
-    {
-      "path": "/libs/fd/fp/extensions/querybuilder",
-      "mixinTypes": [
-        "granite:PublicArea"
-      ]
-    },
-    {
-      "path": "/libs/fd/fp/extensions/querybuilder/assettypes",
-      "mixinTypes": [
-        "granite:PublicArea"
-      ]
-    },
-    {
-      "path": "/libs/fd/fp/extensions/querybuilder/assettypes/formtemplate",
-      "mixinTypes": [
-        "granite:InternalArea"
-      ]
-    },
-    {
-      "path": "/libs/fd/fp/extensions/querybuilder/assettypes/printform",
-      "mixinTypes": [
-        "granite:InternalArea"
-      ]
-    },
-    {
-      "path": "/libs/fd/fp/extensions/querybuilder/assettypes/pdfform",
-      "mixinTypes": [
-        "granite:InternalArea"
-      ]
-    },
-    {
-      "path": "/libs/fd/fp/extensions/querybuilder/assettypes/adaptiveform",
-      "mixinTypes": [
-        "granite:InternalArea"
-      ]
-    },
-    {
-      "path": "/libs/fd/fp/extensions/querybuilder/basepath",
-      "mixinTypes": [
-        "granite:PublicArea"
-      ]
-    },
-    {
-      "path": "/libs/fd/fp/extensions/template",
-      "mixinTypes": [
-        "granite:PublicArea"
-      ]
-    },
-    {
-      "path": "/libs/fd/fp/extensions/template/draft",
-      "mixinTypes": [
-        "granite:FinalArea"
-      ]
-    },
-    {
-      "path": "/libs/fd/fp/extensions/template/card",
-      "mixinTypes": [
-        "granite:FinalArea"
-      ]
-    },
-    {
-      "path": "/libs/fd/fp/extensions/template/link",
-      "mixinTypes": [
-        "granite:FinalArea"
-      ]
-    },
-    {
-      "path": "/libs/fd/fp/extensions/template/pendingSign",
-      "mixinTypes": [
-        "granite:FinalArea"
-      ]
-    },
-    {
-      "path": "/libs/fd/fp/extensions/template/submission",
-      "mixinTypes": [
-        "granite:FinalArea"
-      ]
-    },
-    {
-      "path": "/libs/fd/fp/extensions/template/panel",
-      "mixinTypes": [
-        "granite:FinalArea"
-      ]
-    },
-    {
-      "path": "/libs/fd/fp/extensions/template/grid",
-      "mixinTypes": [
-        "granite:FinalArea"
-      ]
-    },
-    {
-      "path": "/libs/fd/fp/getassetlisting",
-      "mixinTypes": [
-        "granite:InternalArea"
-      ]
-    },
-    {
-      "path": "/libs/fd/fp/content",
-      "mixinTypes": [
-        "granite:FinalArea"
-      ]
-    },
-    {
-      "path": "/libs/fd/fp/content/querydebug",
-      "mixinTypes": [
-        "granite:InternalArea"
-      ]
-    },
-    {
-      "path": "/libs/fd/fp/content/searchAssets",
-      "mixinTypes": [
-        "granite:FinalArea"
-      ]
-    },
-    {
-      "path": "/libs/fd/fp/content/getassetlisting",
-      "mixinTypes": [
-        "granite:InternalArea"
-      ]
-    },
-    {
-      "path": "/libs/fd/fp/content/attach",
-      "mixinTypes": [
-        "granite:InternalArea"
-      ]
-    },
-    {
-      "path": "/libs/fd/fp/content/submission",
-      "mixinTypes": [
-        "granite:InternalArea"
-      ]
-    },
-    {
-      "path": "/libs/fd/fp/content/searchTemplate",
-      "mixinTypes": [
-        "granite:InternalArea"
-      ]
-    },
-    {
-      "path": "/libs/fd/fp/content/save",
-      "mixinTypes": [
-        "granite:FinalArea"
-      ]
-    },
-    {
-      "path": "/libs/fd/fp/content/manage",
-      "mixinTypes": [
-        "granite:InternalArea"
-      ]
-    },
-    {
-      "path": "/libs/fd/fp/content/querydebugger",
-      "mixinTypes": [
-        "granite:InternalArea"
-      ]
-    },
-    {
-      "path": "/libs/fd/fp/rendercondition",
-      "mixinTypes": [
-        "granite:InternalArea"
-      ]
-    },
-    {
-      "path": "/libs/commerce",
-      "mixinTypes": [
-        "granite:PublicArea"
-      ]
-    },
-    {
-      "path": "/libs/commerce/providers",
-      "mixinTypes": [
-        "granite:InternalArea",
-        "rep:AccessControllable"
-      ]
-    },
-    {
-      "path": "/libs/commerce/src",
-      "mixinTypes": [
-        "granite:InternalArea"
-      ]
-    },
-    {
-      "path": "/libs/commerce/nodetypes",
-      "mixinTypes": [
-        "granite:InternalArea"
-      ]
-    },
-    {
-      "path": "/libs/commerce/widgets",
-      "mixinTypes": [
-        "granite:FinalArea"
-      ]
-    },
-    {
-      "path": "/libs/commerce/contexthub",
-      "mixinTypes": [
-        "granite:FinalArea"
-      ]
-    },
-    {
-      "path": "/libs/commerce/templates",
-      "mixinTypes": [
-        "granite:FinalArea"
-      ]
-    },
-    {
-      "path": "/libs/tsdk",
-      "mixinTypes": [
-        "granite:InternalArea"
-      ]
-    },
-    {
-      "path": "/libs/settings/dam/search/facets/assets",
-      "mixinTypes": [
-        "granite:InternalArea"
-      ]
-    },
-    {
-      "path": "/libs/settings/dam/search/facets/snippets",
-      "mixinTypes": [
-        "granite:InternalArea"
-      ]
-    },
-    {
-      "path": "/libs/settings/dam/search/facets/stock",
-      "mixinTypes": [
-        "granite:InternalArea"
-      ]
-    },
-    {
-      "path": "/libs/settings/dam/search/collections",
-      "mixinTypes": [
-        "granite:InternalArea"
-      ]
-    },
-    {
-      "path": "/libs/settings/dam/search/catalogs",
-      "mixinTypes": [
-        "granite:InternalArea"
-      ]
-    },
-    {
-      "path": "/libs/settings/granite/operations",
-      "mixinTypes": [
-        "granite:PublicArea",
-        "rep:AccessControllable"
-      ]
-    },
-    {
-      "path": "/libs/settings/granite/operations/hc",
-      "mixinTypes": [
-        "granite:PublicArea"
-      ]
-    },
-    {
-      "path": "/libs/settings/granite/operations/diagnosis",
-      "mixinTypes": [
-        "granite:PublicArea"
-      ]
-    },
-    {
-      "path": "/libs/settings/granite/operations/maintenance",
-      "mixinTypes": [
-        "granite:PublicArea"
-      ]
-    },
-    {
-      "path": "/libs/settings/granite/operations/monitoring",
-      "mixinTypes": [
-        "granite:PublicArea"
-      ]
-    },
-    {
-      "path": "/libs/experience-fragments/config/rewriter/adobe-target-offer",
-      "mixinTypes": [
-        "granite:InternalArea"
-      ]
-    },
-    {
-      "path": "/libs/clientlibs/ckeditor",
-      "mixinTypes": [
-        "granite:InternalArea"
-      ]
-    },
-    {
-      "path": "/libs/clientlibs/social/thirdparty",
-      "mixinTypes": [
-        "granite:InternalArea"
-      ]
-    },
-    {
-      "path": "/libs/clientlibs/granite",
-      "mixinTypes": [
-        "granite:InternalArea"
-      ]
-    },
-    {
-      "path": "/libs/clientlibs/granite/datavisualization",
-      "mixinTypes": [
-        "granite:FinalArea"
-      ]
-    },
-    {
-      "path": "/libs/clientlibs/granite/coralui2keys",
-      "mixinTypes": [
-        "granite:InternalArea"
-      ]
-    },
-    {
-      "path": "/libs/launches/components/launchesdatasource",
-      "mixinTypes": [
-        "granite:FinalArea"
-      ]
-    },
-    {
-      "path": "/libs/launches/components/admin/search",
-      "mixinTypes": [
-        "granite:InternalArea"
-      ]
-    },
-    {
-      "path": "/libs/launches/components/launchesconfig",
-      "mixinTypes": [
-        "granite:InternalArea"
-      ]
-    },
-    {
-      "path": "/libs/launches/components/launch",
-      "mixinTypes": [
-        "granite:InternalArea"
-      ]
-    },
-    {
-      "path": "/libs/launches/components/clientlibs",
-      "mixinTypes": [
-        "granite:InternalArea"
-      ]
-    },
-    {
-      "path": "/libs/launches/components/launchproperties/clientlibs",
-      "mixinTypes": [
-        "granite:InternalArea"
-      ]
-    },
-    {
-      "path": "/libs/launches/components/launchproperties/infodetails",
-      "mixinTypes": [
-        "granite:InternalArea"
-      ]
-    },
-    {
-      "path": "/libs/launches/components/launchproperties/fieldlabels",
-      "mixinTypes": [
-        "granite:InternalArea"
-      ]
-    },
-    {
-      "path": "/libs/launches/components/edit/launchesdatasource",
-      "mixinTypes": [
-        "granite:FinalArea"
-      ]
-    },
-    {
-      "path": "/libs/launches/components/edit/childrow",
-      "mixinTypes": [
-        "granite:InternalArea"
-      ]
-    },
-    {
-      "path": "/libs/launches/components/promotelaunchwizard/review",
-      "mixinTypes": [
-        "granite:InternalArea"
-      ]
-    },
-    {
-      "path": "/libs/launches/components/promotelaunchwizard/settings",
-      "mixinTypes": [
-        "granite:InternalArea"
-      ]
-    },
-    {
-      "path": "/libs/launches/components/promotelaunchwizard/clientlibs",
-      "mixinTypes": [
-        "granite:InternalArea"
-      ]
-    },
-    {
-      "path": "/libs/launches/components/promotelaunchwizard/infodetails",
-      "mixinTypes": [
-        "granite:InternalArea"
-      ]
-    },
-    {
-      "path": "/libs/launches/components/promotelaunchwizard/workflowdatasource",
-      "mixinTypes": [
-        "granite:FinalArea"
-      ]
-    },
-    {
-      "path": "/libs/launches/components/references/launchcopy",
-      "mixinTypes": [
-        "granite:InternalArea"
-      ]
-    },
-    {
-      "path": "/libs/launches/components/references/clientlibs/launchreferences",
-      "mixinTypes": [
-        "granite:InternalArea"
-      ]
-    },
-    {
-      "path": "/libs/launches/components/coral/references/launchcopy",
-      "mixinTypes": [
-        "granite:InternalArea"
-      ]
-    },
-    {
-      "path": "/libs/launches/components/coral/references/clientlibs/launchreferences",
-      "mixinTypes": [
-        "granite:InternalArea"
-      ]
-    },
-    {
-      "path": "/libs/launches/components/createlaunchwizard/redirect",
-      "mixinTypes": [
-        "granite:InternalArea"
-      ]
-    },
-    {
-      "path": "/libs/launches/components/outofscope",
-      "mixinTypes": [
-        "granite:InternalArea"
-      ]
-    },
-    {
-      "path": "/libs/launches/widgets",
-      "mixinTypes": [
-        "granite:InternalArea"
-      ]
-    },
-    {
-      "path": "/libs/launches/content/admin",
-      "mixinTypes": [
-        "granite:InternalArea"
-      ]
-    },
-    {
-      "path": "/libs/launches/content/search",
-      "mixinTypes": [
-        "rep:AccessControllable",
-        "granite:InternalArea"
-      ]
-    },
-    {
-      "path": "/libs/launches/content/tools",
-      "mixinTypes": [
-        "granite:InternalArea"
-      ]
-    },
-    {
-      "path": "/libs/launches/templates/outofscope",
-      "mixinTypes": [
-        "granite:InternalArea"
-      ]
-    },
-    {
-      "path": "/libs/social/commons/sortorder",
-      "mixinTypes": [
-        "granite:InternalArea"
-      ]
-    },
-    {
-      "path": "/libs/social/commons/components/form",
-      "mixinTypes": [
-        "granite:InternalArea"
-      ]
-    },
-    {
-      "path": "/libs/social/commons/components/analyticsbase",
-      "mixinTypes": [
-        "granite:InternalArea"
-      ]
-    },
-    {
-      "path": "/libs/social/commons/components/hbs/tagcloud/cq:design_dialog",
-      "mixinTypes": [
-        "granite:InternalArea"
-      ]
-    },
-    {
-      "path": "/libs/social/commons/components/hbs/tagcloud/cq:editConfig",
-      "mixinTypes": [
-        "granite:InternalArea"
-      ]
-    },
-    {
-      "path": "/libs/social/commons/components/hbs/tagcloud/design_dialog",
-      "mixinTypes": [
-        "granite:InternalArea"
-      ]
-    },
-    {
-      "path": "/libs/social/commons/components/hbs/tagcloud/cq:dialog",
-      "mixinTypes": [
-        "granite:InternalArea"
-      ]
-    },
-    {
-      "path": "/libs/social/commons/components/hbs/tagcloud/dialog",
-      "mixinTypes": [
-        "granite:InternalArea"
-      ]
-    },
-    {
-      "path": "/libs/social/commons/components/hbs/tagcloud/clientlibs",
-      "mixinTypes": [
-        "granite:InternalArea"
-      ]
-    },
-    {
-      "path": "/libs/social/commons/components/hbs/search/searchresult/cq:editConfig",
-      "mixinTypes": [
-        "granite:InternalArea"
-      ]
-    },
-    {
-      "path": "/libs/social/commons/components/hbs/search/searchresult/cq:dialog",
-      "mixinTypes": [
-        "granite:InternalArea"
-      ]
-    },
-    {
-      "path": "/libs/social/commons/components/hbs/search/searchresult/dialog",
-      "mixinTypes": [
-        "granite:InternalArea"
-      ]
-    },
-    {
-      "path": "/libs/social/commons/components/hbs/search/tab_settings",
-      "mixinTypes": [
-        "granite:InternalArea"
-      ]
-    },
-    {
-      "path": "/libs/social/commons/components/hbs/search/cq:editConfig",
-      "mixinTypes": [
-        "granite:InternalArea"
-      ]
-    },
-    {
-      "path": "/libs/social/commons/components/hbs/search/cq:dialog",
-      "mixinTypes": [
-        "granite:InternalArea"
-      ]
-    },
-    {
-      "path": "/libs/social/commons/components/hbs/search/dialog",
-      "mixinTypes": [
-        "granite:InternalArea"
-      ]
-    },
-    {
-      "path": "/libs/social/commons/components/hbs/quicksearch/tab_settings",
-      "mixinTypes": [
-        "granite:InternalArea"
-      ]
-    },
-    {
-      "path": "/libs/social/commons/components/hbs/quicksearch/cq:editConfig",
-      "mixinTypes": [
-        "granite:InternalArea"
-      ]
-    },
-    {
-      "path": "/libs/social/commons/components/hbs/quicksearch/cq:dialog",
-      "mixinTypes": [
-        "granite:InternalArea"
-      ]
-    },
-    {
-      "path": "/libs/social/commons/components/hbs/quicksearch/dialog",
-      "mixinTypes": [
-        "granite:InternalArea"
-      ]
-    },
-    {
-      "path": "/libs/social/commons/components/hbs/comments/tab_settings",
-      "mixinTypes": [
-        "granite:InternalArea"
-      ]
-    },
-    {
-      "path": "/libs/social/commons/components/hbs/comments/cq:design_dialog",
-      "mixinTypes": [
-        "granite:InternalArea"
-      ]
-    },
-    {
-      "path": "/libs/social/commons/components/hbs/comments/cq:editConfig",
-      "mixinTypes": [
-        "granite:InternalArea"
-      ]
-    },
-    {
-      "path": "/libs/social/commons/components/hbs/comments/design_dialog",
-      "mixinTypes": [
-        "granite:InternalArea"
-      ]
-    },
-    {
-      "path": "/libs/social/commons/components/hbs/comments/cq:dialog",
-      "mixinTypes": [
-        "granite:InternalArea"
-      ]
-    },
-    {
-      "path": "/libs/social/commons/components/hbs/comments/dialog",
-      "mixinTypes": [
-        "granite:InternalArea"
-      ]
-    },
-    {
-      "path": "/libs/social/commons/components/hbs/comments/comment/cq:editConfig",
-      "mixinTypes": [
-        "granite:InternalArea"
-      ]
-    },
-    {
-      "path": "/libs/social/commons/components/hbs/comments/comment/analytics",
-      "mixinTypes": [
-        "granite:InternalArea"
-      ]
-    },
-    {
-      "path": "/libs/social/commons/components/hbs/comments/analytics",
-      "mixinTypes": [
-        "granite:InternalArea"
-      ]
-    },
-    {
-      "path": "/libs/social/commons/components/hbs/featuredcontent/cq:dialog",
-      "mixinTypes": [
-        "granite:InternalArea"
-      ]
-    },
-    {
-      "path": "/libs/social/commons/components/hbs/featuredcontent/dialog",
-      "mixinTypes": [
-        "granite:InternalArea"
-      ]
-    },
-    {
-      "path": "/libs/social/commons/components/formpage",
-      "mixinTypes": [
-        "granite:InternalArea"
-      ]
-    },
-    {
-      "path": "/libs/social/commons/nodetypes",
-      "mixinTypes": [
-        "granite:InternalArea"
-      ]
-    },
-    {
-      "path": "/libs/social/enablement/content-shell3",
-      "mixinTypes": [
-        "granite:InternalArea"
-      ]
-    },
-    {
-      "path": "/libs/social/enablement/components/hbs/view/myassigned/dialog",
-      "mixinTypes": [
-        "granite:InternalArea"
-      ]
-    },
-    {
-      "path": "/libs/social/enablement/components/hbs/view/resource/detail/dialog",
-      "mixinTypes": [
-        "granite:InternalArea"
-      ]
-    },
-    {
-      "path": "/libs/social/enablement/components/hbs/view/catalog/dialog",
-      "mixinTypes": [
-        "granite:InternalArea"
-      ]
-    },
-    {
-      "path": "/libs/social/enablement/components/hbs/view/learningpath/detail/dialog",
-      "mixinTypes": [
-        "granite:InternalArea"
-      ]
-    },
-    {
-      "path": "/libs/social/enablement/components/hbs/model",
-      "mixinTypes": [
-        "granite:InternalArea"
-      ]
-    },
-    {
-      "path": "/libs/social/enablement/gui",
-      "mixinTypes": [
-        "granite:InternalArea"
-      ]
-    },
-    {
-      "path": "/libs/social/diagnostics",
-      "mixinTypes": [
-        "granite:InternalArea"
-      ]
-    },
-    {
-      "path": "/libs/social/journal/components/hbs/journal/tab_settings",
-      "mixinTypes": [
-        "granite:InternalArea"
-      ]
-    },
-    {
-      "path": "/libs/social/journal/components/hbs/journal/cq:editConfig",
-      "mixinTypes": [
-        "granite:InternalArea"
-      ]
-    },
-    {
-      "path": "/libs/social/journal/components/hbs/journal/design_dialog",
-      "mixinTypes": [
-        "granite:InternalArea"
-      ]
-    },
-    {
-      "path": "/libs/social/journal/components/hbs/journal/cq:dialog",
-      "mixinTypes": [
-        "granite:InternalArea"
-      ]
-    },
-    {
-      "path": "/libs/social/journal/components/hbs/journal/dialog",
-      "mixinTypes": [
-        "granite:InternalArea"
-      ]
-    },
-    {
-      "path": "/libs/social/journal/components/hbs/journal/analytics",
-      "mixinTypes": [
-        "granite:InternalArea"
-      ]
-    },
-    {
-      "path": "/libs/social/journal/components/hbs/entry_topic/analytics",
-      "mixinTypes": [
-        "granite:InternalArea"
-      ]
-    },
-    {
-      "path": "/libs/social/journal/components/hbs/sidebar/cq:dialog",
-      "mixinTypes": [
-        "granite:InternalArea"
-      ]
-    },
-    {
-      "path": "/libs/social/journal/components/hbs/sidebar/dialog",
-      "mixinTypes": [
-        "granite:InternalArea"
-      ]
-    },
-    {
-      "path": "/libs/social/journal/components/hbs/comment/cq:editConfig",
-      "mixinTypes": [
-        "granite:InternalArea"
-      ]
-    },
-    {
-      "path": "/libs/social/journal/components/hbs/comment/tab_message",
-      "mixinTypes": [
-        "granite:InternalArea"
-      ]
-    },
-    {
-      "path": "/libs/social/journal/components/hbs/comment/analytics",
-      "mixinTypes": [
-        "granite:InternalArea"
-      ]
-    },
-    {
-      "path": "/libs/social/jcr-provider/nodetypes",
-      "mixinTypes": [
-        "granite:InternalArea"
-      ]
-    },
-    {
-      "path": "/libs/social/activitystreams",
-      "mixinTypes": [
-        "granite:FinalArea"
-      ]
-    },
-    {
-      "path": "/libs/social/activitystreams/components/hbs/activitystreams/cq:dialog",
-      "mixinTypes": [
-        "granite:InternalArea"
-      ]
-    },
-    {
-      "path": "/libs/social/activitystreams/components/hbs/activitystreams/dialog",
-      "mixinTypes": [
-        "granite:InternalArea"
-      ]
-    },
-    {
-      "path": "/libs/social/reviews/components/hbs/reviews/review/cq:editConfig",
-      "mixinTypes": [
-        "granite:InternalArea"
-      ]
-    },
-    {
-      "path": "/libs/social/reviews/components/hbs/reviews/cq:editConfig",
-      "mixinTypes": [
-        "granite:InternalArea"
-      ]
-    },
-    {
-      "path": "/libs/social/reviews/components/hbs/reviews/design_dialog",
-      "mixinTypes": [
-        "granite:InternalArea"
-      ]
-    },
-    {
-      "path": "/libs/social/reviews/components/hbs/reviews/cq:dialog",
-      "mixinTypes": [
-        "granite:InternalArea"
-      ]
-    },
-    {
-      "path": "/libs/social/reviews/components/hbs/reviews/dialog",
-      "mixinTypes": [
-        "granite:InternalArea"
-      ]
-    },
-    {
-      "path": "/libs/social/reviews/components/hbs/summary/cq:editConfig",
-      "mixinTypes": [
-        "granite:InternalArea"
-      ]
-    },
-    {
-      "path": "/libs/social/reviews/components/hbs/summary/design_dialog",
-      "mixinTypes": [
-        "granite:InternalArea"
-      ]
-    },
-    {
-      "path": "/libs/social/reviews/components/hbs/summary/cq:dialog",
-      "mixinTypes": [
-        "granite:InternalArea"
-      ]
-    },
-    {
-      "path": "/libs/social/reviews/components/hbs/summary/dialog",
-      "mixinTypes": [
-        "granite:InternalArea"
-      ]
-    },
-    {
-      "path": "/libs/social/console/content-shell3",
-      "mixinTypes": [
-        "granite:InternalArea"
-      ]
-    },
-    {
-      "path": "/libs/social/console/components/datasources",
-      "mixinTypes": [
-        "granite:InternalArea"
-      ]
-    },
-    {
-      "path": "/libs/social/console/components/hbs/forgotuserid/cq:dialog",
-      "mixinTypes": [
-        "granite:InternalArea"
-      ]
-    },
-    {
-      "path": "/libs/social/console/components/hbs/forgotuserid/dialog",
-      "mixinTypes": [
-        "granite:InternalArea"
-      ]
-    },
-    {
-      "path": "/libs/social/console/components/hbs/forgotuserid/clientlibs",
-      "mixinTypes": [
-        "granite:InternalArea"
-      ]
-    },
-    {
-      "path": "/libs/social/console/components/hbs/userprofile/cq:dialog",
-      "mixinTypes": [
-        "granite:InternalArea"
-      ]
-    },
-    {
-      "path": "/libs/social/console/components/hbs/userprofile/dialog",
-      "mixinTypes": [
-        "granite:InternalArea"
-      ]
-    },
-    {
-      "path": "/libs/social/console/components/hbs/resetpassword/cq:dialog",
-      "mixinTypes": [
-        "granite:InternalArea"
-      ]
-    },
-    {
-      "path": "/libs/social/console/components/hbs/login/cq:dialog",
-      "mixinTypes": [
-        "granite:InternalArea"
-      ]
-    },
-    {
-      "path": "/libs/social/console/components/hbs/login/dialog",
-      "mixinTypes": [
-        "granite:InternalArea"
-      ]
-    },
-    {
-      "path": "/libs/social/console/components/hbs/forgotpassword/cq:dialog",
-      "mixinTypes": [
-        "granite:InternalArea"
-      ]
-    },
-    {
-      "path": "/libs/social/console/components/hbs/forgotpassword/dialog",
-      "mixinTypes": [
-        "granite:InternalArea"
-      ]
-    },
-    {
-      "path": "/libs/social/console/components/hbs/forgotpassword/clientlibs",
-      "mixinTypes": [
-        "granite:InternalArea"
-      ]
-    },
-    {
-      "path": "/libs/social/console/components/clientlibslist/cq:dialog",
-      "mixinTypes": [
-        "granite:InternalArea"
-      ]
-    },
-    {
-      "path": "/libs/social/console/content",
-      "mixinTypes": [
-        "granite:InternalArea"
-      ]
-    },
-    {
-      "path": "/libs/social/console/content/content",
-      "mixinTypes": [
-        "granite:FinalArea"
-      ]
-    },
-    {
-      "path": "/libs/social/console/content/nav/communities/reports",
-      "mixinTypes": [
-        "granite:InternalArea"
-      ]
-    },
-    {
-      "path": "/libs/social/console/content/nav/communities/reports/views",
-      "mixinTypes": [
-        "granite:InternalArea"
-      ]
-    },
-    {
-      "path": "/libs/social/console/content/nav/communities/reports/posts",
-      "mixinTypes": [
-        "granite:InternalArea"
-      ]
-    },
-    {
-      "path": "/libs/social/reporting/content-shell3",
-      "mixinTypes": [
-        "granite:InternalArea"
-      ]
-    },
-    {
-      "path": "/libs/social/forum/components/hbs/topic/analytics",
-      "mixinTypes": [
-        "granite:InternalArea"
-      ]
-    },
-    {
-      "path": "/libs/social/forum/components/hbs/post/cq:editConfig",
-      "mixinTypes": [
-        "granite:InternalArea"
-      ]
-    },
-    {
-      "path": "/libs/social/forum/components/hbs/post/tab_message",
-      "mixinTypes": [
-        "granite:InternalArea"
-      ]
-    },
-    {
-      "path": "/libs/social/forum/components/hbs/post/analytics",
-      "mixinTypes": [
-        "granite:InternalArea"
-      ]
-    },
-    {
-      "path": "/libs/social/forum/components/hbs/forum/tab_settings",
-      "mixinTypes": [
-        "granite:InternalArea"
-      ]
-    },
-    {
-      "path": "/libs/social/forum/components/hbs/forum/tab_sort",
-      "mixinTypes": [
-        "granite:InternalArea"
-      ]
-    },
-    {
-      "path": "/libs/social/forum/components/hbs/forum/cq:editConfig",
-      "mixinTypes": [
-        "granite:InternalArea"
-      ]
-    },
-    {
-      "path": "/libs/social/forum/components/hbs/forum/design_dialog",
-      "mixinTypes": [
-        "granite:InternalArea"
-      ]
-    },
-    {
-      "path": "/libs/social/forum/components/hbs/forum/cq:dialog",
-      "mixinTypes": [
-        "granite:InternalArea"
-      ]
-    },
-    {
-      "path": "/libs/social/forum/components/hbs/forum/dialog",
-      "mixinTypes": [
-        "granite:InternalArea"
-      ]
-    },
-    {
-      "path": "/libs/social/forum/components/hbs/forum/analytics",
-      "mixinTypes": [
-        "granite:InternalArea"
-      ]
-    },
-    {
-      "path": "/libs/social/messaging/components/hbs/userchooser/cq:editConfig",
-      "mixinTypes": [
-        "granite:InternalArea"
-      ]
-    },
-    {
-      "path": "/libs/social/messaging/components/hbs/userchooser/cq:dialog",
-      "mixinTypes": [
-        "granite:InternalArea"
-      ]
-    },
-    {
-      "path": "/libs/social/messaging/components/hbs/userchooser/dialog",
-      "mixinTypes": [
-        "granite:InternalArea"
-      ]
-    },
-    {
-      "path": "/libs/social/messaging/components/hbs/messagebox/cq:editConfig",
-      "mixinTypes": [
-        "granite:InternalArea"
-      ]
-    },
-    {
-      "path": "/libs/social/messaging/components/hbs/messagebox/cq:dialog",
-      "mixinTypes": [
-        "granite:InternalArea"
-      ]
-    },
-    {
-      "path": "/libs/social/messaging/components/hbs/messagebox/dialog",
-      "mixinTypes": [
-        "granite:InternalArea"
-      ]
-    },
-    {
-      "path": "/libs/social/messaging/components/hbs/composemessage/cq:editConfig",
-      "mixinTypes": [
-        "granite:InternalArea"
-      ]
-    },
-    {
-      "path": "/libs/social/messaging/components/hbs/composemessage/cq:dialog",
-      "mixinTypes": [
-        "granite:InternalArea"
-      ]
-    },
-    {
-      "path": "/libs/social/messaging/components/hbs/composemessage/dialog",
-      "mixinTypes": [
-        "granite:InternalArea"
-      ]
-    },
-    {
-      "path": "/libs/social/integrations/livefyre/components/card/cq:dialog",
-      "mixinTypes": [
-        "granite:InternalArea"
-      ]
-    },
-    {
-      "path": "/libs/social/integrations/livefyre/components/card/dialog",
-      "mixinTypes": [
-        "granite:InternalArea"
-      ]
-    },
-    {
-      "path": "/libs/social/integrations/livefyre/components/map/cq:dialog",
-      "mixinTypes": [
-        "granite:InternalArea"
-      ]
-    },
-    {
-      "path": "/libs/social/integrations/livefyre/components/map/dialog",
-      "mixinTypes": [
-        "granite:InternalArea"
-      ]
-    },
-    {
-      "path": "/libs/social/integrations/livefyre/components/chat/cq:dialog",
-      "mixinTypes": [
-        "granite:InternalArea"
-      ]
-    },
-    {
-      "path": "/libs/social/integrations/livefyre/components/chat/dialog",
-      "mixinTypes": [
-        "granite:InternalArea"
-      ]
-    },
-    {
-      "path": "/libs/social/integrations/livefyre/components/carousel/cq:dialog",
-      "mixinTypes": [
-        "granite:InternalArea"
-      ]
-    },
-    {
-      "path": "/libs/social/integrations/livefyre/components/carousel/dialog",
-      "mixinTypes": [
-        "granite:InternalArea"
-      ]
-    },
-    {
-      "path": "/libs/social/integrations/livefyre/components/comments/cq:dialog",
-      "mixinTypes": [
-        "granite:InternalArea"
-      ]
-    },
-    {
-      "path": "/libs/social/integrations/livefyre/components/comments/dialog",
-      "mixinTypes": [
-        "granite:InternalArea"
-      ]
-    },
-    {
-      "path": "/libs/social/integrations/livefyre/components/liveblog/cq:dialog",
-      "mixinTypes": [
-        "granite:InternalArea"
-      ]
-    },
-    {
-      "path": "/libs/social/integrations/livefyre/components/liveblog/dialog",
-      "mixinTypes": [
-        "granite:InternalArea"
-      ]
-    },
-    {
-      "path": "/libs/social/integrations/livefyre/components/mosaic/cq:dialog",
-      "mixinTypes": [
-        "granite:InternalArea"
-      ]
-    },
-    {
-      "path": "/libs/social/integrations/livefyre/components/mosaic/dialog",
-      "mixinTypes": [
-        "granite:InternalArea"
-      ]
-    },
-    {
-      "path": "/libs/social/integrations/livefyre/components/mediawall/cq:dialog",
-      "mixinTypes": [
-        "granite:InternalArea"
-      ]
-    },
-    {
-      "path": "/libs/social/integrations/livefyre/components/mediawall/dialog",
-      "mixinTypes": [
-        "granite:InternalArea"
-      ]
-    },
-    {
-      "path": "/libs/social/integrations/livefyre/cloudconfig",
-      "mixinTypes": [
-        "granite:InternalArea"
-      ]
-    },
-    {
-      "path": "/libs/social/tally/components/hbs/voting/cq:editConfig",
-      "mixinTypes": [
-        "granite:InternalArea"
-      ]
-    },
-    {
-      "path": "/libs/social/tally/components/hbs/voting/cq:dialog",
-      "mixinTypes": [
-        "granite:InternalArea"
-      ]
-    },
-    {
-      "path": "/libs/social/tally/components/hbs/voting/dialog",
-      "mixinTypes": [
-        "granite:InternalArea"
-      ]
-    },
-    {
-      "path": "/libs/social/tally/components/hbs/liking/cq:editConfig",
-      "mixinTypes": [
-        "granite:InternalArea"
-      ]
-    },
-    {
-      "path": "/libs/social/tally/components/hbs/liking/cq:dialog",
-      "mixinTypes": [
-        "granite:InternalArea"
-      ]
-    },
-    {
-      "path": "/libs/social/tally/components/hbs/liking/dialog",
-      "mixinTypes": [
-        "granite:InternalArea"
-      ]
-    },
-    {
-      "path": "/libs/social/tally/components/hbs/rating/cq:editConfig",
-      "mixinTypes": [
-        "granite:InternalArea"
-      ]
-    },
-    {
-      "path": "/libs/social/tally/components/hbs/rating/cq:dialog",
-      "mixinTypes": [
-        "granite:InternalArea"
-      ]
-    },
-    {
-      "path": "/libs/social/tally/components/hbs/rating/dialog",
-      "mixinTypes": [
-        "granite:InternalArea"
-      ]
-    },
-    {
-      "path": "/libs/social/gamification",
-      "mixinTypes": [
-        "granite:InternalArea"
-      ]
-    },
-    {
-      "path": "/libs/social/gamification/components/hbs/leaderboard/cq:dialog",
-      "mixinTypes": [
-        "granite:InternalArea"
-      ]
-    },
-    {
-      "path": "/libs/social/gamification/components/hbs/leaderboard/dialog",
-      "mixinTypes": [
-        "granite:InternalArea"
-      ]
-    },
-    {
-      "path": "/libs/social/gamification/content",
-      "mixinTypes": [
-        "granite:InternalArea"
-      ]
-    },
-    {
-      "path": "/libs/social/config/datastore/components",
-      "mixinTypes": [
-        "granite:InternalArea"
-      ]
-    },
-    {
-      "path": "/libs/social/config/datastore/dsrp/schema",
-      "mixinTypes": [
-        "granite:InternalArea"
-      ]
-    },
-    {
-      "path": "/libs/social/group/components/hbs/communitygroupmemberlist/cq:dialog",
-      "mixinTypes": [
-        "granite:InternalArea"
-      ]
-    },
-    {
-      "path": "/libs/social/group/components/hbs/communitygroupmemberlist/dialog",
-      "mixinTypes": [
-        "granite:InternalArea"
-      ]
-    },
-    {
-      "path": "/libs/social/ideation/components/hbs/idea/analytics",
-      "mixinTypes": [
-        "granite:InternalArea"
-      ]
-    },
-    {
-      "path": "/libs/social/ideation/components/hbs/ideation/tab_settings",
-      "mixinTypes": [
-        "granite:InternalArea"
-      ]
-    },
-    {
-      "path": "/libs/social/ideation/components/hbs/ideation/tab_sort",
-      "mixinTypes": [
-        "granite:InternalArea"
-      ]
-    },
-    {
-      "path": "/libs/social/ideation/components/hbs/ideation/cq:editConfig",
-      "mixinTypes": [
-        "granite:InternalArea"
-      ]
-    },
-    {
-      "path": "/libs/social/ideation/components/hbs/ideation/design_dialog",
-      "mixinTypes": [
-        "granite:InternalArea"
-      ]
-    },
-    {
-      "path": "/libs/social/ideation/components/hbs/ideation/dialog",
-      "mixinTypes": [
-        "granite:InternalArea"
-      ]
-    },
-    {
-      "path": "/libs/social/ideation/components/hbs/ideation/analytics",
-      "mixinTypes": [
-        "granite:InternalArea"
-      ]
-    },
-    {
-      "path": "/libs/social/ideation/components/hbs/comment/cq:editConfig",
-      "mixinTypes": [
-        "granite:InternalArea"
-      ]
-    },
-    {
-      "path": "/libs/social/ideation/components/hbs/comment/tab_message",
-      "mixinTypes": [
-        "granite:InternalArea"
-      ]
-    },
-    {
-      "path": "/libs/social/ideation/components/hbs/comment/analytics",
-      "mixinTypes": [
-        "granite:InternalArea"
-      ]
-    },
-    {
-      "path": "/libs/social/content/nodetypes",
-      "mixinTypes": [
-        "granite:InternalArea"
-      ]
-    },
-    {
-      "path": "/libs/social/calendar/components/hbs/event/cq:editConfig",
-      "mixinTypes": [
-        "granite:InternalArea"
-      ]
-    },
-    {
-      "path": "/libs/social/calendar/components/hbs/event/analytics",
-      "mixinTypes": [
-        "granite:InternalArea"
-      ]
-    },
-    {
-      "path": "/libs/social/calendar/components/hbs/calendar/tab_settings",
-      "mixinTypes": [
-        "granite:InternalArea"
-      ]
-    },
-    {
-      "path": "/libs/social/calendar/components/hbs/calendar/cq:editConfig",
-      "mixinTypes": [
-        "granite:InternalArea"
-      ]
-    },
-    {
-      "path": "/libs/social/calendar/components/hbs/calendar/cq:dialog",
-      "mixinTypes": [
-        "granite:InternalArea"
-      ]
-    },
-    {
-      "path": "/libs/social/calendar/components/hbs/calendar/dialog",
-      "mixinTypes": [
-        "granite:InternalArea"
-      ]
-    },
-    {
-      "path": "/libs/social/calendar/components/hbs/calendar/analytics",
-      "mixinTypes": [
-        "granite:InternalArea"
-      ]
-    },
-    {
-      "path": "/libs/social/calendar/components/hbs/event_comment/cq:editConfig",
-      "mixinTypes": [
-        "granite:InternalArea"
-      ]
-    },
-    {
-      "path": "/libs/social/calendar/components/hbs/event_comment/tab_message",
-      "mixinTypes": [
-        "granite:InternalArea"
-      ]
-    },
-    {
-      "path": "/libs/social/members/components/autocomplete",
-      "mixinTypes": [
-        "granite:FinalArea"
-      ]
-    },
-    {
-      "path": "/libs/social/socialgraph/components/hbs/following/cq:editConfig",
-      "mixinTypes": [
-        "granite:InternalArea"
-      ]
-    },
-    {
-      "path": "/libs/social/socialgraph/components/hbs/following/cq:dialog",
-      "mixinTypes": [
-        "granite:InternalArea"
-      ]
-    },
-    {
-      "path": "/libs/social/socialgraph/components/hbs/following/dialog",
-      "mixinTypes": [
-        "granite:InternalArea"
-      ]
-    },
-    {
-      "path": "/libs/social/socialgraph/components/hbs/relationships/cq:editConfig",
-      "mixinTypes": [
-        "granite:InternalArea"
-      ]
-    },
-    {
-      "path": "/libs/social/socialgraph/components/hbs/relationships/cq:dialog",
-      "mixinTypes": [
-        "granite:InternalArea"
-      ]
-    },
-    {
-      "path": "/libs/social/socialgraph/components/hbs/relationships/dialog",
-      "mixinTypes": [
-        "granite:InternalArea"
-      ]
-    },
-    {
-      "path": "/libs/social/filelibrary/sortorder",
-      "mixinTypes": [
-        "granite:InternalArea"
-      ]
-    },
-    {
-      "path": "/libs/social/filelibrary/components/hbs/folder/analytics",
-      "mixinTypes": [
-        "granite:InternalArea"
-      ]
-    },
-    {
-      "path": "/libs/social/filelibrary/components/hbs/filelibrary/tab_sort",
-      "mixinTypes": [
-        "granite:InternalArea"
-      ]
-    },
-    {
-      "path": "/libs/social/filelibrary/components/hbs/filelibrary/cq:design_dialog",
-      "mixinTypes": [
-        "granite:InternalArea"
-      ]
-    },
-    {
-      "path": "/libs/social/filelibrary/components/hbs/filelibrary/cq:editConfig",
-      "mixinTypes": [
-        "granite:InternalArea"
-      ]
-    },
-    {
-      "path": "/libs/social/filelibrary/components/hbs/filelibrary/design_dialog",
-      "mixinTypes": [
-        "granite:InternalArea"
-      ]
-    },
-    {
-      "path": "/libs/social/filelibrary/components/hbs/filelibrary/cq:dialog",
-      "mixinTypes": [
-        "granite:InternalArea"
-      ]
-    },
-    {
-      "path": "/libs/social/filelibrary/components/hbs/filelibrary/dialog",
-      "mixinTypes": [
-        "granite:InternalArea"
-      ]
-    },
-    {
-      "path": "/libs/social/filelibrary/components/hbs/filelibrary/analytics",
-      "mixinTypes": [
-        "granite:InternalArea"
-      ]
-    },
-    {
-      "path": "/libs/social/filelibrary/components/hbs/document/cq:editConfig",
-      "mixinTypes": [
-        "granite:InternalArea"
-      ]
-    },
-    {
-      "path": "/libs/social/filelibrary/components/hbs/document/analytics",
-      "mixinTypes": [
-        "granite:InternalArea"
-      ]
-    },
-    {
-      "path": "/libs/social/moderation/content-shell3",
-      "mixinTypes": [
-        "granite:InternalArea"
-      ]
-    },
-    {
-      "path": "/libs/social/moderation/content-shell3/admindashboard",
-      "mixinTypes": [
-        "granite:InternalArea"
-      ]
-    },
-    {
-      "path": "/libs/social/moderation/filtergroup/cq:dialog",
-      "mixinTypes": [
-        "granite:InternalArea"
-      ]
-    },
-    {
-      "path": "/libs/social/moderation/filtergroup/dialog",
-      "mixinTypes": [
-        "granite:InternalArea"
-      ]
-    },
-    {
-      "path": "/libs/social/moderation/components/fragmenttemplate",
-      "mixinTypes": [
-        "granite:InternalArea"
-      ]
-    },
-    {
-      "path": "/libs/social/moderation/content",
-      "mixinTypes": [
-        "granite:InternalArea"
-      ]
-    },
-    {
-      "path": "/libs/social/moderation/content/admindashboard",
-      "mixinTypes": [
-        "granite:InternalArea"
-      ]
-    },
-    {
-      "path": "/libs/social/moderation/dashboard/cq:editConfig",
-      "mixinTypes": [
-        "granite:InternalArea"
-      ]
-    },
-    {
-      "path": "/libs/social/moderation/dashboard/cq:dialog",
-      "mixinTypes": [
-        "granite:InternalArea"
-      ]
-    },
-    {
-      "path": "/libs/social/moderation/dashboard/dialog",
-      "mixinTypes": [
-        "granite:InternalArea"
-      ]
-    },
-    {
-      "path": "/libs/social/connect",
-      "mixinTypes": [
-        "granite:InternalArea"
-      ]
-    },
-    {
-      "path": "/libs/social/connect/components/sociallogin",
-      "mixinTypes": [
-        "granite:InternalArea"
-      ]
-    },
-    {
-      "path": "/libs/social/connect/components/sociallogin/cq:editConfig",
-      "mixinTypes": [
-        "granite:InternalArea"
-      ]
-    },
-    {
-      "path": "/libs/social/connect/components/sociallogin/design_dialog",
-      "mixinTypes": [
-        "granite:InternalArea"
-      ]
-    },
-    {
-      "path": "/libs/social/connect/components/sociallogin/dialog",
-      "mixinTypes": [
-        "granite:InternalArea"
-      ]
-    },
-    {
-      "path": "/libs/social/qna/components/hbs/topic/analytics",
-      "mixinTypes": [
-        "granite:InternalArea"
-      ]
-    },
-    {
-      "path": "/libs/social/qna/components/hbs/post/cq:editConfig",
-      "mixinTypes": [
-        "granite:InternalArea"
-      ]
-    },
-    {
-      "path": "/libs/social/qna/components/hbs/post/tab_message",
-      "mixinTypes": [
-        "granite:InternalArea"
-      ]
-    },
-    {
-      "path": "/libs/social/qna/components/hbs/post/analytics",
-      "mixinTypes": [
-        "granite:InternalArea"
-      ]
-    },
-    {
-      "path": "/libs/social/qna/components/hbs/qnaforum/tab_settings",
-      "mixinTypes": [
-        "granite:InternalArea"
-      ]
-    },
-    {
-      "path": "/libs/social/qna/components/hbs/qnaforum/tab_sort",
-      "mixinTypes": [
-        "granite:InternalArea"
-      ]
-    },
-    {
-      "path": "/libs/social/qna/components/hbs/qnaforum/cq:editConfig",
-      "mixinTypes": [
-        "granite:InternalArea"
-      ]
-    },
-    {
-      "path": "/libs/social/qna/components/hbs/qnaforum/design_dialog",
-      "mixinTypes": [
-        "granite:InternalArea"
-      ]
-    },
-    {
-      "path": "/libs/social/qna/components/hbs/qnaforum/cq:dialog",
-      "mixinTypes": [
-        "granite:InternalArea"
-      ]
-    },
-    {
-      "path": "/libs/social/qna/components/hbs/qnaforum/dialog",
-      "mixinTypes": [
-        "granite:InternalArea"
-      ]
-    },
-    {
-      "path": "/libs/social/qna/components/hbs/qnaforum/analytics",
-      "mixinTypes": [
-        "granite:InternalArea"
-      ]
-    },
-    {
-      "path": "/libs/social/qna/components/hbs/relatedquestions/cq:dialog",
-      "mixinTypes": [
-        "granite:InternalArea"
-      ]
-    },
-    {
-      "path": "/libs/social/qna/components/hbs/relatedquestions/dialog",
-      "mixinTypes": [
-        "granite:InternalArea"
-      ]
-    },
-    {
-      "path": "/libs/social/translation",
-      "mixinTypes": [
-        "granite:InternalArea"
-      ]
-    },
-    {
-      "path": "/libs/mcm/exacttarget/components",
-      "mixinTypes": [
-        "granite:InternalArea"
-      ]
-    },
-    {
-      "path": "/libs/mcm/exacttarget/widgets",
-      "mixinTypes": [
-        "granite:InternalArea"
-      ]
-    },
-    {
-      "path": "/libs/mcm/campaign/components/contextstores",
-      "mixinTypes": [
-        "granite:InternalArea"
-      ]
-    },
-    {
-      "path": "/libs/mcm/campaign/components/campaign",
-      "mixinTypes": [
-        "granite:InternalArea"
-      ]
-    },
-    {
-      "path": "/libs/mcm/campaign/components/configpage",
-      "mixinTypes": [
-        "granite:InternalArea"
-      ]
-    },
-    {
-      "path": "/libs/mcm/campaign/components/settings",
-      "mixinTypes": [
-        "granite:FinalArea"
-      ]
-    },
-    {
-      "path": "/libs/mcm/campaign/components/status",
-      "mixinTypes": [
-        "granite:InternalArea"
-      ]
-    },
-    {
-      "path": "/libs/mcm/campaign/components/touch-ui",
-      "mixinTypes": [
-        "granite:InternalArea"
-      ]
-    },
-    {
-      "path": "/libs/mcm/campaign/components/contexthub",
-      "mixinTypes": [
-        "granite:InternalArea"
-      ]
-    },
-    {
-      "path": "/libs/mcm/campaign/components/s7-image/widgets",
-      "mixinTypes": [
-        "granite:InternalArea"
-      ]
-    },
-    {
-      "path": "/libs/mcm/campaign/components/parsys",
-      "mixinTypes": [
-        "granite:FinalArea"
-      ]
-    },
-    {
-      "path": "/libs/mcm/campaign/clientlibs",
-      "mixinTypes": [
-        "granite:InternalArea"
-      ]
-    },
-    {
-      "path": "/libs/mcm/campaign/contexthub",
-      "mixinTypes": [
-        "granite:InternalArea"
-      ]
-    },
-    {
-      "path": "/libs/mcm/emailservice-clientlib",
-      "mixinTypes": [
-        "granite:InternalArea"
-      ]
-    },
-    {
-      "path": "/libs/mcm/components/brandpage",
-      "mixinTypes": [
-        "granite:FinalArea"
-      ]
-    },
-    {
-      "path": "/libs/mcm/components/newsletter/publish",
-      "mixinTypes": [
-        "granite:FinalArea"
-      ]
-    },
-    {
-      "path": "/libs/mcm/components/newsletter/sendwizard",
-      "mixinTypes": [
-        "granite:FinalArea"
-      ]
-    },
-    {
-      "path": "/libs/mcm/components/newsletter/flighttest",
-      "mixinTypes": [
-        "granite:InternalArea"
-      ]
-    },
-    {
-      "path": "/libs/mcm/components/newsletter/settings",
-      "mixinTypes": [
-        "granite:FinalArea"
-      ]
-    },
-    {
-      "path": "/libs/mcm/components/newsletter/parsys",
-      "mixinTypes": [
-        "granite:FinalArea"
-      ]
-    },
-    {
-      "path": "/libs/mcm/components/newsletter/page/newsletter",
-      "mixinTypes": [
-        "granite:InternalArea"
-      ]
-    },
-    {
-      "path": "/libs/mcm/components/newsletter/emailclient",
-      "mixinTypes": [
-        "granite:InternalArea"
-      ]
-    },
-    {
-      "path": "/libs/mcm/components/cta-graphicallink/clientlibs",
-      "mixinTypes": [
-        "granite:InternalArea"
-      ]
-    },
-    {
-      "path": "/libs/mcm/components/cta-graphicallink/analytics",
-      "mixinTypes": [
-        "granite:InternalArea"
-      ]
-    },
-    {
-      "path": "/libs/mcm/components/emailserviceactions/actions/addSubscriber",
-      "mixinTypes": [
-        "granite:FinalArea"
-      ]
-    },
-    {
-      "path": "/libs/mcm/components/emailserviceactions/actions/autoResponder",
-      "mixinTypes": [
-        "granite:FinalArea"
-      ]
-    },
-    {
-      "path": "/libs/mcm/components/emailserviceactions/actions/deleteSubscriber",
-      "mixinTypes": [
-        "granite:FinalArea"
-      ]
-    },
-    {
-      "path": "/libs/mcm/components/commands/newsletter",
-      "mixinTypes": [
-        "granite:InternalArea"
-      ]
-    },
-    {
-      "path": "/libs/mcm/components/cta-clickthroughlink/analytics",
-      "mixinTypes": [
-        "granite:InternalArea"
-      ]
-    },
-    {
-      "path": "/libs/mcm/collab-calendar",
-      "mixinTypes": [
-        "granite:InternalArea"
-      ]
-    },
-    {
-      "path": "/libs/mcm/salesforce/components",
-      "mixinTypes": [
-        "granite:InternalArea"
-      ]
-    },
-    {
-      "path": "/libs/mcm/salesforce/widgets",
-      "mixinTypes": [
-        "granite:InternalArea"
-      ]
-    },
-    {
-      "path": "/libs/mcm/widgets",
-      "mixinTypes": [
-        "granite:InternalArea"
-      ]
-    },
-    {
-      "path": "/libs/mcm/content",
-      "mixinTypes": [
-        "rep:AccessControllable",
-        "granite:InternalArea"
-      ]
-    },
-    {
-      "path": "/libs/portal/content",
-      "mixinTypes": [
-        "granite:FinalArea"
-      ]
-    },
-    {
-      "path": "/libs/dam",
-      "mixinTypes": [
-        "granite:PublicArea"
-      ]
-    },
-    {
-      "path": "/libs/dam/metadataeditor",
-      "mixinTypes": [
-        "granite:InternalArea",
-        "rep:AccessControllable"
-      ]
-    },
-    {
-      "path": "/libs/dam/components",
-      "mixinTypes": [
-        "granite:PublicArea"
-      ]
-    },
-    {
-      "path": "/libs/dam/components/s7dam/videothumbnaildownloadprocess",
-      "mixinTypes": [
-        "granite:FinalArea"
-      ]
-    },
-    {
-      "path": "/libs/dam/components/s7dam/videouseruploadedthumbnailprocess",
-      "mixinTypes": [
-        "granite:FinalArea"
-      ]
-    },
-    {
-      "path": "/libs/dam/components/s7dam/videoproxyprocess",
-      "mixinTypes": [
-        "granite:FinalArea"
-      ]
-    },
-    {
-      "path": "/libs/dam/components/configurations",
-      "mixinTypes": [
-        "granite:InternalArea"
-      ]
-    },
-    {
-      "path": "/libs/dam/components/drm",
-      "mixinTypes": [
-        "granite:InternalArea"
-      ]
-    },
-    {
-      "path": "/libs/dam/components/youtube",
-      "mixinTypes": [
-        "granite:InternalArea"
-      ]
-    },
-    {
-      "path": "/libs/dam/components/workflow",
-      "mixinTypes": [
-        "granite:InternalArea"
-      ]
-    },
-    {
-      "path": "/libs/dam/components/scene7/mobileVideo",
-      "mixinTypes": [
-        "granite:FinalArea"
-      ]
-    },
-    {
-      "path": "/libs/dam/components/scene7/dynamicvideo",
-      "mixinTypes": [
-        "granite:FinalArea"
-      ]
-    },
-    {
-      "path": "/libs/dam/components/scene7/basiczoom",
-      "mixinTypes": [
-        "granite:FinalArea"
-      ]
-    },
-    {
-      "path": "/libs/dam/components/scene7/dynamicmediaimage",
-      "mixinTypes": [
-        "granite:FinalArea"
-      ]
-    },
-    {
-      "path": "/libs/dam/components/scene7/flashtemplate",
-      "mixinTypes": [
-        "granite:FinalArea"
-      ]
-    },
-    {
-      "path": "/libs/dam/components/scene7/flyoutzoom",
-      "mixinTypes": [
-        "granite:FinalArea"
-      ]
-    },
-    {
-      "path": "/libs/dam/components/scene7/panoramicmedia",
-      "mixinTypes": [
-        "granite:FinalArea"
-      ]
-    },
-    {
-      "path": "/libs/dam/components/scene7/multiscreenflyoutzoom",
-      "mixinTypes": [
-        "granite:FinalArea"
-      ]
-    },
-    {
-      "path": "/libs/dam/components/smarttaggingservicepage",
-      "mixinTypes": [
-        "granite:FinalArea"
-      ]
-    },
-    {
-      "path": "/libs/dam/components/search",
-      "mixinTypes": [
-        "granite:FinalArea"
-      ]
-    },
-    {
-      "path": "/libs/dam/components/marketingcloud",
-      "mixinTypes": [
-        "granite:InternalArea"
-      ]
-    },
-    {
-      "path": "/libs/dam/components/proxy",
-      "mixinTypes": [
-        "granite:FinalArea"
-      ]
-    },
-    {
-      "path": "/libs/dam/components/mediaportal",
-      "mixinTypes": [
-        "granite:InternalArea"
-      ]
-    },
-    {
-      "path": "/libs/dam/components/assetinsights",
-      "mixinTypes": [
-        "granite:InternalArea"
-      ]
-    },
-    {
-      "path": "/libs/dam/components/word",
-      "mixinTypes": [
-        "granite:InternalArea"
-      ]
-    },
-    {
-      "path": "/libs/dam/components/video",
-      "mixinTypes": [
-        "granite:InternalArea"
-      ]
-    },
-    {
-      "path": "/libs/dam/cfm/admin/components/contentrenderer",
-      "mixinTypes": [
-        "granite:InternalArea"
-      ]
-    },
-    {
-      "path": "/libs/dam/cfm/admin/components/renderconditions/associatedcontent",
-      "mixinTypes": [
-        "granite:InternalArea"
-      ]
-    },
-    {
-      "path": "/libs/dam/cfm/admin/components/renderconditions/fragment",
-      "mixinTypes": [
-        "granite:InternalArea"
-      ]
-    },
-    {
-      "path": "/libs/dam/cfm/admin/components/renderconditions/contentfragment",
-      "mixinTypes": [
-        "granite:FinalArea"
-      ]
-    },
-    {
-      "path": "/libs/dam/cfm/admin/components/datasources",
-      "mixinTypes": [
-        "granite:InternalArea"
-      ]
-    },
-    {
-      "path": "/libs/dam/cfm/admin/components/v2",
-      "mixinTypes": [
-        "granite:InternalArea"
-      ]
-    },
-    {
-      "path": "/libs/dam/cfm/admin/components/assoccontent",
-      "mixinTypes": [
-        "granite:InternalArea"
-      ]
-    },
-    {
-      "path": "/libs/dam/cfm/admin/components/metadata",
-      "mixinTypes": [
-        "granite:InternalArea"
-      ]
-    },
-    {
-      "path": "/libs/dam/cfm/admin/components/adminpage",
-      "mixinTypes": [
-        "granite:InternalArea"
-      ]
-    },
-    {
-      "path": "/libs/dam/cfm/admin/components/authoring",
-      "mixinTypes": [
-        "granite:InternalArea"
-      ]
-    },
-    {
-      "path": "/libs/dam/cfm/admin/components/shared",
-      "mixinTypes": [
-        "granite:InternalArea"
-      ]
-    },
-    {
-      "path": "/libs/dam/cfm/admin/migration",
-      "mixinTypes": [
-        "granite:InternalArea"
-      ]
-    },
-    {
-      "path": "/libs/dam/cfm/admin/clientlibs",
-      "mixinTypes": [
-        "granite:InternalArea"
-      ]
-    },
-    {
-      "path": "/libs/dam/cfm/admin/content",
-      "mixinTypes": [
-        "granite:InternalArea"
-      ]
-    },
-    {
-      "path": "/libs/dam/cfm/components/renderconditions",
-      "mixinTypes": [
-        "granite:InternalArea"
-      ]
-    },
-    {
-      "path": "/libs/dam/cfm/components/datasources",
-      "mixinTypes": [
-        "granite:InternalArea"
-      ]
-    },
-    {
-      "path": "/libs/dam/cfm/components/v2",
-      "mixinTypes": [
-        "granite:InternalArea"
-      ]
-    },
-    {
-      "path": "/libs/dam/cfm/components/predicates",
-      "mixinTypes": [
-        "granite:InternalArea"
-      ]
-    },
-    {
-      "path": "/libs/dam/cfm/components/download",
-      "mixinTypes": [
-        "granite:InternalArea"
-      ]
-    },
-    {
-      "path": "/libs/dam/cfm/components/mmimage",
-      "mixinTypes": [
-        "granite:FinalArea"
-      ]
-    },
-    {
-      "path": "/libs/dam/cfm/components/coral",
-      "mixinTypes": [
-        "granite:InternalArea"
-      ]
-    },
-    {
-      "path": "/libs/dam/cfm/components/cfpicker",
-      "mixinTypes": [
-        "granite:FinalArea"
-      ]
-    },
-    {
-      "path": "/libs/dam/cfm/components/grid",
-      "mixinTypes": [
-        "granite:FinalArea"
-      ]
-    },
-    {
-      "path": "/libs/dam/cfm/components/associatedassets",
-      "mixinTypes": [
-        "granite:InternalArea"
-      ]
-    },
-    {
-      "path": "/libs/dam/cfm/clientlibs",
-      "mixinTypes": [
-        "granite:InternalArea"
-      ]
-    },
-    {
-      "path": "/libs/dam/cfm/content",
-      "mixinTypes": [
-        "granite:InternalArea"
-      ]
-    },
-    {
-      "path": "/libs/dam/cfm/models",
-      "mixinTypes": [
-        "granite:InternalArea"
-      ]
-    },
-    {
-      "path": "/libs/dam/nodetypes",
-      "mixinTypes": [
-        "granite:PublicArea"
-      ]
-    },
-    {
-      "path": "/libs/dam/options",
-      "mixinTypes": [
-        "granite:PublicArea"
-      ]
-    },
-    {
-      "path": "/libs/dam/config",
-      "mixinTypes": [
-        "granite:PublicArea"
-      ]
-    },
-    {
-      "path": "/libs/dam/install",
-      "mixinTypes": [
-        "granite:InternalArea"
-      ]
-    },
-    {
-      "path": "/libs/dam/clientlibs",
-      "mixinTypes": [
-        "granite:PublicArea"
-      ]
-    },
-    {
-      "path": "/libs/dam/widgets",
-      "mixinTypes": [
-        "granite:PublicArea"
-      ]
-    },
-    {
-      "path": "/libs/dam/content",
-      "mixinTypes": [
-        "granite:PublicArea",
-        "rep:AccessControllable"
-      ]
-    },
-    {
-      "path": "/libs/dam/content/configurations",
-      "mixinTypes": [
-        "granite:FinalArea"
-      ]
-    },
-    {
-      "path": "/libs/dam/content/collection",
-      "mixinTypes": [
-        "granite:InternalArea"
-      ]
-    },
-    {
-      "path": "/libs/dam/content/search",
-      "mixinTypes": [
-        "granite:InternalArea"
-      ]
-    },
-    {
-      "path": "/libs/dam/content/indesign",
-      "mixinTypes": [
-        "granite:InternalArea"
-      ]
-    },
-    {
-      "path": "/libs/dam/content/snippet",
-      "mixinTypes": [
-        "granite:InternalArea"
-      ]
-    },
-    {
-      "path": "/libs/dam/content/stock",
-      "mixinTypes": [
-        "granite:InternalArea"
-      ]
-    },
-    {
-      "path": "/libs/dam/content/schemaeditors",
-      "mixinTypes": [
-        "granite:InternalArea",
-        "rep:AccessControllable"
-      ]
-    },
-    {
-      "path": "/libs/dam/content/schemaeditors/forms/forms",
-      "mixinTypes": [
-        "granite:InternalArea"
-      ]
-    },
-    {
-      "path": "/libs/dam/templates",
-      "mixinTypes": [
-        "granite:PublicArea"
-      ]
-    },
-    {
-      "path": "/libs/dam/templates/marketingcloud",
-      "mixinTypes": [
-        "granite:InternalArea"
-      ]
-    },
-    {
-      "path": "/libs/dam/templates/mediaportal",
-      "mixinTypes": [
-        "granite:InternalArea"
-      ]
-    },
-    {
-      "path": "/libs/dam/gui",
-      "mixinTypes": [
-        "granite:PublicArea"
-      ]
-    },
-    {
-      "path": "/libs/dam/gui/components/s7dam",
-      "mixinTypes": [
-        "granite:InternalArea"
-      ]
-    },
-    {
-      "path": "/libs/dam/gui/content/s7dam",
-      "mixinTypes": [
-        "granite:InternalArea"
-      ]
-    },
-    {
-      "path": "/libs/dam/gui/content/commons",
-      "mixinTypes": [
-        "granite:PublicArea"
-      ]
-    },
-    {
-      "path": "/libs/dam/gui/content/pageviewer",
-      "mixinTypes": [
-        "granite:InternalArea"
-      ]
-    },
-    {
-      "path": "/libs/dam/gui/content/pim",
-      "mixinTypes": [
-        "granite:InternalArea"
-      ]
-    },
-    {
-      "path": "/libs/dam/gui/content/pim/productmetadata",
-      "mixinTypes": [
-        "granite:InternalArea"
-      ]
-    },
-    {
-      "path": "/libs/dam/gui/content/processingprofilepage",
-      "mixinTypes": [
-        "granite:InternalArea"
-      ]
-    },
-    {
-      "path": "/libs/dam/gui/content/metadataimport",
-      "mixinTypes": [
-        "granite:InternalArea"
-      ]
-    },
-    {
-      "path": "/libs/dam/gui/content/projects",
-      "mixinTypes": [
-        "granite:InternalArea"
-      ]
-    },
-    {
-      "path": "/libs/dam/gui/content/metadataschemaeditor",
-      "mixinTypes": [
-        "granite:PublicArea"
-      ]
-    },
-    {
-      "path": "/libs/dam/gui/content/metadataschemaeditor/schemalist",
-      "mixinTypes": [
-        "granite:InternalArea",
-        "rep:AccessControllable"
-      ]
-    },
-    {
-      "path": "/libs/dam/gui/content/welcome",
-      "mixinTypes": [
-        "granite:InternalArea"
-      ]
-    },
-    {
-      "path": "/libs/dam/gui/content/metadataexport",
-      "mixinTypes": [
-        "granite:InternalArea"
-      ]
-    },
-    {
-      "path": "/libs/dam/gui/content/idsprint",
-      "mixinTypes": [
-        "granite:InternalArea"
-      ]
-    },
-    {
-      "path": "/libs/dam/gui/content/assets",
-      "mixinTypes": [
-        "granite:PublicArea"
-      ]
-    },
-    {
-      "path": "/libs/dam/gui/content/assets/downloadcf",
-      "mixinTypes": [
-        "granite:InternalArea"
-      ]
-    },
-    {
-      "path": "/libs/dam/gui/content/assets/compareassets",
-      "mixinTypes": [
-        "granite:InternalArea"
-      ]
-    },
-    {
-      "path": "/libs/dam/gui/content/assets/metadataeditor/jcr:content/actions/editasset/granite:rendercondition/contentfragment",
-      "mixinTypes": [
-        "granite:InternalArea"
-      ]
-    },
-    {
-      "path": "/libs/dam/gui/content/assets/metadataeditor/jcr:content/actions/annotate/granite:rendercondition/contentfragment",
-      "mixinTypes": [
-        "granite:InternalArea"
-      ]
-    },
-    {
-      "path": "/libs/dam/gui/content/assets/lightboxassets",
-      "mixinTypes": [
-        "granite:FinalArea"
-      ]
-    },
-    {
-      "path": "/libs/dam/gui/content/assets/lightboxassetcount",
-      "mixinTypes": [
-        "granite:FinalArea"
-      ]
-    },
-    {
-      "path": "/libs/dam/gui/content/assets/fileupload",
-      "mixinTypes": [
-        "granite:InternalArea"
-      ]
-    },
-    {
-      "path": "/libs/dam/gui/content/assets/columnpreview",
-      "mixinTypes": [
-        "granite:InternalArea"
-      ]
-    },
-    {
-      "path": "/libs/dam/gui/content/assetdetails",
-      "mixinTypes": [
-        "granite:PublicArea"
-      ]
-    },
-    {
-      "path": "/libs/dam/gui/content/assetdetails/renditions",
-      "mixinTypes": [
-        "granite:PublicArea"
-      ]
-    },
-    {
-      "path": "/libs/dam/gui/content/assetdetails/renditions/items/renditiondetail/items/col1",
-      "mixinTypes": [
-        "granite:InternalArea"
-      ]
-    },
-    {
-      "path": "/libs/dam/gui/content/assetdetails/modals",
-      "mixinTypes": [
-        "granite:InternalArea"
-      ]
-    },
-    {
-      "path": "/libs/dam/gui/content/assetselector",
-      "mixinTypes": [
-        "granite:InternalArea"
-      ]
-    },
-    {
-      "path": "/libs/dam/gui/content/collections",
-      "mixinTypes": [
-        "granite:PublicArea"
-      ]
-    },
-    {
-      "path": "/libs/dam/gui/content/collections/collectiondetails/jcr:content/views/card/datasource/contentfragment",
-      "mixinTypes": [
-        "granite:InternalArea"
-      ]
-    },
-    {
-      "path": "/libs/dam/gui/content/collections/collectiondetails/jcr:content/views/list/datasource/contentfragment",
-      "mixinTypes": [
-        "granite:InternalArea"
-      ]
-    },
-    {
-      "path": "/libs/dam/gui/content/foldermetadataschemaeditor",
-      "mixinTypes": [
-        "granite:PublicArea"
-      ]
-    },
-    {
-      "path": "/libs/dam/gui/content/foldermetadataschemaeditor/schemalist",
-      "mixinTypes": [
-        "granite:InternalArea",
-        "rep:AccessControllable"
-      ]
-    },
-    {
-      "path": "/libs/dam/gui/content/asyncjobs",
-      "mixinTypes": [
-        "granite:InternalArea"
-      ]
-    },
-    {
-      "path": "/libs/dam/gui/content/assetinsights",
-      "mixinTypes": [
-        "granite:InternalArea"
-      ]
-    },
-    {
-      "path": "/libs/dam/gui/content/assetsrouter",
-      "mixinTypes": [
-        "granite:InternalArea"
-      ]
-    },
-    {
-      "path": "/libs/dam/gui/content/stock/options",
-      "mixinTypes": [
-        "granite:PublicArea"
-      ]
-    },
-    {
-      "path": "/libs/dam/gui/content/stock/search",
-      "mixinTypes": [
-        "granite:FinalArea"
-      ]
-    },
-    {
-      "path": "/libs/dam/gui/content/stock/preview",
-      "mixinTypes": [
-        "granite:PublicArea"
-      ]
-    },
-    {
-      "path": "/libs/dam/gui/content/nav",
-      "mixinTypes": [
-        "granite:InternalArea"
-      ]
-    },
-    {
-      "path": "/libs/dam/gui/content/reports",
-      "mixinTypes": [
-        "granite:InternalArea",
-        "rep:AccessControllable"
-      ]
-    },
-    {
-      "path": "/libs/dam/gui/content/adhocassetsharepage",
-      "mixinTypes": [
-        "granite:InternalArea",
-        "rep:AccessControllable"
-      ]
-    },
-    {
-      "path": "/libs/dam/gui/coral",
-      "mixinTypes": [
-        "granite:PublicArea"
-      ]
-    },
-    {
-      "path": "/libs/dam/gui/coral/components/s7dam",
-      "mixinTypes": [
-        "granite:InternalArea"
-      ]
-    },
-    {
-      "path": "/libs/dam/gui/coral/components/admin/customsearch",
-      "mixinTypes": [
-        "granite:PublicArea"
-      ]
-    },
-    {
-      "path": "/libs/dam/gui/coral/components/admin/customsearch/savedsearch",
-      "mixinTypes": [
-        "granite:InternalArea"
-      ]
-    },
-    {
-      "path": "/libs/dam/gui/coral/components/admin/videosrcpicker",
-      "mixinTypes": [
-        "granite:InternalArea"
-      ]
-    },
-    {
-      "path": "/libs/dam/gui/coral/components/admin/customthumb",
-      "mixinTypes": [
-        "granite:PublicArea"
-      ]
-    },
-    {
-      "path": "/libs/dam/gui/coral/components/admin/customthumb/manualthumb",
-      "mixinTypes": [
-        "granite:FinalArea"
-      ]
-    },
-    {
-      "path": "/libs/dam/gui/coral/components/admin/customthumb/leftpanel",
-      "mixinTypes": [
-        "granite:FinalArea"
-      ]
-    },
-    {
-      "path": "/libs/dam/gui/coral/components/admin/customthumb/newsteps",
-      "mixinTypes": [
-        "granite:InternalArea"
-      ]
-    },
-    {
-      "path": "/libs/dam/gui/coral/components/admin/customthumb/clientlibs",
-      "mixinTypes": [
-        "granite:InternalArea"
-      ]
-    },
-    {
-      "path": "/libs/dam/gui/coral/components/admin/customthumb/newtabs",
-      "mixinTypes": [
-        "granite:InternalArea"
-      ]
-    },
-    {
-      "path": "/libs/dam/gui/coral/components/admin/customthumb/rendercondition",
-      "mixinTypes": [
-        "granite:FinalArea"
-      ]
-    },
-    {
-      "path": "/libs/dam/gui/coral/components/admin/publish",
-      "mixinTypes": [
-        "granite:PublicArea"
-      ]
-    },
-    {
-      "path": "/libs/dam/gui/coral/components/admin/publish/publishaction",
-      "mixinTypes": [
-        "granite:InternalArea"
-      ]
-    },
-    {
-      "path": "/libs/dam/gui/coral/components/admin/wizard",
-      "mixinTypes": [
-        "granite:InternalArea"
-      ]
-    },
-    {
-      "path": "/libs/dam/gui/coral/components/admin/contentrenderer",
-      "mixinTypes": [
-        "granite:PublicArea"
-      ]
-    },
-    {
-      "path": "/libs/dam/gui/coral/components/admin/renderconditions",
-      "mixinTypes": [
-        "granite:PublicArea"
-      ]
-    },
-    {
-      "path": "/libs/dam/gui/coral/components/admin/drm",
-      "mixinTypes": [
-        "granite:InternalArea"
-      ]
-    },
-    {
-      "path": "/libs/dam/gui/coral/components/admin/assetcompare",
-      "mixinTypes": [
-        "granite:InternalArea"
-      ]
-    },
-    {
-      "path": "/libs/dam/gui/coral/components/admin/metadataeditor",
-      "mixinTypes": [
-        "granite:PublicArea"
-      ]
-    },
-    {
-      "path": "/libs/dam/gui/coral/components/admin/metadataeditor/subassetsreferences",
-      "mixinTypes": [
-        "granite:InternalArea"
-      ]
-    },
-    {
-      "path": "/libs/dam/gui/coral/components/admin/propertiesform",
-      "mixinTypes": [
-        "granite:PublicArea"
-      ]
-    },
-    {
-      "path": "/libs/dam/gui/coral/components/admin/unifiedrenditions",
-      "mixinTypes": [
-        "granite:InternalArea"
-      ]
-    },
-    {
-      "path": "/libs/dam/gui/coral/components/admin/importmetadata",
-      "mixinTypes": [
-        "granite:InternalArea"
-      ]
-    },
-    {
-      "path": "/libs/dam/gui/coral/components/admin/adhocassetshare/contentrenderer",
-      "mixinTypes": [
-        "granite:InternalArea"
-      ]
-    },
-    {
-      "path": "/libs/dam/gui/coral/components/admin/adhocassetshare/linkexpired",
-      "mixinTypes": [
-        "granite:InternalArea"
-      ]
-    },
-    {
-      "path": "/libs/dam/gui/coral/components/admin/adhocassetshare/landingpage",
-      "mixinTypes": [
-        "granite:InternalArea"
-      ]
-    },
-    {
-      "path": "/libs/dam/gui/coral/components/admin/adhocassetshare/userpicker",
-      "mixinTypes": [
-        "granite:InternalArea"
-      ]
-    },
-    {
-      "path": "/libs/dam/gui/coral/components/admin/adhocassetshare/myshares",
-      "mixinTypes": [
-        "granite:InternalArea"
-      ]
-    },
-    {
-      "path": "/libs/dam/gui/coral/components/admin/welcome",
-      "mixinTypes": [
-        "granite:InternalArea"
-      ]
-    },
-    {
-      "path": "/libs/dam/gui/coral/components/admin/catalogs",
-      "mixinTypes": [
-        "granite:InternalArea"
-      ]
-    },
-    {
-      "path": "/libs/dam/gui/coral/components/admin/relateasset",
-      "mixinTypes": [
-        "granite:InternalArea"
-      ]
-    },
-    {
-      "path": "/libs/dam/gui/coral/components/admin/v2",
-      "mixinTypes": [
-        "granite:InternalArea"
-      ]
-    },
-    {
-      "path": "/libs/dam/gui/coral/components/admin/annotation",
-      "mixinTypes": [
-        "granite:PublicArea"
-      ]
-    },
-    {
-      "path": "/libs/dam/gui/coral/components/admin/annotation/clientlibs",
-      "mixinTypes": [
-        "granite:InternalArea"
-      ]
-    },
-    {
-      "path": "/libs/dam/gui/coral/components/admin/annotation/comment",
-      "mixinTypes": [
-        "granite:FinalArea"
-      ]
-    },
-    {
-      "path": "/libs/dam/gui/coral/components/admin/contentchecker",
-      "mixinTypes": [
-        "granite:InternalArea"
-      ]
-    },
-    {
-      "path": "/libs/dam/gui/coral/components/admin/createsnippet",
-      "mixinTypes": [
-        "granite:InternalArea"
-      ]
-    },
-    {
-      "path": "/libs/dam/gui/coral/components/admin/foldershare",
-      "mixinTypes": [
-        "granite:InternalArea"
-      ]
-    },
-    {
-      "path": "/libs/dam/gui/coral/components/admin/idsprint",
-      "mixinTypes": [
-        "granite:InternalArea"
-      ]
-    },
-    {
-      "path": "/libs/dam/gui/coral/components/admin/createfolder",
-      "mixinTypes": [
-        "granite:PublicArea"
-      ]
-    },
-    {
-      "path": "/libs/dam/gui/coral/components/admin/createfolder/rendercondition",
-      "mixinTypes": [
-        "granite:FinalArea"
-      ]
-    },
-    {
-      "path": "/libs/dam/gui/coral/components/admin/clientlibs",
-      "mixinTypes": [
-        "granite:PublicArea"
-      ]
-    },
-    {
-      "path": "/libs/dam/gui/coral/components/admin/clientlibs/actions",
-      "mixinTypes": [
-        "granite:PublicArea"
-      ]
-    },
-    {
-      "path": "/libs/dam/gui/coral/components/admin/assetdetails",
-      "mixinTypes": [
-        "granite:InternalArea"
-      ]
-    },
-    {
-      "path": "/libs/dam/gui/coral/components/admin/assetdetails/view/videopreview",
-      "mixinTypes": [
-        "granite:FinalArea"
-      ]
-    },
-    {
-      "path": "/libs/dam/gui/coral/components/admin/managepublication",
-      "mixinTypes": [
-        "granite:InternalArea"
-      ]
-    },
-    {
-      "path": "/libs/dam/gui/coral/components/admin/exportmetadata",
-      "mixinTypes": [
-        "granite:InternalArea"
-      ]
-    },
-    {
-      "path": "/libs/dam/gui/coral/components/admin/collections",
-      "mixinTypes": [
-        "granite:PublicArea"
-      ]
-    },
-    {
-      "path": "/libs/dam/gui/coral/components/admin/collections/contentrenderer",
-      "mixinTypes": [
-        "granite:PublicArea"
-      ]
-    },
-    {
-      "path": "/libs/dam/gui/coral/components/admin/collections/contentrenderer/collectionrow",
-      "mixinTypes": [
-        "granite:PublicArea"
-      ]
-    },
-    {
-      "path": "/libs/dam/gui/coral/components/admin/collections/contentrenderer/collectioncard",
-      "mixinTypes": [
-        "granite:PublicArea"
-      ]
-    },
-    {
-      "path": "/libs/dam/gui/coral/components/admin/collections/contentrenderer/carddirectory",
-      "mixinTypes": [
-        "granite:PublicArea"
-      ]
-    },
-    {
-      "path": "/libs/dam/gui/coral/components/admin/collections/contentrenderer/cardasset",
-      "mixinTypes": [
-        "granite:PublicArea"
-      ]
-    },
-    {
-      "path": "/libs/dam/gui/coral/components/admin/collections/contentrenderer/directorynavigation",
-      "mixinTypes": [
-        "granite:PublicArea"
-      ]
-    },
-    {
-      "path": "/libs/dam/gui/coral/components/admin/collections/contentrenderer/rowdirectory",
-      "mixinTypes": [
-        "granite:PublicArea"
-      ]
-    },
-    {
-      "path": "/libs/dam/gui/coral/components/admin/collections/contentrenderer/collectiondetailsrow",
-      "mixinTypes": [
-        "granite:PublicArea"
-      ]
-    },
-    {
-      "path": "/libs/dam/gui/coral/components/admin/collections/contentrenderer/rowasset",
-      "mixinTypes": [
-        "granite:PublicArea"
-      ]
-    },
-    {
-      "path": "/libs/dam/gui/coral/components/admin/moreinfo",
-      "mixinTypes": [
-        "granite:InternalArea"
-      ]
-    },
-    {
-      "path": "/libs/dam/gui/coral/components/admin/asyncjobs",
-      "mixinTypes": [
-        "granite:InternalArea"
-      ]
-    },
-    {
-      "path": "/libs/dam/gui/coral/components/admin/assetinsights",
-      "mixinTypes": [
-        "granite:PublicArea"
-      ]
-    },
-    {
-      "path": "/libs/dam/gui/coral/components/admin/assetinsights/recentusages",
-      "mixinTypes": [
-        "granite:InternalArea"
-      ]
-    },
-    {
-      "path": "/libs/dam/gui/coral/components/admin/assetinsights/wizard",
-      "mixinTypes": [
-        "granite:InternalArea"
-      ]
-    },
-    {
-      "path": "/libs/dam/gui/coral/components/admin/assetinsights/clientlibs",
-      "mixinTypes": [
-        "granite:InternalArea"
-      ]
-    },
-    {
-      "path": "/libs/dam/gui/coral/components/admin/assetinsights/trendreport",
-      "mixinTypes": [
-        "granite:InternalArea"
-      ]
-    },
-    {
-      "path": "/libs/dam/gui/coral/components/admin/assetinsights/analyticsconfiguredrendercondition",
-      "mixinTypes": [
-        "granite:PublicArea"
-      ]
-    },
-    {
-      "path": "/libs/dam/gui/coral/components/admin/stock",
-      "mixinTypes": [
-        "granite:PublicArea"
-      ]
-    },
-    {
-      "path": "/libs/dam/gui/coral/components/admin/stock/clientlibs",
-      "mixinTypes": [
-        "granite:InternalArea"
-      ]
-    },
-    {
-      "path": "/libs/dam/gui/coral/components/admin/unpublish",
-      "mixinTypes": [
-        "granite:PublicArea"
-      ]
-    },
-    {
-      "path": "/libs/dam/gui/coral/components/admin/moveassetwizard",
-      "mixinTypes": [
-        "granite:PublicArea"
-      ]
-    },
-    {
-      "path": "/libs/dam/gui/coral/components/admin/moveassetwizard/init",
-      "mixinTypes": [
-        "granite:InternalArea"
-      ]
-    },
-    {
-      "path": "/libs/dam/gui/coral/components/admin/moveassetwizard/infodetails",
-      "mixinTypes": [
-        "granite:InternalArea"
-      ]
-    },
-    {
-      "path": "/libs/dam/gui/coral/components/admin/moveassetwizard/references",
-      "mixinTypes": [
-        "granite:InternalArea"
-      ]
-    },
-    {
-      "path": "/libs/dam/gui/coral/components/admin/downloadasset",
-      "mixinTypes": [
-        "granite:PublicArea"
-      ]
-    },
-    {
-      "path": "/libs/dam/gui/coral/components/admin/managetags",
-      "mixinTypes": [
-        "granite:InternalArea"
-      ]
-    },
-    {
-      "path": "/libs/dam/gui/coral/components/admin/autotag",
-      "mixinTypes": [
-        "granite:InternalArea"
-      ]
-    },
-    {
-      "path": "/libs/dam/gui/coral/components/admin/publishwizard",
-      "mixinTypes": [
-        "granite:InternalArea"
-      ]
-    },
-    {
-      "path": "/libs/dam/gui/coral/components/admin/folderschemaforms",
-      "mixinTypes": [
-        "granite:PublicArea"
-      ]
-    },
-    {
-      "path": "/libs/dam/gui/coral/components/admin/folderschemaforms/folderspecific",
-      "mixinTypes": [
-        "granite:InternalArea"
-      ]
-    },
-    {
-      "path": "/libs/dam/gui/coral/components/admin/folderschemaforms/formbuilder",
-      "mixinTypes": [
-        "granite:PublicArea"
-      ]
-    },
-    {
-      "path": "/libs/dam/gui/coral/components/admin/folderschemaforms/formbuilder/sectionfield",
-      "mixinTypes": [
-        "granite:InternalArea"
-      ]
-    },
-    {
-      "path": "/libs/dam/gui/coral/components/admin/folderschemaforms/formbuilder/youtubeurllist",
-      "mixinTypes": [
-        "granite:InternalArea"
-      ]
-    },
-    {
-      "path": "/libs/dam/gui/coral/components/admin/folderschemaforms/formbuilder/checkbox",
-      "mixinTypes": [
-        "granite:InternalArea"
-      ]
-    },
-    {
-      "path": "/libs/dam/gui/coral/components/admin/folderschemaforms/formbuilder/tabname",
-      "mixinTypes": [
-        "granite:InternalArea"
-      ]
-    },
-    {
-      "path": "/libs/dam/gui/coral/components/admin/folderschemaforms/formbuilder/formfields",
-      "mixinTypes": [
-        "granite:PublicArea"
-      ]
-    },
-    {
-      "path": "/libs/dam/gui/coral/components/admin/folderschemaforms/formbuilder/referencefield",
-      "mixinTypes": [
-        "granite:InternalArea"
-      ]
-    },
-    {
-      "path": "/libs/dam/gui/coral/components/admin/folderschemaforms/formbuilder/rendercondition",
-      "mixinTypes": [
-        "granite:InternalArea"
-      ]
-    },
-    {
-      "path": "/libs/dam/gui/coral/components/admin/folderschemaforms/formbuilder/pimfield",
-      "mixinTypes": [
-        "granite:InternalArea"
-      ]
-    },
-    {
-      "path": "/libs/dam/gui/coral/components/admin/folderschemaforms/childform",
-      "mixinTypes": [
-        "granite:InternalArea"
-      ]
-    },
-    {
-      "path": "/libs/dam/gui/coral/components/admin/folderschemaforms/selectableview",
-      "mixinTypes": [
-        "granite:InternalArea"
-      ]
-    },
-    {
-      "path": "/libs/dam/gui/coral/components/admin/folderschemaforms/title",
-      "mixinTypes": [
-        "granite:InternalArea"
-      ]
-    },
-    {
-      "path": "/libs/dam/gui/coral/components/admin/folderschemaforms/clientlibs",
-      "mixinTypes": [
-        "granite:InternalArea"
-      ]
-    },
-    {
-      "path": "/libs/dam/gui/coral/components/admin/folderschemaforms/pagedatasource",
-      "mixinTypes": [
-        "granite:InternalArea"
-      ]
-    },
-    {
-      "path": "/libs/dam/gui/coral/components/admin/folderschemaforms/pages",
-      "mixinTypes": [
-        "granite:InternalArea"
-      ]
-    },
-    {
-      "path": "/libs/dam/gui/coral/components/admin/folderschemaforms/breadcrumbs",
-      "mixinTypes": [
-        "granite:InternalArea"
-      ]
-    },
-    {
-      "path": "/libs/dam/gui/coral/components/admin/folderschemaforms/page",
-      "mixinTypes": [
-        "granite:InternalArea"
-      ]
-    },
-    {
-      "path": "/libs/dam/gui/coral/components/admin/folderschemaforms/meta",
-      "mixinTypes": [
-        "granite:InternalArea"
-      ]
-    },
-    {
-      "path": "/libs/dam/gui/coral/components/admin/timeline",
-      "mixinTypes": [
-        "granite:PublicArea"
-      ]
-    },
-    {
-      "path": "/libs/dam/gui/coral/components/admin/templates",
-      "mixinTypes": [
-        "granite:InternalArea"
-      ]
-    },
-    {
-      "path": "/libs/dam/gui/coral/components/admin/references",
-      "mixinTypes": [
-        "granite:InternalArea"
-      ]
-    },
-    {
-      "path": "/libs/dam/gui/coral/components/admin/references/assetlanguagecopy/cloudconfig",
-      "mixinTypes": [
-        "granite:FinalArea"
-      ]
-    },
-    {
-      "path": "/libs/dam/gui/coral/components/admin/audiosrcpicker",
-      "mixinTypes": [
-        "granite:InternalArea"
-      ]
-    },
-    {
-      "path": "/libs/dam/gui/coral/components/admin/audiopicker",
-      "mixinTypes": [
-        "granite:InternalArea"
-      ]
-    },
-    {
-      "path": "/libs/dam/gui/coral/components/admin/assetedit",
-      "mixinTypes": [
-        "granite:PublicArea"
-      ]
-    },
-    {
-      "path": "/libs/dam/gui/coral/components/admin/propertypicker",
-      "mixinTypes": [
-        "granite:InternalArea"
-      ]
-    },
-    {
-      "path": "/libs/dam/gui/coral/components/admin/reports",
-      "mixinTypes": [
-        "granite:InternalArea"
-      ]
-    },
-    {
-      "path": "/libs/dam/gui/coral/components/admin/dynamichyperlink",
-      "mixinTypes": [
-        "granite:InternalArea"
-      ]
-    },
-    {
-      "path": "/libs/dam/gui/coral/components/admin/unpublishwizard",
-      "mixinTypes": [
-        "granite:InternalArea"
-      ]
-    },
-    {
-      "path": "/libs/dam/gui/coral/components/admin/schemaforms",
-      "mixinTypes": [
-        "granite:PublicArea"
-      ]
-    },
-    {
-      "path": "/libs/dam/gui/coral/components/admin/schemaforms/folderspecific",
-      "mixinTypes": [
-        "granite:InternalArea"
-      ]
-    },
-    {
-      "path": "/libs/dam/gui/coral/components/admin/schemaforms/formbuilder",
-      "mixinTypes": [
-        "granite:PublicArea"
-      ]
-    },
-    {
-      "path": "/libs/dam/gui/coral/components/admin/schemaforms/formbuilder/sectionfield",
-      "mixinTypes": [
-        "granite:InternalArea"
-      ]
-    },
-    {
-      "path": "/libs/dam/gui/coral/components/admin/schemaforms/formbuilder/youtubeurllist",
-      "mixinTypes": [
-        "granite:InternalArea"
-      ]
-    },
-    {
-      "path": "/libs/dam/gui/coral/components/admin/schemaforms/formbuilder/checkbox",
-      "mixinTypes": [
-        "granite:InternalArea"
-      ]
-    },
-    {
-      "path": "/libs/dam/gui/coral/components/admin/schemaforms/formbuilder/tabname",
-      "mixinTypes": [
-        "granite:InternalArea"
-      ]
-    },
-    {
-      "path": "/libs/dam/gui/coral/components/admin/schemaforms/formbuilder/formfields",
-      "mixinTypes": [
-        "granite:PublicArea"
-      ]
-    },
-    {
-      "path": "/libs/dam/gui/coral/components/admin/schemaforms/formbuilder/referencefield",
-      "mixinTypes": [
-        "granite:InternalArea"
-      ]
-    },
-    {
-      "path": "/libs/dam/gui/coral/components/admin/schemaforms/formbuilder/rendercondition",
-      "mixinTypes": [
-        "granite:InternalArea"
-      ]
-    },
-    {
-      "path": "/libs/dam/gui/coral/components/admin/schemaforms/formbuilder/formfieldproperties",
-      "mixinTypes": [
-        "granite:PublicArea"
-      ]
-    },
-    {
-      "path": "/libs/dam/gui/coral/components/admin/schemaforms/formbuilder/pimfield",
-      "mixinTypes": [
-        "granite:InternalArea"
-      ]
-    },
-    {
-      "path": "/libs/dam/gui/coral/components/admin/schemaforms/childform",
-      "mixinTypes": [
-        "granite:InternalArea"
-      ]
-    },
-    {
-      "path": "/libs/dam/gui/coral/components/admin/schemaforms/selectableview",
-      "mixinTypes": [
-        "granite:InternalArea"
-      ]
-    },
-    {
-      "path": "/libs/dam/gui/coral/components/admin/schemaforms/title",
-      "mixinTypes": [
-        "granite:InternalArea"
-      ]
-    },
-    {
-      "path": "/libs/dam/gui/coral/components/admin/schemaforms/clientlibs",
-      "mixinTypes": [
-        "granite:InternalArea"
-      ]
-    },
-    {
-      "path": "/libs/dam/gui/coral/components/admin/schemaforms/pagedatasource",
-      "mixinTypes": [
-        "granite:InternalArea"
-      ]
-    },
-    {
-      "path": "/libs/dam/gui/coral/components/admin/schemaforms/pages",
-      "mixinTypes": [
-        "granite:InternalArea"
-      ]
-    },
-    {
-      "path": "/libs/dam/gui/coral/components/admin/schemaforms/breadcrumbs",
-      "mixinTypes": [
-        "granite:InternalArea"
-      ]
-    },
-    {
-      "path": "/libs/dam/gui/coral/components/admin/schemaforms/page",
-      "mixinTypes": [
-        "granite:InternalArea"
-      ]
-    },
-    {
-      "path": "/libs/dam/gui/coral/components/admin/schemaforms/meta",
-      "mixinTypes": [
-        "granite:InternalArea"
-      ]
-    },
-    {
-      "path": "/libs/dam/gui/coral/components/admin/rating",
-      "mixinTypes": [
-        "granite:InternalArea"
-      ]
-    },
-    {
-      "path": "/libs/dam/Asset",
-      "mixinTypes": [
-        "granite:InternalArea"
-      ]
-    },
-    {
-      "path": "/libs/wcm/foundation/components/utils",
-      "mixinTypes": [
-        "granite:FinalArea"
-      ]
-    },
-    {
-      "path": "/libs/wcm/foundation/clientlibs/accessibility",
-      "mixinTypes": [
-        "granite:InternalArea"
-      ]
-    },
-    {
-      "path": "/libs/wcm/foundation/clientlibs/grid",
-      "mixinTypes": [
-        "granite:FinalArea"
-      ]
-    },
-    {
-      "path": "/libs/wcm/foundation/clientlibs/main",
-      "mixinTypes": [
-        "granite:InternalArea"
-      ]
-    },
-    {
-      "path": "/libs/wcm/core/i18n",
-      "mixinTypes": [
-        "granite:InternalArea",
-        "mix:lockable",
-        "rep:AccessControllable"
-      ]
-    },
-    {
-      "path": "/libs/wcm/core/content/editors/workflow",
-      "mixinTypes": [
-        "granite:InternalArea"
-      ]
-    },
-    {
-      "path": "/libs/wcm/core/content/editor/jcr:content/sidepanels/plugin/associatedcontent",
-      "mixinTypes": [
-        "granite:InternalArea"
-      ]
-    },
-    {
-      "path": "/libs/wcm/msm/gui/components/renderconditions",
-      "mixinTypes": [
-        "granite:FinalArea"
-      ]
-    },
-    {
-      "path": "/libs/sightly/js",
-      "mixinTypes": [
-        "granite:FinalArea"
-      ]
-    },
-    {
-      "path": "/libs/sightly/js/3rd-party",
-      "mixinTypes": [
-        "granite:FinalArea"
-      ]
-    },
-    {
-      "path": "/libs/sightly/js/3rd-party/q.js",
-      "mixinTypes": [
-        "granite:FinalArea"
-      ]
-    },
-    {
-      "path": "/libs/msm/screens",
-      "mixinTypes": [
-        "granite:InternalArea"
-      ]
-    },
-    {
-      "path": "/libs/granite/omnisearch/content/metadata/screens",
-      "mixinTypes": [
-        "granite:InternalArea"
-      ]
-    },
-    {
-      "path": "/libs/granite/omnisearch/content/metadata/user",
-      "mixinTypes": [
-        "granite:InternalArea"
-      ]
-    },
-    {
-      "path": "/libs/granite/omnisearch/content/metadata/collection",
-      "mixinTypes": [
-        "granite:PublicArea"
-      ]
-    },
-    {
-      "path": "/libs/granite/omnisearch/content/metadata/formsanddocuments",
-      "mixinTypes": [
-        "granite:InternalArea"
-      ]
-    },
-    {
-      "path": "/libs/granite/omnisearch/content/metadata/project",
-      "mixinTypes": [
-        "granite:InternalArea"
-      ]
-    },
-    {
-      "path": "/libs/granite/omnisearch/content/metadata/fdm",
-      "mixinTypes": [
-        "granite:InternalArea"
-      ]
-    },
-    {
-      "path": "/libs/granite/omnisearch/content/metadata/asset",
-      "mixinTypes": [
-        "granite:PublicArea"
-      ]
-    },
-    {
-      "path": "/libs/granite/omnisearch/content/metadata/snippet",
-      "mixinTypes": [
-        "granite:PublicArea"
-      ]
-    },
-    {
-      "path": "/libs/granite/omnisearch/content/metadata/group",
-      "mixinTypes": [
-        "granite:InternalArea"
-      ]
-    },
-    {
-      "path": "/libs/granite/omnisearch/content/metadata/themes",
-      "mixinTypes": [
-        "granite:InternalArea"
-      ]
-    },
-    {
-      "path": "/libs/granite/omnisearch/content/metadata/stock",
-      "mixinTypes": [
-        "granite:PublicArea"
-      ]
-    },
-    {
-      "path": "/libs/granite/omnisearch/content/metadata/inbox",
-      "mixinTypes": [
-        "granite:InternalArea"
-      ]
-    },
-    {
-      "path": "/libs/granite/operations",
-      "mixinTypes": [
-        "granite:FinalArea",
-        "rep:AccessControllable"
-      ]
-    },
-    {
-      "path": "/libs/granite/operations/components",
-      "mixinTypes": [
-        "granite:InternalArea"
-      ]
-    },
-    {
-      "path": "/libs/granite/operations/config",
-      "mixinTypes": [
-        "rep:AccessControllable",
-        "granite:InternalArea"
-      ]
-    },
-    {
-      "path": "/libs/granite/operations/clientlibs",
-      "mixinTypes": [
-        "granite:InternalArea"
-      ]
-    },
-    {
-      "path": "/libs/granite/operations/content",
-      "mixinTypes": [
-        "granite:FinalArea"
-      ]
-    },
-    {
-      "path": "/libs/granite/operations/content/healthreports",
-      "mixinTypes": [
-        "granite:FinalArea"
-      ]
-    },
-    {
-      "path": "/libs/granite/operations/content/healthreports/logerrorreport",
-      "mixinTypes": [
-        "granite:InternalArea"
-      ]
-    },
-    {
-      "path": "/libs/granite/operations/content/healthreports/healthreportlist",
-      "mixinTypes": [
-        "granite:FinalArea"
-      ]
-    },
-    {
-      "path": "/libs/granite/operations/content/healthreports/healthreport",
-      "mixinTypes": [
-        "granite:FinalArea"
-      ]
-    },
-    {
-      "path": "/libs/granite/operations/content/maintenance",
-      "mixinTypes": [
-        "granite:FinalArea"
-      ]
-    },
-    {
-      "path": "/libs/granite/operations/content/maintenanceWindow",
-      "mixinTypes": [
-        "granite:FinalArea"
-      ]
-    },
-    {
-      "path": "/libs/granite/operations/content/monitoring",
-      "mixinTypes": [
-        "granite:FinalArea"
-      ]
-    },
-    {
-      "path": "/libs/granite/operations/content/monitoring/editChart",
-      "mixinTypes": [
-        "granite:FinalArea"
-      ]
-    },
-    {
-      "path": "/libs/granite/operations/content/monitoring/page",
-      "mixinTypes": [
-        "granite:FinalArea"
-      ]
-    },
-    {
-      "path": "/libs/granite/operations/content/systemoverview",
-      "mixinTypes": [
-        "granite:FinalArea"
-      ]
-    },
-    {
-      "path": "/libs/granite/operations/content/diagnosis",
-      "mixinTypes": [
-        "granite:FinalArea"
-      ]
-    },
-    {
-      "path": "/libs/granite/operations/content/diagnosistools",
-      "mixinTypes": [
-        "granite:FinalArea"
-      ]
-    },
-    {
-      "path": "/libs/granite/operations/content/diagnosistools/queryPerformance",
-      "mixinTypes": [
-        "granite:FinalArea"
-      ]
-    },
-    {
-      "path": "/libs/granite/operations/content/diagnosistools/requestPerformance",
-      "mixinTypes": [
-        "granite:FinalArea"
-      ]
-    },
-    {
-      "path": "/libs/granite/operations/content/diagnosistools/indexManager",
-      "mixinTypes": [
-        "granite:FinalArea"
-      ]
-    },
-    {
-      "path": "/libs/granite/operations/content/diagnosistools/logMessages",
-      "mixinTypes": [
-        "granite:FinalArea"
-      ]
-    },
-    {
-      "path": "/libs/granite/operations/content/diagnosistools/syncdiagnostics",
-      "mixinTypes": [
-        "granite:FinalArea"
-      ]
-    },
-    {
-      "path": "/libs/granite/operations/content/diagnosistools/status",
-      "mixinTypes": [
-        "granite:FinalArea"
-      ]
-    },
-    {
-      "path": "/libs/granite/configurations",
-      "mixinTypes": [
-        "granite:InternalArea"
-      ]
-    },
-    {
-      "path": "/libs/granite/activitystreams",
-      "mixinTypes": [
-        "granite:InternalArea"
-      ]
-    },
-    {
-      "path": "/libs/granite/workflow",
-      "mixinTypes": [
-        "granite:InternalArea"
-      ]
-    },
-    {
-      "path": "/libs/granite/topology",
-      "mixinTypes": [
-        "granite:InternalArea",
-        "rep:AccessControllable"
-      ]
-    },
-    {
-      "path": "/libs/granite/taskmanagement/nodetypes",
-      "mixinTypes": [
-        "granite:InternalArea"
-      ]
-    },
-    {
-      "path": "/libs/granite/offloading",
-      "mixinTypes": [
-        "granite:InternalArea",
-        "rep:AccessControllable"
-      ]
-    },
-    {
-      "path": "/libs/granite/ui/index.rst",
-      "mixinTypes": [
-        "granite:InternalArea"
-      ]
-    },
-    {
-      "path": "/libs/granite/ui/htl",
-      "mixinTypes": [
-        "granite:InternalArea"
-      ]
-    },
-    {
-      "path": "/libs/granite/ui/docs",
-      "mixinTypes": [
-        "granite:InternalArea"
-      ]
-    },
-    {
-      "path": "/libs/granite/ui/components",
-      "mixinTypes": [
-        "granite:FinalArea"
-      ]
-    },
-    {
-      "path": "/libs/granite/ui/components/foundation",
-      "mixinTypes": [
-        "granite:FinalArea"
-      ]
-    },
-    {
-      "path": "/libs/granite/ui/components/foundation/cyclebuttons",
-      "mixinTypes": [
-        "granite:FinalArea"
-      ]
-    },
-    {
-      "path": "/libs/granite/ui/components/foundation/heading",
-      "mixinTypes": [
-        "granite:FinalArea"
-      ]
-    },
-    {
-      "path": "/libs/granite/ui/components/foundation/admin/contentchecker",
-      "mixinTypes": [
-        "granite:FinalArea"
-      ]
-    },
-    {
-      "path": "/libs/granite/ui/components/foundation/admin/layouts",
-      "mixinTypes": [
-        "granite:InternalArea"
-      ]
-    },
-    {
-      "path": "/libs/granite/ui/components/foundation/admin/toolbar",
-      "mixinTypes": [
-        "granite:InternalArea"
-      ]
-    },
-    {
-      "path": "/libs/granite/ui/components/foundation/admin/layouttoggle",
-      "mixinTypes": [
-        "granite:InternalArea"
-      ]
-    },
-    {
-      "path": "/libs/granite/ui/components/foundation/admin/page",
-      "mixinTypes": [
-        "granite:FinalArea"
-      ]
-    },
-    {
-      "path": "/libs/granite/ui/components/foundation/admin/page/viewport",
-      "mixinTypes": [
-        "granite:FinalArea"
-      ]
-    },
-    {
-      "path": "/libs/granite/ui/components/foundation/renderconditions",
-      "mixinTypes": [
-        "granite:FinalArea"
-      ]
-    },
-    {
-      "path": "/libs/granite/ui/components/foundation/renderconditions/feature",
-      "mixinTypes": [
-        "granite:FinalArea"
-      ]
-    },
-    {
-      "path": "/libs/granite/ui/components/foundation/renderconditions/or",
-      "mixinTypes": [
-        "granite:FinalArea"
-      ]
-    },
-    {
-      "path": "/libs/granite/ui/components/foundation/renderconditions/privilege",
-      "mixinTypes": [
-        "granite:FinalArea"
-      ]
-    },
-    {
-      "path": "/libs/granite/ui/components/foundation/renderconditions/simple",
-      "mixinTypes": [
-        "granite:FinalArea"
-      ]
-    },
-    {
-      "path": "/libs/granite/ui/components/foundation/renderconditions/not",
-      "mixinTypes": [
-        "granite:FinalArea"
-      ]
-    },
-    {
-      "path": "/libs/granite/ui/components/foundation/renderconditions/and",
-      "mixinTypes": [
-        "granite:FinalArea"
-      ]
-    },
-    {
-      "path": "/libs/granite/ui/components/foundation/container",
-      "mixinTypes": [
-        "granite:FinalArea"
-      ]
-    },
-    {
-      "path": "/libs/granite/ui/components/foundation/include",
-      "mixinTypes": [
-        "granite:FinalArea"
-      ]
-    },
-    {
-      "path": "/libs/granite/ui/components/foundation/tree",
-      "mixinTypes": [
-        "granite:InternalArea"
-      ]
-    },
-    {
-      "path": "/libs/granite/ui/components/foundation/form",
-      "mixinTypes": [
-        "granite:FinalArea"
-      ]
-    },
-    {
-      "path": "/libs/granite/ui/components/foundation/form/datepicker",
-      "mixinTypes": [
-        "granite:FinalArea"
-      ]
-    },
-    {
-      "path": "/libs/granite/ui/components/foundation/form/datepicker/readonly",
-      "mixinTypes": [
-        "granite:InternalArea"
-      ]
-    },
-    {
-      "path": "/libs/granite/ui/components/foundation/form/textfield",
-      "mixinTypes": [
-        "granite:FinalArea"
-      ]
-    },
-    {
-      "path": "/libs/granite/ui/components/foundation/form/textfield/readonly",
-      "mixinTypes": [
-        "granite:InternalArea"
-      ]
-    },
-    {
-      "path": "/libs/granite/ui/components/foundation/form/radiogroup",
-      "mixinTypes": [
-        "granite:FinalArea"
-      ]
-    },
-    {
-      "path": "/libs/granite/ui/components/foundation/form/field",
-      "mixinTypes": [
-        "granite:PublicArea"
-      ]
-    },
-    {
-      "path": "/libs/granite/ui/components/foundation/form/radio",
-      "mixinTypes": [
-        "granite:FinalArea"
-      ]
-    },
-    {
-      "path": "/libs/granite/ui/components/foundation/form/password",
-      "mixinTypes": [
-        "granite:FinalArea"
-      ]
-    },
-    {
-      "path": "/libs/granite/ui/components/foundation/form/decoratedtextfield",
-      "mixinTypes": [
-        "granite:InternalArea"
-      ]
-    },
-    {
-      "path": "/libs/granite/ui/components/foundation/form/decoratedtextfield/readonly",
-      "mixinTypes": [
-        "granite:InternalArea"
-      ]
-    },
-    {
-      "path": "/libs/granite/ui/components/foundation/form/wizard",
-      "mixinTypes": [
-        "granite:InternalArea"
-      ]
-    },
-    {
-      "path": "/libs/granite/ui/components/foundation/form/submit",
-      "mixinTypes": [
-        "granite:FinalArea"
-      ]
-    },
-    {
-      "path": "/libs/granite/ui/components/foundation/form/formbuilder",
-      "mixinTypes": [
-        "granite:InternalArea"
-      ]
-    },
-    {
-      "path": "/libs/granite/ui/components/foundation/form/nestedcheckboxlist",
-      "mixinTypes": [
-        "granite:FinalArea"
-      ]
-    },
-    {
-      "path": "/libs/granite/ui/components/foundation/form/option",
-      "mixinTypes": [
-        "granite:InternalArea"
-      ]
-    },
-    {
-      "path": "/libs/granite/ui/components/foundation/form/selector",
-      "mixinTypes": [
-        "granite:FinalArea"
-      ]
-    },
-    {
-      "path": "/libs/granite/ui/components/foundation/form/checkbox",
-      "mixinTypes": [
-        "granite:FinalArea"
-      ]
-    },
-    {
-      "path": "/libs/granite/ui/components/foundation/form/colorpicker",
-      "mixinTypes": [
-        "granite:FinalArea"
-      ]
-    },
-    {
-      "path": "/libs/granite/ui/components/foundation/form/colorpicker/mappings",
-      "mixinTypes": [
-        "granite:InternalArea"
-      ]
-    },
-    {
-      "path": "/libs/granite/ui/components/foundation/form/reset",
-      "mixinTypes": [
-        "granite:FinalArea"
-      ]
-    },
-    {
-      "path": "/libs/granite/ui/components/foundation/form/autocomplete",
-      "mixinTypes": [
-        "granite:FinalArea"
-      ]
-    },
-    {
-      "path": "/libs/granite/ui/components/foundation/form/autocomplete/tags",
-      "mixinTypes": [
-        "granite:FinalArea"
-      ]
-    },
-    {
-      "path": "/libs/granite/ui/components/foundation/form/autocomplete/tags/readonly",
-      "mixinTypes": [
-        "granite:InternalArea"
-      ]
-    },
-    {
-      "path": "/libs/granite/ui/components/foundation/form/autocomplete/readonly",
-      "mixinTypes": [
-        "granite:InternalArea"
-      ]
-    },
-    {
-      "path": "/libs/granite/ui/components/foundation/form/autocomplete/list",
-      "mixinTypes": [
-        "granite:FinalArea"
-      ]
-    },
-    {
-      "path": "/libs/granite/ui/components/foundation/form/select",
-      "mixinTypes": [
-        "granite:FinalArea"
-      ]
-    },
-    {
-      "path": "/libs/granite/ui/components/foundation/form/select/readonly",
-      "mixinTypes": [
-        "granite:InternalArea"
-      ]
-    },
-    {
-      "path": "/libs/granite/ui/components/foundation/form/textarea",
-      "mixinTypes": [
-        "granite:FinalArea"
-      ]
-    },
-    {
-      "path": "/libs/granite/ui/components/foundation/form/layouts",
-      "mixinTypes": [
-        "granite:FinalArea"
-      ]
-    },
-    {
-      "path": "/libs/granite/ui/components/foundation/form/layouts/actionfield",
-      "mixinTypes": [
-        "granite:FinalArea"
-      ]
-    },
-    {
-      "path": "/libs/granite/ui/components/foundation/form/searchfield",
-      "mixinTypes": [
-        "granite:FinalArea"
-      ]
-    },
-    {
-      "path": "/libs/granite/ui/components/foundation/form/switch",
-      "mixinTypes": [
-        "granite:FinalArea"
-      ]
-    },
-    {
-      "path": "/libs/granite/ui/components/foundation/form/inputgroup",
-      "mixinTypes": [
-        "granite:InternalArea"
-      ]
-    },
-    {
-      "path": "/libs/granite/ui/components/foundation/form/advancedselect",
-      "mixinTypes": [
-        "granite:FinalArea"
-      ]
-    },
-    {
-      "path": "/libs/granite/ui/components/foundation/form/advancedselect/status",
-      "mixinTypes": [
-        "granite:FinalArea"
-      ]
-    },
-    {
-      "path": "/libs/granite/ui/components/foundation/form/userpicker",
-      "mixinTypes": [
-        "granite:FinalArea"
-      ]
-    },
-    {
-      "path": "/libs/granite/ui/components/foundation/form/userpicker/readonly",
-      "mixinTypes": [
-        "granite:InternalArea"
-      ]
-    },
-    {
-      "path": "/libs/granite/ui/components/foundation/form/multifield",
-      "mixinTypes": [
-        "granite:FinalArea"
-      ]
-    },
-    {
-      "path": "/libs/granite/ui/components/foundation/form/multifield/readonly",
-      "mixinTypes": [
-        "granite:InternalArea"
-      ]
-    },
-    {
-      "path": "/libs/granite/ui/components/foundation/form/numberfield",
-      "mixinTypes": [
-        "granite:FinalArea"
-      ]
-    },
-    {
-      "path": "/libs/granite/ui/components/foundation/form/hidden",
-      "mixinTypes": [
-        "granite:FinalArea"
-      ]
-    },
-    {
-      "path": "/libs/granite/ui/components/foundation/form/taglist",
-      "mixinTypes": [
-        "granite:InternalArea"
-      ]
-    },
-    {
-      "path": "/libs/granite/ui/components/foundation/form/pathbrowser",
-      "mixinTypes": [
-        "granite:FinalArea"
-      ]
-    },
-    {
-      "path": "/libs/granite/ui/components/foundation/form/pathbrowser/readonly",
-      "mixinTypes": [
-        "granite:InternalArea"
-      ]
-    },
-    {
-      "path": "/libs/granite/ui/components/foundation/form/fileupload",
-      "mixinTypes": [
-        "granite:FinalArea"
-      ]
-    },
-    {
-      "path": "/libs/granite/ui/components/foundation/form/fieldset",
-      "mixinTypes": [
-        "granite:FinalArea"
-      ]
-    },
-    {
-      "path": "/libs/granite/ui/components/foundation/text",
-      "mixinTypes": [
-        "granite:FinalArea"
-      ]
-    },
-    {
-      "path": "/libs/granite/ui/components/foundation/collection",
-      "mixinTypes": [
-        "granite:FinalArea"
-      ]
-    },
-    {
-      "path": "/libs/granite/ui/components/foundation/collection/action",
-      "mixinTypes": [
-        "granite:FinalArea"
-      ]
-    },
-    {
-      "path": "/libs/granite/ui/components/foundation/collection/actionlink",
-      "mixinTypes": [
-        "granite:FinalArea"
-      ]
-    },
-    {
-      "path": "/libs/granite/ui/components/foundation/well",
-      "mixinTypes": [
-        "granite:InternalArea"
-      ]
-    },
-    {
-      "path": "/libs/granite/ui/components/foundation/contsys",
-      "mixinTypes": [
-        "granite:InternalArea"
-      ]
-    },
-    {
-      "path": "/libs/granite/ui/components/foundation/includeclientlibs",
-      "mixinTypes": [
-        "granite:FinalArea"
-      ]
-    },
-    {
-      "path": "/libs/granite/ui/components/foundation/clientlibs",
-      "mixinTypes": [
-        "granite:InternalArea"
-      ]
-    },
-    {
-      "path": "/libs/granite/ui/components/foundation/authorizable",
-      "mixinTypes": [
-        "granite:FinalArea"
-      ]
-    },
-    {
-      "path": "/libs/granite/ui/components/foundation/authorizable/selectdatasource",
-      "mixinTypes": [
-        "granite:FinalArea"
-      ]
-    },
-    {
-      "path": "/libs/granite/ui/components/foundation/authorizable/preferencesform",
-      "mixinTypes": [
-        "granite:FinalArea"
-      ]
-    },
-    {
-      "path": "/libs/granite/ui/components/foundation/layouts",
-      "mixinTypes": [
-        "granite:FinalArea"
-      ]
-    },
-    {
-      "path": "/libs/granite/ui/components/foundation/layouts/cardview",
-      "mixinTypes": [
-        "granite:FinalArea"
-      ]
-    },
-    {
-      "path": "/libs/granite/ui/components/foundation/layouts/wizard",
-      "mixinTypes": [
-        "granite:FinalArea"
-      ]
-    },
-    {
-      "path": "/libs/granite/ui/components/foundation/layouts/container",
-      "mixinTypes": [
-        "granite:FinalArea"
-      ]
-    },
-    {
-      "path": "/libs/granite/ui/components/foundation/layouts/form",
-      "mixinTypes": [
-        "granite:FinalArea"
-      ]
-    },
-    {
-      "path": "/libs/granite/ui/components/foundation/layouts/fixedcolumns",
-      "mixinTypes": [
-        "granite:FinalArea"
-      ]
-    },
-    {
-      "path": "/libs/granite/ui/components/foundation/layouts/dialog",
-      "mixinTypes": [
-        "granite:FinalArea"
-      ]
-    },
-    {
-      "path": "/libs/granite/ui/components/foundation/layouts/columnview",
-      "mixinTypes": [
-        "granite:FinalArea"
-      ]
-    },
-    {
-      "path": "/libs/granite/ui/components/foundation/layouts/well",
-      "mixinTypes": [
-        "granite:FinalArea"
-      ]
-    },
-    {
-      "path": "/libs/granite/ui/components/foundation/layouts/tabs",
-      "mixinTypes": [
-        "granite:FinalArea"
-      ]
-    },
-    {
-      "path": "/libs/granite/ui/components/foundation/layouts/popover",
-      "mixinTypes": [
-        "granite:FinalArea"
-      ]
-    },
-    {
-      "path": "/libs/granite/ui/components/foundation/layouts/listview",
-      "mixinTypes": [
-        "granite:FinalArea"
-      ]
-    },
-    {
-      "path": "/libs/granite/ui/components/foundation/layouts/list",
-      "mixinTypes": [
-        "granite:FinalArea"
-      ]
-    },
-    {
-      "path": "/libs/granite/ui/components/foundation/layouts/content",
-      "mixinTypes": [
-        "granite:FinalArea"
-      ]
-    },
-    {
-      "path": "/libs/granite/ui/components/foundation/layouts/modal",
-      "mixinTypes": [
-        "granite:FinalArea"
-      ]
-    },
-    {
-      "path": "/libs/granite/ui/components/foundation/layouts/collapsible",
-      "mixinTypes": [
-        "granite:FinalArea"
-      ]
-    },
-    {
-      "path": "/libs/granite/ui/components/foundation/layouts/fit",
-      "mixinTypes": [
-        "granite:FinalArea"
-      ]
-    },
-    {
-      "path": "/libs/granite/ui/components/foundation/layouts/multilayouts",
-      "mixinTypes": [
-        "granite:FinalArea"
-      ]
-    },
-    {
-      "path": "/libs/granite/ui/components/foundation/layouts/mode",
-      "mixinTypes": [
-        "granite:FinalArea"
-      ]
-    },
-    {
-      "path": "/libs/granite/ui/components/foundation/hyperlink",
-      "mixinTypes": [
-        "granite:FinalArea"
-      ]
-    },
-    {
-      "path": "/libs/granite/ui/components/foundation/navigation",
-      "mixinTypes": [
-        "granite:FinalArea"
-      ]
-    },
-    {
-      "path": "/libs/granite/ui/components/foundation/section",
-      "mixinTypes": [
-        "granite:FinalArea"
-      ]
-    },
-    {
-      "path": "/libs/granite/ui/components/foundation/button",
-      "mixinTypes": [
-        "granite:FinalArea"
-      ]
-    },
-    {
-      "path": "/libs/granite/ui/components/foundation/page",
-      "mixinTypes": [
-        "granite:FinalArea"
-      ]
-    },
-    {
-      "path": "/libs/granite/ui/components/foundation/page/favicon",
-      "mixinTypes": [
-        "granite:FinalArea"
-      ]
-    },
-    {
-      "path": "/libs/granite/ui/components/foundation/page/body",
-      "mixinTypes": [
-        "granite:FinalArea"
-      ]
-    },
-    {
-      "path": "/libs/granite/ui/components/foundation/meta",
-      "mixinTypes": [
-        "granite:FinalArea"
-      ]
-    },
-    {
-      "path": "/libs/granite/ui/components/legacy",
-      "mixinTypes": [
-        "granite:InternalArea"
-      ]
-    },
-    {
-      "path": "/libs/granite/ui/components/dumplibs",
-      "mixinTypes": [
-        "granite:InternalArea"
-      ]
-    },
-    {
-      "path": "/libs/granite/ui/components/endor",
-      "mixinTypes": [
-        "granite:FinalArea"
-      ]
-    },
-    {
-      "path": "/libs/granite/ui/components/endor/userproperties",
-      "mixinTypes": [
-        "granite:InternalArea"
-      ]
-    },
-    {
-      "path": "/libs/granite/ui/components/endor/user",
-      "mixinTypes": [
-        "granite:FinalArea"
-      ]
-    },
-    {
-      "path": "/libs/granite/ui/components/endor/footer",
-      "mixinTypes": [
-        "granite:FinalArea"
-      ]
-    },
-    {
-      "path": "/libs/granite/ui/components/endor/clientlibs",
-      "mixinTypes": [
-        "granite:InternalArea"
-      ]
-    },
-    {
-      "path": "/libs/granite/ui/components/endor/navcolumns",
-      "mixinTypes": [
-        "granite:FinalArea"
-      ]
-    },
-    {
-      "path": "/libs/granite/ui/components/endor/layouts",
-      "mixinTypes": [
-        "granite:FinalArea"
-      ]
-    },
-    {
-      "path": "/libs/granite/ui/components/endor/layouts/sidepanels",
-      "mixinTypes": [
-        "granite:FinalArea"
-      ]
-    },
-    {
-      "path": "/libs/granite/ui/components/endor/layouts/sidepanels/panel",
-      "mixinTypes": [
-        "granite:FinalArea"
-      ]
-    },
-    {
-      "path": "/libs/granite/ui/components/endor/layouts/content",
-      "mixinTypes": [
-        "granite:FinalArea"
-      ]
-    },
-    {
-      "path": "/libs/granite/ui/components/endor/layouts/breadcrumbs",
-      "mixinTypes": [
-        "granite:FinalArea"
-      ]
-    },
-    {
-      "path": "/libs/granite/ui/components/endor/layouts/actionbar",
-      "mixinTypes": [
-        "granite:FinalArea"
-      ]
-    },
-    {
-      "path": "/libs/granite/ui/components/endor/layouts/page",
-      "mixinTypes": [
-        "granite:FinalArea"
-      ]
-    },
-    {
-      "path": "/libs/granite/ui/components/endor/actionbar",
-      "mixinTypes": [
-        "granite:FinalArea"
-      ]
-    },
-    {
-      "path": "/libs/granite/ui/components/endor/actionbar/innerrailtoggle",
-      "mixinTypes": [
-        "granite:InternalArea"
-      ]
-    },
-    {
-      "path": "/libs/granite/ui/components/endor/actionbar/pulldownlink",
-      "mixinTypes": [
-        "granite:InternalArea"
-      ]
-    },
-    {
-      "path": "/libs/granite/ui/components/endor/actionbar/hyperlink",
-      "mixinTypes": [
-        "granite:FinalArea"
-      ]
-    },
-    {
-      "path": "/libs/granite/ui/components/endor/actionbar/selectionstatus",
-      "mixinTypes": [
-        "granite:InternalArea"
-      ]
-    },
-    {
-      "path": "/libs/granite/ui/components/endor/actionbar/button",
-      "mixinTypes": [
-        "granite:FinalArea"
-      ]
-    },
-    {
-      "path": "/libs/granite/ui/components/shell",
-      "mixinTypes": [
-        "granite:FinalArea"
-      ]
-    },
-    {
-      "path": "/libs/granite/ui/components/shell/omnisearch",
-      "mixinTypes": [
-        "granite:InternalArea"
-      ]
-    },
-    {
-      "path": "/libs/granite/ui/components/shell/userproperties",
-      "mixinTypes": [
-        "granite:FinalArea"
-      ]
-    },
-    {
-      "path": "/libs/granite/ui/components/shell/search",
-      "mixinTypes": [
-        "granite:FinalArea"
-      ]
-    },
-    {
-      "path": "/libs/granite/ui/components/shell/search/form",
-      "mixinTypes": [
-        "granite:FinalArea"
-      ]
-    },
-    {
-      "path": "/libs/granite/ui/components/shell/footer",
-      "mixinTypes": [
-        "granite:FinalArea"
-      ]
-    },
-    {
-      "path": "/libs/granite/ui/components/shell/title",
-      "mixinTypes": [
-        "granite:FinalArea"
-      ]
-    },
-    {
-      "path": "/libs/granite/ui/components/shell/clientlibs",
-      "mixinTypes": [
-        "granite:InternalArea"
-      ]
-    },
-    {
-      "path": "/libs/granite/ui/components/shell/globalnav",
-      "mixinTypes": [
-        "granite:InternalArea"
-      ]
-    },
-    {
-      "path": "/libs/granite/ui/components/shell/help",
-      "mixinTypes": [
-        "granite:FinalArea"
-      ]
-    },
-    {
-      "path": "/libs/granite/ui/components/shell/help/about",
-      "mixinTypes": [
-        "granite:InternalArea"
-      ]
-    },
-    {
-      "path": "/libs/granite/ui/components/shell/help/item",
-      "mixinTypes": [
-        "granite:InternalArea"
-      ]
-    },
-    {
-      "path": "/libs/granite/ui/components/shell/help/shortcutsdialog",
-      "mixinTypes": [
-        "granite:InternalArea"
-      ]
-    },
-    {
-      "path": "/libs/granite/ui/components/shell/onboarding",
-      "mixinTypes": [
-        "granite:InternalArea"
-      ]
-    },
-    {
-      "path": "/libs/granite/ui/components/shell/solutionswitcher",
-      "mixinTypes": [
-        "granite:FinalArea"
-      ]
-    },
-    {
-      "path": "/libs/granite/ui/components/shell/collectionpage",
-      "mixinTypes": [
-        "granite:FinalArea"
-      ]
-    },
-    {
-      "path": "/libs/granite/ui/components/shell/header",
-      "mixinTypes": [
-        "granite:InternalArea"
-      ]
-    },
-    {
-      "path": "/libs/granite/ui/components/shell/page",
-      "mixinTypes": [
-        "granite:FinalArea"
-      ]
-    },
-    {
-      "path": "/libs/granite/ui/components/shell/propertiespage",
-      "mixinTypes": [
-        "granite:FinalArea"
-      ]
-    },
-    {
-      "path": "/libs/granite/ui/components/coral",
-      "mixinTypes": [
-        "granite:FinalArea"
-      ]
-    },
-    {
-      "path": "/libs/granite/ui/components/coral/foundation",
-      "mixinTypes": [
-        "granite:FinalArea"
-      ]
-    },
-    {
-      "path": "/libs/granite/ui/components/coral/foundation/cyclebutton",
-      "mixinTypes": [
-        "granite:FinalArea"
-      ]
-    },
-    {
-      "path": "/libs/granite/ui/components/coral/foundation/table",
-      "mixinTypes": [
-        "granite:FinalArea"
-      ]
-    },
-    {
-      "path": "/libs/granite/ui/components/coral/foundation/anchorbutton",
-      "mixinTypes": [
-        "granite:FinalArea"
-      ]
-    },
-    {
-      "path": "/libs/granite/ui/components/coral/foundation/heading",
-      "mixinTypes": [
-        "granite:FinalArea"
-      ]
-    },
-    {
-      "path": "/libs/granite/ui/components/coral/foundation/includewrapper",
-      "mixinTypes": [
-        "granite:InternalArea"
-      ]
-    },
-    {
-      "path": "/libs/granite/ui/components/coral/foundation/pulldown",
-      "mixinTypes": [
-        "granite:FinalArea"
-      ]
-    },
-    {
-      "path": "/libs/granite/ui/components/coral/foundation/wizard",
-      "mixinTypes": [
-        "granite:FinalArea"
-      ]
-    },
-    {
-      "path": "/libs/granite/ui/components/coral/foundation/wizard/lazystep",
-      "mixinTypes": [
-        "granite:FinalArea"
-      ]
-    },
-    {
-      "path": "/libs/granite/ui/components/coral/foundation/wizard/lazycontainer",
-      "mixinTypes": [
-        "granite:FinalArea"
-      ]
-    },
-    {
-      "path": "/libs/granite/ui/components/coral/foundation/admin",
-      "mixinTypes": [
-        "granite:FinalArea"
-      ]
-    },
-    {
-      "path": "/libs/granite/ui/components/coral/foundation/admin/contentchecker",
-      "mixinTypes": [
-        "granite:FinalArea"
-      ]
-    },
-    {
-      "path": "/libs/granite/ui/components/coral/foundation/admin/page",
-      "mixinTypes": [
-        "granite:FinalArea"
-      ]
-    },
-    {
-      "path": "/libs/granite/ui/components/coral/foundation/admin/page/viewport",
-      "mixinTypes": [
-        "granite:FinalArea"
-      ]
-    },
-    {
-      "path": "/libs/granite/ui/components/coral/foundation/renderconditions",
-      "mixinTypes": [
-        "granite:FinalArea"
-      ]
-    },
-    {
-      "path": "/libs/granite/ui/components/coral/foundation/renderconditions/feature",
-      "mixinTypes": [
-        "granite:FinalArea"
-      ]
-    },
-    {
-      "path": "/libs/granite/ui/components/coral/foundation/renderconditions/or",
-      "mixinTypes": [
-        "granite:FinalArea"
-      ]
-    },
-    {
-      "path": "/libs/granite/ui/components/coral/foundation/renderconditions/privilege",
-      "mixinTypes": [
-        "granite:FinalArea"
-      ]
-    },
-    {
-      "path": "/libs/granite/ui/components/coral/foundation/renderconditions/simple",
-      "mixinTypes": [
-        "granite:FinalArea"
-      ]
-    },
-    {
-      "path": "/libs/granite/ui/components/coral/foundation/renderconditions/not",
-      "mixinTypes": [
-        "granite:FinalArea"
-      ]
-    },
-    {
-      "path": "/libs/granite/ui/components/coral/foundation/renderconditions/and",
-      "mixinTypes": [
-        "granite:FinalArea"
-      ]
-    },
-    {
-      "path": "/libs/granite/ui/components/coral/foundation/container",
-      "mixinTypes": [
-        "granite:FinalArea"
-      ]
-    },
-    {
-      "path": "/libs/granite/ui/components/coral/foundation/include",
-      "mixinTypes": [
-        "granite:FinalArea"
-      ]
-    },
-    {
-      "path": "/libs/granite/ui/components/coral/foundation/form",
-      "mixinTypes": [
-        "granite:FinalArea"
-      ]
-    },
-    {
-      "path": "/libs/granite/ui/components/coral/foundation/form/colorfield",
-      "mixinTypes": [
-        "granite:FinalArea"
-      ]
-    },
-    {
-      "path": "/libs/granite/ui/components/coral/foundation/form/datepicker",
-      "mixinTypes": [
-        "granite:FinalArea"
-      ]
-    },
-    {
-      "path": "/libs/granite/ui/components/coral/foundation/form/datepicker/readonly",
-      "mixinTypes": [
-        "granite:InternalArea"
-      ]
-    },
-    {
-      "path": "/libs/granite/ui/components/coral/foundation/form/textfield",
-      "mixinTypes": [
-        "granite:FinalArea"
-      ]
-    },
-    {
-      "path": "/libs/granite/ui/components/coral/foundation/form/textfield/readonly",
-      "mixinTypes": [
-        "granite:InternalArea"
-      ]
-    },
-    {
-      "path": "/libs/granite/ui/components/coral/foundation/form/radiogroup",
-      "mixinTypes": [
-        "granite:FinalArea"
-      ]
-    },
-    {
-      "path": "/libs/granite/ui/components/coral/foundation/form/radiogroup/readonly",
-      "mixinTypes": [
-        "granite:InternalArea"
-      ]
-    },
-    {
-      "path": "/libs/granite/ui/components/coral/foundation/form/field",
-      "mixinTypes": [
-        "granite:PublicArea"
-      ]
-    },
-    {
-      "path": "/libs/granite/ui/components/coral/foundation/form/password",
-      "mixinTypes": [
-        "granite:FinalArea"
-      ]
-    },
-    {
-      "path": "/libs/granite/ui/components/coral/foundation/form/actionfield",
-      "mixinTypes": [
-        "granite:FinalArea"
-      ]
-    },
-    {
-      "path": "/libs/granite/ui/components/coral/foundation/form/nestedcheckboxlist",
-      "mixinTypes": [
-        "granite:FinalArea"
-      ]
-    },
-    {
-      "path": "/libs/granite/ui/components/coral/foundation/form/responses",
-      "mixinTypes": [
-        "granite:FinalArea"
-      ]
-    },
-    {
-      "path": "/libs/granite/ui/components/coral/foundation/form/responses/openprompt",
-      "mixinTypes": [
-        "granite:FinalArea"
-      ]
-    },
-    {
-      "path": "/libs/granite/ui/components/coral/foundation/form/responses/redirect",
-      "mixinTypes": [
-        "granite:FinalArea"
-      ]
-    },
-    {
-      "path": "/libs/granite/ui/components/coral/foundation/form/responses/reload",
-      "mixinTypes": [
-        "granite:FinalArea"
-      ]
-    },
-    {
-      "path": "/libs/granite/ui/components/coral/foundation/form/pathfield",
-      "mixinTypes": [
-        "granite:FinalArea"
-      ]
-    },
-    {
-      "path": "/libs/granite/ui/components/coral/foundation/form/pathfield/suggestion",
-      "mixinTypes": [
-        "granite:InternalArea"
-      ]
-    },
-    {
-      "path": "/libs/granite/ui/components/coral/foundation/form/pathfield/columnitem",
-      "mixinTypes": [
-        "granite:InternalArea"
-      ]
-    },
-    {
-      "path": "/libs/granite/ui/components/coral/foundation/form/pathfield/card",
-      "mixinTypes": [
-        "granite:InternalArea"
-      ]
-    },
-    {
-      "path": "/libs/granite/ui/components/coral/foundation/form/pathfield/datasources",
-      "mixinTypes": [
-        "granite:InternalArea"
-      ]
-    },
-    {
-      "path": "/libs/granite/ui/components/coral/foundation/form/buttongroup",
-      "mixinTypes": [
-        "granite:FinalArea"
-      ]
-    },
-    {
-      "path": "/libs/granite/ui/components/coral/foundation/form/buttongroup/readonly",
-      "mixinTypes": [
-        "granite:InternalArea"
-      ]
-    },
-    {
-      "path": "/libs/granite/ui/components/coral/foundation/form/checkbox",
-      "mixinTypes": [
-        "granite:FinalArea"
-      ]
-    },
-    {
-      "path": "/libs/granite/ui/components/coral/foundation/form/autocomplete",
-      "mixinTypes": [
-        "granite:FinalArea"
-      ]
-    },
-    {
-      "path": "/libs/granite/ui/components/coral/foundation/form/autocomplete/tags",
-      "mixinTypes": [
-        "granite:FinalArea"
-      ]
-    },
-    {
-      "path": "/libs/granite/ui/components/coral/foundation/form/autocomplete/tags/readonly",
-      "mixinTypes": [
-        "granite:InternalArea"
-      ]
-    },
-    {
-      "path": "/libs/granite/ui/components/coral/foundation/form/autocomplete/readonly",
-      "mixinTypes": [
-        "granite:InternalArea"
-      ]
-    },
-    {
-      "path": "/libs/granite/ui/components/coral/foundation/form/autocomplete/list",
-      "mixinTypes": [
-        "granite:FinalArea"
-      ]
-    },
-    {
-      "path": "/libs/granite/ui/components/coral/foundation/form/select",
-      "mixinTypes": [
-        "granite:FinalArea"
-      ]
-    },
-    {
-      "path": "/libs/granite/ui/components/coral/foundation/form/select/readonly",
-      "mixinTypes": [
-        "granite:InternalArea"
-      ]
-    },
-    {
-      "path": "/libs/granite/ui/components/coral/foundation/form/textarea",
-      "mixinTypes": [
-        "granite:FinalArea"
-      ]
-    },
-    {
-      "path": "/libs/granite/ui/components/coral/foundation/form/switch",
-      "mixinTypes": [
-        "granite:FinalArea"
-      ]
-    },
-    {
-      "path": "/libs/granite/ui/components/coral/foundation/form/advancedselect",
-      "mixinTypes": [
-        "granite:FinalArea"
-      ]
-    },
-    {
-      "path": "/libs/granite/ui/components/coral/foundation/form/advancedselect/status",
-      "mixinTypes": [
-        "granite:FinalArea"
-      ]
-    },
-    {
-      "path": "/libs/granite/ui/components/coral/foundation/form/userpicker",
-      "mixinTypes": [
-        "granite:FinalArea"
-      ]
-    },
-    {
-      "path": "/libs/granite/ui/components/coral/foundation/form/userpicker/readonly",
-      "mixinTypes": [
-        "granite:InternalArea"
-      ]
-    },
-    {
-      "path": "/libs/granite/ui/components/coral/foundation/form/multifield",
-      "mixinTypes": [
-        "granite:FinalArea"
-      ]
-    },
-    {
-      "path": "/libs/granite/ui/components/coral/foundation/form/multifield/readonly",
-      "mixinTypes": [
-        "granite:InternalArea"
-      ]
-    },
-    {
-      "path": "/libs/granite/ui/components/coral/foundation/form/numberfield",
-      "mixinTypes": [
-        "granite:FinalArea"
-      ]
-    },
-    {
-      "path": "/libs/granite/ui/components/coral/foundation/form/hidden",
-      "mixinTypes": [
-        "granite:FinalArea"
-      ]
-    },
-    {
-      "path": "/libs/granite/ui/components/coral/foundation/form/pathbrowser",
-      "mixinTypes": [
-        "granite:FinalArea"
-      ]
-    },
-    {
-      "path": "/libs/granite/ui/components/coral/foundation/form/pathbrowser/readonly",
-      "mixinTypes": [
-        "granite:InternalArea"
-      ]
-    },
-    {
-      "path": "/libs/granite/ui/components/coral/foundation/form/fileupload",
-      "mixinTypes": [
-        "granite:FinalArea"
-      ]
-    },
-    {
-      "path": "/libs/granite/ui/components/coral/foundation/form/fieldset",
-      "mixinTypes": [
-        "granite:FinalArea"
-      ]
-    },
-    {
-      "path": "/libs/granite/ui/components/coral/foundation/fixedcolumns",
-      "mixinTypes": [
-        "granite:FinalArea"
-      ]
-    },
-    {
-      "path": "/libs/granite/ui/components/coral/foundation/docs",
-      "mixinTypes": [
-        "granite:InternalArea"
-      ]
-    },
-    {
-      "path": "/libs/granite/ui/components/coral/foundation/text",
-      "mixinTypes": [
-        "granite:FinalArea"
-      ]
-    },
-    {
-      "path": "/libs/granite/ui/components/coral/foundation/dialog",
-      "mixinTypes": [
-        "granite:FinalArea"
-      ]
-    },
-    {
-      "path": "/libs/granite/ui/components/coral/foundation/collection",
-      "mixinTypes": [
-        "granite:FinalArea"
-      ]
-    },
-    {
-      "path": "/libs/granite/ui/components/coral/foundation/collection/action",
-      "mixinTypes": [
-        "granite:FinalArea"
-      ]
-    },
-    {
-      "path": "/libs/granite/ui/components/coral/foundation/collection/actionlink",
-      "mixinTypes": [
-        "granite:FinalArea"
-      ]
-    },
-    {
-      "path": "/libs/granite/ui/components/coral/foundation/columnview",
-      "mixinTypes": [
-        "granite:FinalArea"
-      ]
-    },
-    {
-      "path": "/libs/granite/ui/components/coral/foundation/well",
-      "mixinTypes": [
-        "granite:FinalArea"
-      ]
-    },
-    {
-      "path": "/libs/granite/ui/components/coral/foundation/accordion",
-      "mixinTypes": [
-        "granite:FinalArea"
-      ]
-    },
-    {
-      "path": "/libs/granite/ui/components/coral/foundation/tabs",
-      "mixinTypes": [
-        "granite:FinalArea"
-      ]
-    },
-    {
-      "path": "/libs/granite/ui/components/coral/foundation/contsys",
-      "mixinTypes": [
-        "granite:FinalArea"
-      ]
-    },
-    {
-      "path": "/libs/granite/ui/components/coral/foundation/popover",
-      "mixinTypes": [
-        "granite:FinalArea"
-      ]
-    },
-    {
-      "path": "/libs/granite/ui/components/coral/foundation/includeclientlibs",
-      "mixinTypes": [
-        "granite:FinalArea"
-      ]
-    },
-    {
-      "path": "/libs/granite/ui/components/coral/foundation/clientlibs",
-      "mixinTypes": [
-        "granite:InternalArea"
-      ]
-    },
-    {
-      "path": "/libs/granite/ui/components/coral/foundation/list",
-      "mixinTypes": [
-        "granite:FinalArea"
-      ]
-    },
-    {
-      "path": "/libs/granite/ui/components/coral/foundation/picker",
-      "mixinTypes": [
-        "granite:FinalArea"
-      ]
-    },
-    {
-      "path": "/libs/granite/ui/components/coral/foundation/alert",
-      "mixinTypes": [
-        "granite:FinalArea"
-      ]
-    },
-    {
-      "path": "/libs/granite/ui/components/coral/foundation/authorizable",
-      "mixinTypes": [
-        "granite:FinalArea"
-      ]
-    },
-    {
-      "path": "/libs/granite/ui/components/coral/foundation/authorizable/autocomplete",
-      "mixinTypes": [
-        "granite:FinalArea"
-      ]
-    },
-    {
-      "path": "/libs/granite/ui/components/coral/foundation/authorizable/autocomplete/suggestion",
-      "mixinTypes": [
-        "granite:InternalArea"
-      ]
-    },
-    {
-      "path": "/libs/granite/ui/components/coral/foundation/authorizable/selectdatasource",
-      "mixinTypes": [
-        "granite:FinalArea"
-      ]
-    },
-    {
-      "path": "/libs/granite/ui/components/coral/foundation/authorizable/preferencesform",
-      "mixinTypes": [
-        "granite:FinalArea"
-      ]
-    },
-    {
-      "path": "/libs/granite/ui/components/coral/foundation/authorizable/datasource",
-      "mixinTypes": [
-        "granite:FinalArea"
-      ]
-    },
-    {
-      "path": "/libs/granite/ui/components/coral/foundation/masonry",
-      "mixinTypes": [
-        "granite:FinalArea"
-      ]
-    },
-    {
-      "path": "/libs/granite/ui/components/coral/foundation/hyperlink",
-      "mixinTypes": [
-        "granite:FinalArea"
-      ]
-    },
-    {
-      "path": "/libs/granite/ui/components/coral/foundation/querybuilder",
-      "mixinTypes": [
-        "granite:FinalArea"
-      ]
-    },
-    {
-      "path": "/libs/granite/ui/components/coral/foundation/querybuilder/datasource",
-      "mixinTypes": [
-        "granite:FinalArea"
-      ]
-    },
-    {
-      "path": "/libs/granite/ui/components/coral/foundation/panel",
-      "mixinTypes": [
-        "granite:FinalArea"
-      ]
-    },
-    {
-      "path": "/libs/granite/ui/components/coral/foundation/panel/railpanel",
-      "mixinTypes": [
-        "granite:FinalArea"
-      ]
-    },
-    {
-      "path": "/libs/granite/ui/components/coral/foundation/actionbar",
-      "mixinTypes": [
-        "granite:FinalArea"
-      ]
-    },
-    {
-      "path": "/libs/granite/ui/components/coral/foundation/button",
-      "mixinTypes": [
-        "granite:FinalArea"
-      ]
-    },
-    {
-      "path": "/libs/granite/ui/components/coral/foundation/page",
-      "mixinTypes": [
-        "granite:FinalArea"
-      ]
-    },
-    {
-      "path": "/libs/granite/ui/components/coral/foundation/page/favicon",
-      "mixinTypes": [
-        "granite:FinalArea"
-      ]
-    },
-    {
-      "path": "/libs/granite/ui/components/coral/foundation/page/fragment",
-      "mixinTypes": [
-        "granite:FinalArea"
-      ]
-    },
-    {
-      "path": "/libs/granite/ui/components/coral/foundation/page/body",
-      "mixinTypes": [
-        "granite:FinalArea"
-      ]
-    },
-    {
-      "path": "/libs/granite/ui/components/coral/foundation/meta",
-      "mixinTypes": [
-        "granite:FinalArea"
-      ]
-    },
-    {
-      "path": "/libs/granite/ui/components/coral/foundation/datasource",
-      "mixinTypes": [
-        "granite:InternalArea"
-      ]
-    },
-    {
-      "path": "/libs/granite/ui/components/coral/foundation/mode",
-      "mixinTypes": [
-        "granite:FinalArea"
-      ]
-    },
-    {
-      "path": "/libs/granite/ui/components/coral/foundation/mode/form",
-      "mixinTypes": [
-        "granite:FinalArea"
-      ]
-    },
-    {
-      "path": "/libs/granite/ui/components/coral/foundation/mode/switcher",
-      "mixinTypes": [
-        "granite:FinalArea"
-      ]
-    },
-    {
-      "path": "/libs/granite/ui/nodetypes",
-      "mixinTypes": [
-        "granite:InternalArea"
-      ]
-    },
-    {
-      "path": "/libs/granite/ui/global.jsp",
-      "mixinTypes": [
-        "granite:FinalArea"
-      ]
-    },
-    {
-      "path": "/libs/granite/ui/clientlibs",
-      "mixinTypes": [
-        "granite:InternalArea"
-      ]
-    },
-    {
-      "path": "/libs/granite/ui/content/globalhead",
-      "mixinTypes": [
-        "granite:PublicArea"
-      ]
-    },
-    {
-      "path": "/libs/granite/ui/content/userproperties",
-      "mixinTypes": [
-        "granite:InternalArea"
-      ]
-    },
-    {
-      "path": "/libs/granite/ui/content/userpreferences",
-      "mixinTypes": [
-        "granite:InternalArea"
-      ]
-    },
-    {
-      "path": "/libs/granite/ui/content/formbuilder",
-      "mixinTypes": [
-        "granite:InternalArea"
-      ]
-    },
-    {
-      "path": "/libs/granite/ui/content/tree",
-      "mixinTypes": [
-        "granite:InternalArea"
-      ]
-    },
-    {
-      "path": "/libs/granite/ui/content/globalfooter",
-      "mixinTypes": [
-        "granite:PublicArea"
-      ]
-    },
-    {
-      "path": "/libs/granite/ui/content/dumplibs",
-      "mixinTypes": [
-        "granite:InternalArea",
-        "rep:AccessControllable"
-      ]
-    },
-    {
-      "path": "/libs/granite/ui/content/shell",
-      "mixinTypes": [
-        "granite:InternalArea"
-      ]
-    },
-    {
-      "path": "/libs/granite/ui/content/coral",
-      "mixinTypes": [
-        "granite:InternalArea"
-      ]
-    },
-    {
-      "path": "/libs/granite/datavisualization",
-      "mixinTypes": [
-        "granite:InternalArea"
-      ]
-    },
-    {
-      "path": "/libs/granite/backup",
-      "mixinTypes": [
-        "granite:FinalArea",
-        "rep:AccessControllable"
-      ]
-    },
-    {
-      "path": "/libs/granite/backup/components",
-      "mixinTypes": [
-        "granite:InternalArea"
-      ]
-    },
-    {
-      "path": "/libs/granite/backup/clientlibs",
-      "mixinTypes": [
-        "granite:InternalArea"
-      ]
-    },
-    {
-      "path": "/libs/granite/backup/content",
-      "mixinTypes": [
-        "granite:FinalArea"
-      ]
-    },
-    {
-      "path": "/libs/granite/backup/content/admin",
-      "mixinTypes": [
-        "granite:FinalArea"
-      ]
-    },
-    {
-      "path": "/libs/granite/backup/content/createBackup",
-      "mixinTypes": [
-        "granite:FinalArea"
-      ]
-    },
-    {
-      "path": "/libs/granite/csrf",
-      "mixinTypes": [
-        "rep:AccessControllable",
-        "granite:FinalArea"
-      ]
-    },
-    {
-      "path": "/libs/granite/monitoring",
-      "mixinTypes": [
-        "granite:FinalArea",
-        "rep:AccessControllable"
-      ]
-    },
-    {
-      "path": "/libs/granite/monitoring/scripts",
-      "mixinTypes": [
-        "granite:FinalArea"
-      ]
-    },
-    {
-      "path": "/libs/granite/cluster",
-      "mixinTypes": [
-        "granite:InternalArea",
-        "rep:AccessControllable"
-      ]
-    },
-    {
-      "path": "/libs/granite/sightly",
-      "mixinTypes": [
-        "granite:FinalArea"
-      ]
-    },
-    {
-      "path": "/libs/granite/sightly/templates",
-      "mixinTypes": [
-        "granite:FinalArea"
-      ]
-    },
-    {
-      "path": "/libs/granite/sightly/templates/clientlib.html",
-      "mixinTypes": [
-        "granite:FinalArea"
-      ]
-    },
-    {
-      "path": "/libs/granite/security/components",
-      "mixinTypes": [
-        "granite:InternalArea"
-      ]
-    },
-    {
-      "path": "/libs/granite/security/search",
-      "mixinTypes": [
-        "granite:InternalArea",
-        "rep:AccessControllable"
-      ]
-    },
-    {
-      "path": "/libs/granite/security/clientlibs",
-      "mixinTypes": [
-        "granite:InternalArea"
-      ]
-    },
-    {
-      "path": "/libs/granite/security/clientlib",
-      "mixinTypes": [
-        "granite:InternalArea"
-      ]
-    },
-    {
-      "path": "/libs/granite/security/content/sslConfig",
-      "mixinTypes": [
-        "granite:InternalArea"
-      ]
-    },
-    {
-      "path": "/libs/granite/security/content/profileeditor",
-      "mixinTypes": [
-        "granite:InternalArea"
-      ]
-    },
-    {
-      "path": "/libs/granite/security/content/truststore",
-      "mixinTypes": [
-        "granite:InternalArea"
-      ]
-    },
-    {
-      "path": "/libs/granite/security/content/useradmin",
-      "mixinTypes": [
-        "granite:InternalArea"
-      ]
-    },
-    {
-      "path": "/libs/granite/security/content/v2/groupeditor",
-      "mixinTypes": [
-        "granite:PublicArea"
-      ]
-    },
-    {
-      "path": "/libs/granite/security/content/v2/usereditor",
-      "mixinTypes": [
-        "granite:PublicArea"
-      ]
-    },
-    {
-      "path": "/libs/granite/security/content/groupadmin",
-      "mixinTypes": [
-        "granite:InternalArea"
-      ]
-    },
-    {
-      "path": "/libs/granite/distribution/components",
-      "mixinTypes": [
-        "granite:InternalArea"
-      ]
-    },
-    {
-      "path": "/libs/granite/distribution/clientlibs",
-      "mixinTypes": [
-        "granite:InternalArea"
-      ]
-    },
-    {
-      "path": "/libs/granite/distribution/content",
-      "mixinTypes": [
-        "granite:FinalArea"
-      ]
-    },
-    {
-      "path": "/libs/granite/distribution/content/distribution",
-      "mixinTypes": [
-        "granite:FinalArea"
-      ]
-    },
-    {
-      "path": "/libs/granite/distribution/content/distribution-agent",
-      "mixinTypes": [
-        "granite:FinalArea"
-      ]
-    },
-    {
-      "path": "/libs/granite/distribution/content/distribution-queue",
-      "mixinTypes": [
-        "granite:FinalArea"
-      ]
-    },
-    {
-      "path": "/libs/granite/distribution/content/edit-agent",
-      "mixinTypes": [
-        "granite:FinalArea"
-      ]
-    },
-    {
-      "path": "/libs/replication",
-      "mixinTypes": [
-        "rep:AccessControllable",
-        "granite:InternalArea"
-      ]
->>>>>>> b7870f1b
-    }
   ]
 }