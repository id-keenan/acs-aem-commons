<?xml version="1.0" encoding="UTF-8"?>
<workspaceFilter version="1.0">
    <filter root="/apps/acs-commons">
        <exclude pattern="/apps/acs-commons/components/utilities/designer/clientlibsmanager/clientlibs/less/generated"/>
        <exclude pattern="/apps/acs-commons/components/content/column-control/clientlib/css/generated"/>
        <exclude pattern="/apps/acs-commons/widgets/source/css/generated"/>
        <exclude pattern="/apps/acs-commons/components/utilities/page/clientlibs/css/generated"/>
        <exclude pattern="/apps/acs-commons/components/utilities/oak-index-manager/clientlibs/css/generated"/>
    </filter>
    <filter root="/etc/clientlibs/acs-commons"/>
    <filter root="/etc/designs/acs-commons"/>
    <filter root="/etc/dam/video/mp3hq"/>
    <filter root="/etc/dam/video/ogghq"/>
    <filter root="/etc/cloudservices/typekit">
        <include pattern="/etc/cloudservices/typekit/jcr:content"/>
    </filter>
    <filter root="/etc/cloudservices/dtm">
        <include pattern="/etc/cloudservices/dtm/jcr:content"/>
    </filter>
    <filter root="/etc/cloudservices/sharethis">
        <include pattern="/etc/cloudservices/sharethis/jcr:content"/>
    </filter>
    <filter root="/etc/acs-commons">
<<<<<<< HEAD
        <include pattern="/etc/acs-commons/oak-index-manager(.*)?" />
=======
        <include pattern="/etc/acs-commons/bulk-workflow-manager(.*)?" />
>>>>>>> f045a6da
        <include pattern="/etc/acs-commons/twitter-rate-limit-checker(.*)?" />
        <include pattern="/etc/acs-commons/version-replicator(.*)?" />
        <include pattern="/etc/acs-commons/dispatcher-flush"/>
        <include pattern="/etc/acs-commons/dispatcher-flush/jcr:content"/>
        <include pattern="/etc/acs-commons/lists"/>
        <include pattern="/etc/acs-commons/lists/jcr:content"/>
        <include pattern="/etc/acs-commons/lists/sharethis-services"/>
        <include pattern="/etc/acs-commons/lists/sharethis-services/jcr:content"/>
        <include pattern="/etc/acs-commons/lists/sharethis-services/jcr:content/list"/>
        <include pattern="/etc/acs-commons/lists/sharethis-services/jcr:content/list/default_\d+"/>
        <include pattern="/etc/acs-commons/packagers"/>
        <include pattern="/etc/acs-commons/packagers/jcr:content"/>
    </filter>
    <filter root="/apps/cq/core/content/nav/tools/acs-commons"/>
</workspaceFilter><|MERGE_RESOLUTION|>--- conflicted
+++ resolved
@@ -6,6 +6,7 @@
         <exclude pattern="/apps/acs-commons/widgets/source/css/generated"/>
         <exclude pattern="/apps/acs-commons/components/utilities/page/clientlibs/css/generated"/>
         <exclude pattern="/apps/acs-commons/components/utilities/oak-index-manager/clientlibs/css/generated"/>
+        <exclude pattern="/apps/acs-commons/components/utilities/bulk-workflow-manager/clientlibs/css/generated"/>
     </filter>
     <filter root="/etc/clientlibs/acs-commons"/>
     <filter root="/etc/designs/acs-commons"/>
@@ -21,11 +22,9 @@
         <include pattern="/etc/cloudservices/sharethis/jcr:content"/>
     </filter>
     <filter root="/etc/acs-commons">
-<<<<<<< HEAD
         <include pattern="/etc/acs-commons/oak-index-manager(.*)?" />
-=======
         <include pattern="/etc/acs-commons/bulk-workflow-manager(.*)?" />
->>>>>>> f045a6da
+        <exclude pattern="/etc/acs-commons/bulk-workflow-manager/jcr:content/batches/.*" />
         <include pattern="/etc/acs-commons/twitter-rate-limit-checker(.*)?" />
         <include pattern="/etc/acs-commons/version-replicator(.*)?" />
         <include pattern="/etc/acs-commons/dispatcher-flush"/>
